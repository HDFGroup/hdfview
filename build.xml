<?xml version="1.0" encoding="UTF-8"?>

<project name="HDFView" basedir="." default="main"
    xmlns:fx="javafx:com.sun.javafx.tools.ant"
    xmlns:sonar="antlib:org.sonar.ant"
    xmlns:jacoco="antlib:org.jacoco.ant"
	xmlns:doxygen="antlib:org.doxygen.tools"
    xmlns:if="ant:if"
    xmlns:unless="ant:unless">
    <property environment="env" />

    <!-- Configuration files: -->
    <property file="build.properties" />
    <property file="package.properties" />

    <record name="antoutput.log" action="start" append="${build.antoutput.append}" loglevel="verbose" />

    <property name="sign_state" value="sign" />
    <condition property="sign.enable">
        <equals arg1="${sign_state}" arg2="sign" />
    </condition>
    <!-- MAC signing: -->
    <property name="sign.account" value="${env.SIGNER}" />
    <property name="pass.keychain_key" value="${env.KEYCHAIN_PASSWD}" />
    <property name="name.keychain_key" value="${env.KEYCHAIN_NAME}.keychain" />

    <!-- MAC notary: -->
    <property name="notarize.account" value="${env.NOTARY_USER}" />
    <property name="notarize.keychain_key" value="${env.NOTARY_KEY}" />
    <property name="notarize.altool" value="" />

    <!-- Get HDFView, HDF4, HDF5 and HDF-Java version information -->
    <loadfile property="app.version" srcFile="${basedir}/VERSION">
        <filterchain>
            <tokenfilter>
                <stringtokenizer delims="-\r\n" suppressdelims="true" />
                <containsregex pattern="[0-9]+\.[0-9]+\.[0-9]+" />
            </tokenfilter>
        </filterchain>
    </loadfile>

    <!-- Optional hdf4 -->
    <property name="hdf4.settings.version" value="${hdf.lib.dir}/libhdf4.settings" />
    <condition property="h4path" value="${hdf.lib.dir}">
        <available file="${hdf4.settings.version}" />
    </condition>

    <property name="h4.object.path" value="hdf/object/h4/**"/>
    <condition property="h4.object.path.files" value="${h4.object.path}.java">
        <isset property="h4path"/>
    </condition>

    <!-- Required hdf5 -->
    <property name="hdf5.settings.version" value="${hdf5.lib.dir}/libhdf5.settings" />
    <condition property="h5path" value="${hdf5.lib.dir}">
        <available file="${hdf5.settings.version}" />
    </condition>

    <property name="h5.object.path" value="hdf/object/h5/**"/>
    <condition property="h5.object.path.files" value="${h5.object.path}.java">
        <isset property="h5path"/>
    </condition>

    <!-- Other types -->
    <property name="fits.object.path" value="hdf/object/fits/**"/>
    <property name="nc2.object.path" value="hdf/object/nc2/**"/>

    <property name="all.object.path" value="${fits.object.path} ${nc2.object.path} ${h4.object.path} ${h5.object.path}"/>

    <property name="hdf.view.path" value="hdf/view/**"/>

    <property name="examples.path" value="examples/**"/>
    <property name="test.path" value="test/**"/>
    <property name="examples.test.path" value="${examples.path} ${test.path}"/>

    <loadfile property="hdf4.version" srcFile="${hdf4.settings.version}" failonerror="false">
        <filterchain>
            <tokenfilter>
                <linetokenizer />
                <containsregex pattern="HDF4 Version:" />
            </tokenfilter>
            <tokenfilter>
                <stringtokenizer delims=":- \r\n" suppressdelims="true" />
                <containsregex pattern="[0-9]+\.[0-9]+\.[0-9]+" />
            </tokenfilter>
        </filterchain>
    </loadfile>

    <loadfile property="hdf5.version" srcFile="${hdf5.settings.version}">
        <filterchain>
            <tokenfilter>
                <linetokenizer />
                <containsregex pattern="HDF5 Version:" />
            </tokenfilter>
            <tokenfilter>
                <stringtokenizer delims=":- \r\n" suppressdelims="true" />
                <containsregex pattern="[0-9]+\.[0-9]+\.[0-9]+" />
            </tokenfilter>
        </filterchain>
    </loadfile>

    <!-- platform type -->
    <condition property="isWindows">
        <os family="windows" />
    </condition>

    <condition property="isMac">
        <os family="mac" />
    </condition>

    <condition property="isUnix">
        <and>
            <os family="unix" />
            <not>
                <equals arg1="${isMac}" arg2="true" />
            </not>
        </and>
    </condition>

    <condition property="machine.os" value="win">
        <equals arg1="${isWindows}" arg2="true" />
    </condition>

    <condition property="machine.os" value="osx">
        <and>
            <equals arg1="${isMac}" arg2="true" />
            <not>
                <equals arg1="${isWindows}" arg2="true" />
            </not>
            <not>
                <equals arg1="${isUnix}" arg2="true" />
            </not>
        </and>
    </condition>

    <condition property="machine.os" value="linux">
        <and>
            <equals arg1="${isUnix}" arg2="true" />
            <not>
                <equals arg1="${isWindows}" arg2="true" />
            </not>
            <not>
                <equals arg1="${isMac}" arg2="true" />
            </not>
        </and>
    </condition>

    <exec executable="hostname" outputproperty="computer.hostname"/>

    <condition property="isUbuntu">
        <contains string="${computer.hostname}" substring="ubuntu" />
    </condition>

    <!-- Build 64-bit binary.
       Note: os.arch gives the architecture of the JVM, NOT the OS;
       It is assumed that a ppc JVM is used for building on a powerpc system. -->
    <condition property="machine.arch" value="ppc64le">
        <and>
            <matches pattern="ppc64le" string="${os.arch}" />
            <equals arg1="${isUnix}" arg2="true" />
            <not>
                <equals arg1="${isWindows}" arg2="true" />
            </not>
            <not>
                <equals arg1="${isMac}" arg2="true" />
            </not>
        </and>
    </condition>

    <condition property="machine.arch" value="aarch64" else="x86_64">
        <matches pattern="aarch64" string="${os.arch}" />
    </condition>

    <condition property="machine.wix.arch" value="x64">
        <equals arg1="${isWindows}" arg2="true" />
    </condition>

    <!-- Sets variables which can later be used. -->
    <!-- The value of a property is accessed via ${} -->

    <property name="src.dir" value="src" />
    <property name="hdfview.dir" value="org.hdfgroup.hdfview" />
    <property name="object.dir" value="org.hdfgroup.object" />
    <property name="fits.dir" value="org.hdfgroup.object" />
    <property name="nc2.dir" value="org.hdfgroup.object" />
    <property name="h4.dir" value="org.hdfgroup.object" />
    <property name="h5.dir" value="org.hdfgroup.object" />
    <property name="testsrc.dir" value="test" />
    <property name="test.dir" value="org.hdfgroup.object.test" />
    <property name="examples.dir" value="org.hdfgroup.object.example.test" />
    <property name="test.hdfview.dir" value="org.hdfgroup.hdfview.test" />
    <property name="samples.dir" value="samples" />

    <property name="build.dir" value="build" />
    <property name="classes.dir" value="${build.dir}/classes" />
    <property name="testclasses.dir" value="${classes.dir}/${test.dir}" />
    <property name="uitestclasses.dir" value="${classes.dir}/${test.hdfview.dir}" />
    <property name="hdf4uitestclasses.dir" value="${uitestclasses.dir}/uitest/HDF4UITests" />
    <property name="hdf5uitestclasses.dir" value="${uitestclasses.dir}/uitest/HDF5UITests" />
    <property name="exclasses.dir" value="${classes.dir}/${examples.dir}" />
    <property name="jar.dir" value="${build.dir}/jar" />
    <property name="report.dir" value="${build.dir}/junitreport" />

    <property name="javadoc.dir" value="${build.dir}/javadocs" />
    <property name="docs.dir" value="docs" />
    <property name="bin.dir" value="bin" />
    <property name="lib.dir" value="lib" />
    <property name="packagefiles.dir" value="package_files" />
    <property name="dist.dir" value="${build.dir}/dist" />
    <property name="release.dir" value="${build.dir}/HDF_Group/${ant.project.name}/${app.version}" />
    <property name="includeantruntime" value="false" />
    <property name="jre.version" value="${ant.java.version}" />
    <property name="version.slf4j" value="-2.0.6" />

    <!-- Define the SonarQube global properties (the most usual way is to pass these properties via the command line) -->
    <property name="sonar.host.url" value="http://localhost:9000" />

    <!-- Define the SonarQube project properties -->
    <property name="sonar.projectKey" value="org.sonarqube:sonarqube-scanner-ant" />
    <property name="sonar.projectName" value="HDFView-development" />
    <property name="sonar.projectVersion" value="1.0" />
    <property name="sonar.sources" value="${src.dir}/hdf" />
    <property name="sonar.java.binaries" value="${classes.dir}" />
    <property name="sonar.tests" value="${testsrc.dir}" />
    <property name="sonar.sourceEncoding" value="UTF-8" />
    <property name="sonar.language" value="java" />
    <property name="sonar.core.codeCoveragePlugin" value="jacoco" />
    <property name="sonar.jacoco.reportPaths" value="${report.dir}/jacoco.exec" />
    <property name="sonar.dynamicAnalysis" value="reuseReports" />

    <path id="obj-classpath">
        <fileset dir="${lib.dir}" includes="fits.jar netcdf.jar" excludes="*sources.jar" />
    </path>
    <path id="swt-classpath">
        <fileset file="${lib.dir}/ext/swt/${machine.os}/${machine.arch}/swt.jar" />
        <fileset dir="${lib.dir}/ext/swt" includes="*.jar" />
    </path>
    <path id="jni4-classpath">
        <fileset dir="${hdf.lib.dir}" includes="jarhdf*.jar" />
    </path>
    <path id="jni5-classpath">
        <fileset dir="${hdf5.lib.dir}" includes="jarhdf5*.jar" />
    </path>
    <path id="slf4j-classpath">
        <fileset dir="${lib.dir}" includes="slf4j-api${version.slf4j}.jar" excludes="*sources.jar" />
    </path>
    <path id="log-classpath">
        <fileset dir="${lib.dir}/extra" includes="slf4j-simple${version.slf4j}.jar" excludes="*sources.jar" />
    </path>
    <path id="nop-classpath">
        <fileset dir="${lib.dir}/extra" includes="slf4j-nop${version.slf4j}.jar" excludes="*sources.jar" />
    </path>
    <path id="unit-classpath">
        <fileset dir="${lib.dir}" includes="extra/junit-4.13.2.jar extra/hamcrest-core-1.3.jar" excludes="*sources.jar" />
    </path>
    <path id="swtbot-classpath">
        <fileset dir="${lib.dir}/ext/swt/swtbot" includes="*swtbot*.jar *log4j*.jar" excludes="*sources.jar" />
    </path>
    <path id="build-classpath">
        <fileset dir="${classes.dir}" excludes="*.properties" />
    </path>
    <path id="ui-test4-sources">
        <fileset dir="${src.dir}/" includes="**/uitest/*Test*.java" excludes="**/uitest/*CLGeometry.java **/uitest/*All*.java" />
        <fileset dir="${src.dir}/" includes="**/uitest/HDF4UITests/*Test*.java" excludes="**/*All*.java" />
        <fileset dir="${src.dir}/" includes="**/uitest/HDF4UITests/BugFixTests/*Test*.java" excludes="**/*All*.java" />
        <fileset dir="${src.dir}/" includes="**/uitest/HDF4UITests/FeatureTests/*Test*.java" excludes="**/*All*.java" />
    </path>
    <path id="ui-test5-sources">
        <fileset dir="${src.dir}/" includes="**/uitest/*Test*.java" excludes="**/uitest/*CLGeometry.java **/uitest/*All*.java" />
        <fileset dir="${src.dir}/" includes="**/uitest/HDF5UITests/*Test*.java" excludes="**/*All*.java" />
        <fileset dir="${src.dir}/" includes="**/uitest/HDF5UITests/BugFixTests/*Test*.java" excludes="**/*All*.java" />
        <fileset dir="${src.dir}/" includes="**/uitest/HDF5UITests/FeatureTests/*Test*.java" excludes="**/*All*.java" />
    </path>
    <path id="object-classpath">
        <path refid="obj-classpath" />
        <path refid="jni4-classpath" />
        <path refid="jni5-classpath" />
        <path refid="slf4j-classpath" />
        <path refid="log-classpath" />
    </path>
    <path id="project-classpath">
        <path refid="obj-classpath" />
        <path refid="jni4-classpath" />
        <path refid="jni5-classpath" />
        <path refid="swt-classpath" />
        <path refid="slf4j-classpath" />
        <path refid="log-classpath" />
        <path refid="swtbot-classpath" />
    </path>
    <path id="view-classpath">
        <path refid="hdfobject-jar" />
        <path refid="swt-classpath" />
        <path refid="slf4j-classpath" />
        <path refid="nop-classpath" />
    </path>
    <path id="test-classpath">
        <path refid="project-classpath" />
        <path refid="unit-classpath" />
        <path refid="swtbot-classpath" />
        <path refid="hdfobject-jar" />
        <path refid="application" />
    </path>

    <property name="main-class" value="hdf.view.HDFView" />

    <echo>
     Application:      ${ant.project.name} ${app.version}
     Build File:       ${ant.file}
     <!-- Run Date   : ${build.time} -->
     Run by:           ${user.name}
     Build Dir:        ${build.dir}
     Base Dir:         ${basedir}
     Dist Dir:         ${dist.dir}
     Java Home:        ${java.home}
     HDF libpath:      ${hdf.lib.dir},${hdf5.lib.dir}
     HDF4 version:     ${hdf4.version}
     HDF5 version:     ${hdf5.version}
     Operating System: ${os.name} ${os.version} ${os.arch}
     Debug Build:      ${build.debug}
    </echo>
    <echo if:set="isMac">running on MacOS</echo>
    <echo if:set="isUnix">running on Unix</echo>
    <echo if:set="isWindows">running on Windows</echo>

    <target name="clean" description="Cleans up the build directory">
        <delete dir="${classes.dir}" />
        <delete dir="${jar.dir}" />
        <delete dir="${report.dir}" />
        <delete dir="${javadoc.dir}" />
        <delete dir="${dist.dir}" />
        <delete dir="${release.dir}" />
        <delete dir="${build.dir}" />

        <mkdir dir="${classes.dir}/${object.dir}" />
        <mkdir dir="${classes.dir}/${hdfview.dir}" />
        <mkdir dir="${classes.dir}/hdf" />
    </target>

    <target name="clean-build" depends="clean,objectjar,jar" />

    <target name="clean-package">
        <delete dir="${dist.dir}" />
    </target>

    <!-- Store compile-time Version information -->
    <target name="create-property-file">
        <propertyfile file="${classes.dir}/hdf/versions.properties">
            <entry key="JAVA_VERSION" value="${ant.java.version}"/>
            <entry key="HDF4_VERSION" value="${hdf4.version}"/>
            <entry key="HDF5_VERSION" value="${hdf5.version}"/>
            <entry key="HDFVIEW_VERSION" value="${app.version}"/>
        </propertyfile>
    </target>

    <target name="compile" depends="clean, create-property-file, compileobj, compilehdf4, compilefits, compilenc2, compilehdf5">
        <javac modulesourcepath="${src.dir}" modulepathref="project-classpath" destdir="${classes.dir}"
            classpathref="project-classpath"
            excludes="${examples.test.path} **/*.in **/*.gif **/*.png **/*.icns **/*.html **/*.properties"
            includeantruntime="false" debug="${build.debug}" />
        <copy todir="${classes.dir}/${hdfview.dir}">
            <fileset dir="${src.dir}/${hdfview.dir}"
                excludes="${all.object.path} **/*.in **/*.java ${examples.test.path}" />
        </copy>
    </target>
    <path id="build-classpath" location="${classes.dir}" />

    <target name="compileobj" depends="clean">
        <copy todir="${classes.dir}/${object.dir}">
            <fileset dir="${src.dir}/${object.dir}"
                excludes="${hdf.view.path} ${all.object.path} **/*.in **/*.java ${examples.test.path}" />
        </copy>
    </target>

    <target name="compilehdf4" depends="clean" if="h4path">
        <copy todir="${classes.dir}/${h4.dir}">
            <fileset dir="${src.dir}/${h4.dir}"
                excludes="${hdf.view.path} ${fits.object.path} ${nc2.object.path} ${h5.object.path} **/*.in **/*.java ${examples.test.path}" />
        </copy>
    </target>

    <target name="compilefits" depends="clean">
        <copy todir="${classes.dir}/${fits.dir}">
            <fileset dir="${src.dir}/${fits.dir}"
                excludes="${hdf.view.path} ${nc2.object.path} ${h4.object.path} ${h5.object.path}  **/*.in **/*.java ${examples.test.path}" />
        </copy>
    </target>

   <target name="compilenc2" depends="clean">
        <copy todir="${classes.dir}/${nc2.dir}">
            <fileset dir="${src.dir}/${nc2.dir}"
                excludes="${hdf.view.path} ${fits.object.path}  ${h4.object.path} ${h5.object.path}  **/*.in **/*.java ${examples.test.path}" />
        </copy>
    </target>

    <target name="compilehdf5" depends="clean">
        <copy todir="${classes.dir}/${h5.dir}">
            <fileset dir="${src.dir}/${h5.dir}"
                excludes="${hdf.view.path} ${fits.object.path} ${nc2.object.path} ${h4.object.path} **/*.in **/*.java ${examples.test.path}" />
        </copy>
    </target>

    <target name="objectjar" depends="compile">
        <mkdir dir="${jar.dir}" />

        <pathconvert property="manifest.classpath" pathsep=" ">
            <path refid="object-classpath" />
            <mapper>
                <chainedmapper>
                    <flattenmapper />
                </chainedmapper>
            </mapper>
        </pathconvert>

        <jar destfile="${jar.dir}/hdfobject.jar"
                excludes="${hdf.view.path} ${examples.test.path} *.log *.h5 *.data">
            <fileset dir="${classes.dir}/${object.dir}">
                  <include name="**/*.class"/>
            </fileset>
            <fileset dir="${classes.dir}/${fits.dir}">
                  <include name="**/*.class"/>
            </fileset>
            <fileset dir="${classes.dir}/${nc2.dir}">
                  <include name="**/*.class"/>
            </fileset>
            <fileset dir="${classes.dir}/${h4.dir}">
                  <include name="**/*.class"/>
            </fileset>
            <fileset dir="${classes.dir}/${h5.dir}">
                  <include name="**/*.class"/>
            </fileset>

            <manifest>
                <attribute name="Class-Path" value="${manifest.classpath}" />
            </manifest>
        </jar>
    </target>
    <path id="hdfobject-jar" location="${jar.dir}/hdfobject.jar" />

    <target name="modulejar" depends="compile-uitest, compile-test">
        <mkdir dir="${testclasses.dir}/lib/ext" />

        <pathconvert property="manifest.classpath" pathsep=" ">
            <path refid="view-classpath" />
            <mapper>
                <chainedmapper>
                    <flattenmapper />
                </chainedmapper>
            </mapper>
        </pathconvert>

        <jar destfile="${testclasses.dir}/lib/ext/test.modules.TestModuleLoading.jar"
            includes="test/modules/**" excludes="Test*.java *.h5" />
    </target>

    <target name="jar" depends="compile, objectjar">
        <mkdir dir="${jar.dir}" />

        <pathconvert property="manifest.classpath" pathsep=" ">
            <path refid="view-classpath" />
            <mapper>
                <chainedmapper>
                    <flattenmapper />
                </chainedmapper>
            </mapper>
        </pathconvert>

        <jar destfile="${jar.dir}/${ant.project.name}.jar" excludes="${examples.test.path} *.log *.h5 *.data">
            <fileset dir="${classes.dir}/${hdfview.dir}">
                  <include name="**/*.class"/>
            </fileset>
            <fileset dir="${classes.dir}/${hdfview.dir}">
                  <include name="**/*.ico"/>
            </fileset>
            <fileset dir="${classes.dir}/${hdfview.dir}">
                  <include name="**/*.gif"/>
                  <include name="**/*.png"/>
            </fileset>
            <fileset dir="${classes.dir}/hdf">
                  <include name="versions.properties"/>
            </fileset>
            <manifest>
                <attribute name="Main-Class" value="${main-class}" />
                <attribute name="Class-Path" value="${manifest.classpath}" />
            </manifest>
        </jar>
    </target>
    <path id="application" location="${jar.dir}/${ant.project.name}.jar" />

    <!-- SWT on Mac requires the -XstartOnFirstThreadFlag. -->
    <condition property="XstartOnFirstThreadFlag" value="-XstartOnFirstThread" else="-Dgwt.dummy.arg1=">
        <os family="mac" />
    </condition>

    <target name="rundebug" depends="deploy,jar" description="Runs the application with remote debugger">
        <mkdir dir="${jar.dir}/lib/ext" />
        <java fork="true" classname="${main-class}">
            <jvmarg value="-Dorg.slf4j.simpleLogger.defaultLogLevel=${build.log.level.run}" />
            <jvmarg value="${XstartOnFirstThreadFlag}" />
            <jvmarg value="-Xdebug" />
            <jvmarg value="-Xrunjdwp:transport=dt_socket,server=y,suspend=y,address=5432" />
            <classpath>
                <path refid="project-classpath" />
                <path refid="log-classpath" />
                <path refid="hdfobject-jar" />
                <path refid="application" />
            </classpath>
            <sysproperty key="java.library.path" path="${release.dir}${path.separator}${release.dir}/bin" />
            <sysproperty key="hdfview.root" path="${basedir}/${jar.dir}" />
            <!--  <sysproperty key="hdfview.workdir" path="${basedir}/${jar.dir}" />  -->
            <env key="HDF5_PLUGIN_PATH" path="${hdf5.plugin.dir}" />
            <env key="${platform.hdf.lib}" path="${release.dir}${path.separator}${release.dir}/bin${path.separator}${platform.hdf.lib}" />
        </java>
    </target>

    <target name="run" depends="deploy,jar" description="Runs the application">
        <mkdir dir="${jar.dir}/lib/ext" />
        <java fork="true" classname="${main-class}">
            <jvmarg value="-Dorg.slf4j.simpleLogger.defaultLogLevel=${build.log.level.run}" />
            <jvmarg value="${XstartOnFirstThreadFlag}" />
            <classpath>
                <path refid="project-classpath" />
                <path refid="log-classpath" />
                <path refid="obj-classpath" />
                <path refid="hdfobject-jar" />
                <path refid="application" />
            </classpath>
            <sysproperty key="java.library.path" path="${release.dir}${path.separator}${release.dir}/bin" />
            <sysproperty key="hdfview.root" path="${basedir}/${jar.dir}" />
            <!--  <sysproperty key="hdfview.workdir" path="${basedir}/${jar.dir}" />  -->
            <env key="HDF5_PLUGIN_PATH" path="${hdf5.plugin.dir}" />
            <env key="${platform.hdf.lib}" path="${release.dir}${path.separator}${release.dir}/bin${path.separator}${platform.hdf.lib}" />
        </java>
    </target>

    <target name="run-jar" depends="jar" description="Runs the application directly from the .jar file">
        <mkdir dir="${jar.dir}/lib" />
        <mkdir dir="${jar.dir}/lib/ext" />
        <copy todir="${jar.dir}/lib">
            <fileset dir="${lib.dir}" includes="fits.jar netcdf.jar" excludes="*sources.jar" />
            <fileset dir="${hdf.lib.dir}" includes="*.jar" excludes="slf4j*.jar" />
            <fileset dir="${hdf5.lib.dir}" includes="*.jar" excludes="slf4j*.jar" />
        </copy>
        <java fork="true" jar="${jar.dir}/${ant.project.name}.jar">
            <jvmarg value="-Dorg.slf4j.simpleLogger.defaultLogLevel=${build.log.level.run}" />
            <jvmarg value="${XstartOnFirstThreadFlag}" />
            <sysproperty key="java.library.path" path="${hdf.lib.dir}${path.separator}${hdf5.lib.dir}" />
            <sysproperty key="hdfview.root" path="${basedir}/${jar.dir}" />
            <!-- <sysproperty key="hdfview.workdir" path="${basedir}/${jar.dir}" />  -->
            <env key="HDF5_PLUGIN_PATH" path="${hdf5.plugin.dir}" />
        </java>
    </target>

    <!-- =================================================================
          EXAMPLES
          ================================================================= -->

    <target name="compile-examples" depends="compile, jar">
        <copy todir="${exclasses.dir}">
            <fileset dir="${testsrc.dir}/${examples.dir}" excludes=" **/*.in **/*.java hdf/** ${test.path}" />
        </copy>
    </target>

    <target name="run-examples" depends="compile-examples" description="Runs the examples">
        <fileset dir="${exclasses.dir}" includes="**/*.class" excludes="**/*$* **/*.txt testfiles/**" />
    </target>

    <target name="run-one-example" depends="deploy,compile-test" description="Runs one example">
        <dirname property="exfile.dir" file="${build.exfile}" />
        <basename property="exdir.name" file="${exfile.dir}" />
        <basename property="exfile.name" file="${build.exfile}" suffix=".class" />
        <property name="exdir.rel" value="${exclasses.dir}" relative="yes" />
        <basename property="exdirrel.name" file="${exdir.rel}" />
        <echo message="Test example: ${exfile.name}" />
        <java fork="true" classname="${exfile.name}" dir="${classes.dir}">
            <jvmarg value="-Dorg.slf4j.simpleLogger.defaultLogLevel=${build.log.level.test}" />
            <jvmarg value="${XstartOnFirstThreadFlag}" />
            <jvmarg line="${exfile.name}.class" />
            <classpath>
                <path refid="project-classpath" />
                <path refid="log-classpath" />
                <path refid="hdfobject-jar" />
                <pathelement location="${exclasses.dir}" />
            </classpath>
            <sysproperty key="java.library.path" path="${release.dir}${path.separator}${release.dir}/bin" />
            <env key="${platform.hdf.lib}" path="${release.dir}${path.separator}${release.dir}/bin${path.separator}${platform.hdf.lib}" />
        </java>
    </target>

    <target name="clean-examples">
        <delete>
            <fileset dir="${exclasses.dir}" includes="**/*.h5" />
        </delete>
    </target>

    <!-- =================================================================
          TESTS
          ================================================================= -->

    <target name="compile-test" depends="objectjar, jar, compile-objtest, compile-uitest, compile-examples">
        <javac modulesourcepath="${testsrc.dir}" modulepathref="test-classpath" modulepath="build-classpath"
            destdir="${classes.dir}"
            classpathref="test-classpath"
            includes="**/*.java"
            includeantruntime="false" debug="${build.debug}">
            <compilerarg value="-Xlint:deprecation" />
            <compilerarg value="-Xlint:unchecked" />
        </javac>

    </target>

    <target name="compile-objtest" depends="objectjar, jar">
        <copy todir="${testclasses.dir}">
            <fileset dir="${testsrc.dir}/${test.dir}" excludes=" **/JUnit*.txt **/*.err **/*.in **/*.java hdf/** ${examples.path}" />
        </copy>
        <mkdir dir="${testclasses.dir}/lib/ext" />
    </target>

    <target name="compile-uitest" depends="objectjar, jar">
        <copy todir="${uitestclasses.dir}">
            <fileset dir="${testsrc.dir}/${test.hdfview.dir}" excludes=" **/JUnit*.txt **/*.err **/*.in **/*.java hdf/** ${examples.path}" />
        </copy>
        <mkdir dir="${uitestclasses.dir}/lib/ext" />
    </target>

    <target name="compile-uimodtest" depends="modulejar, jar">
        <copy todir="${testclasses.dir}/${test.dir}">
            <fileset dir="${testsrc.dir}/${test.dir}" excludes=" **/JUnit*.txt **/*.err **/*.in **/*.java hdf/** ${examples.path}" />
        </copy>
        <!--<mkdir dir="${testclasses.dir}/lib/ext" /> -->
    </target>

    <path id="alltest-classes" location="${testclasses.dir}" />

    <target name="clean-junit-uitest">
        <delete>
            <filelist dir="${uitestclasses.dir}" files="
        closebutton.hdf,
        dataset_saveto_test.h5,
        image_saveto_test.h5,
        group_saveto_test.h5,
        testopenbutton.hdf,
        testopenfile.hdf,
        testopenrofile.h5,
        testfile.hdf,
        testfile.h5,
        apollo17_earth.jpg.hdf,
        apollo17_earth.jpg.h5,
        test_libversion.h5,
        closefile.hdf,
        closeallfile.hdf,
        closeallfile.h5,
        testsavefile.h5,
        testsaveasfile.h5,
        testsaveasfile2.h5,
        test_tab_import.h5,
        test_comma_import.h5,
        test_space_import.h5,
        test_colon_import.h5,
        test_semicolon_import.h5,
        test_large_dataset.h5,
        testintsfile2.h5,
        testlinks.h5,
        testgrp.h5,
        testds.h5,
        DS16BITS.txt,
        float3D.txt,
        DU32BITS.txt,
        chunked.txt,
        CompoundInts.txt,
        DS64BITS.txt,
        DU64BITS.bin" />
        </delete>
        <mkdir dir="${uitestclasses.dir}" />
    </target>

    <target name="jacoco" depends="jacoco-skip, jacoco-run" />

    <!-- Define jacoco Scanner for Ant Target -->
    <target name="jacoco-run" if="${build.jacoco}">
        <taskdef uri="antlib:org.jacoco.ant" resource="org/jacoco/ant/antlib.xml" onerror="ignore">
            <classpath path="/opt/jacoco-0.8.3/lib/jacocoant.jar" />
        </taskdef>

        <jacoco:agent property="agentvmparam" destfile="${report.dir}/jacoco.exec" xmlns:jacoco="antlib:org.jacoco.ant" />
    </target>

    <target name="jacoco-skip" unless="${build.jacoco}">
        <property name="agentvmparam" value="" />
    </target>

    <target name="junit-debug-test" depends="deploy,objectjar,clean-junit-uitest,compile-test,jacoco">
        <mkdir dir="${report.dir}" />
        <junit showoutput="yes" enabletestlistenerevents="true" fork="yes" printsummary="withOutAndErr" dir="${classes.dir}">
            <jvmarg value="-Dorg.slf4j.simpleLogger.defaultLogLevel=${build.log.level.test}" />
            <jvmarg value="${XstartOnFirstThreadFlag}" />
            <jvmarg line="${agentvmparam}" />
            <jvmarg value="-Xdebug" />
            <jvmarg value="-Xrunjdwp:transport=dt_socket,server=y,suspend=y,address=5432" />
            <classpath>
                <path refid="test-classpath" />
                <path refid="build-classpath" />
                <pathelement location="${testclasses.dir}" />
            </classpath>
            <sysproperty key="java.library.path" path="${release.dir}${path.separator}${release.dir}/bin" />
            <env key="${platform.hdf.lib}" path="${release.dir}${path.separator}${release.dir}/bin${path.separator}${platform.hdf.lib}" />
            <test name="${build.object.test}" todir="${report.dir}" outfile="TEST-${build.object.test}">
                <formatter type="plain" />
            </test>
        </junit>
    </target>

    <target name="junit-single-test" depends="deploy,objectjar,clean-junit-uitest,compile-test,jacoco">
        <mkdir dir="${report.dir}" />
        <junit showoutput="yes" enabletestlistenerevents="true" fork="yes" printsummary="withOutAndErr" dir="${classes.dir}">
            <jvmarg value="-Dorg.slf4j.simpleLogger.defaultLogLevel=${build.log.level.test}" />
            <jvmarg value="${XstartOnFirstThreadFlag}" />
            <jvmarg line="${agentvmparam}" />
            <classpath>
                <path refid="test-classpath" />
                <path refid="build-classpath" />
                <pathelement location="${testclasses.dir}" />
            </classpath>
            <sysproperty key="java.library.path" path="${release.dir}${path.separator}${release.dir}/bin" />
            <env key="${platform.hdf.lib}" path="${release.dir}${path.separator}${release.dir}/bin${path.separator}${platform.hdf.lib}" />
            <test name="${build.object.test}" todir="${report.dir}" outfile="TEST-${build.object.test}">
                <formatter type="plain" />
            </test>
        </junit>
    </target>

    <target name="junit" depends="deploy,objectjar,clean-junit-uitest,compile-test,jacoco" description="Runs the Object Library tests">
        <mkdir dir="${report.dir}" />
        <junit showoutput="yes" enabletestlistenerevents="true" fork="yes" printsummary="withOutAndErr" dir="${classes.dir}">
            <jvmarg value="-Dorg.slf4j.simpleLogger.defaultLogLevel=${build.log.level.test}" />
            <jvmarg value="${XstartOnFirstThreadFlag}" />
            <jvmarg line="${agentvmparam}" />
            <classpath>
                <path refid="test-classpath" />
                <path refid="build-classpath" />
                <pathelement location="${testclasses.dir}" />
            </classpath>
            <sysproperty key="java.library.path" path="${release.dir}${path.separator}${release.dir}/bin" />
            <env key="${platform.hdf.lib}" path="${release.dir}${path.separator}${release.dir}/bin${path.separator}${platform.hdf.lib}" />

            <formatter type="xml" />
            <formatter type="plain" />

            <batchtest fork="yes" todir="${report.dir}">
                <fileset dir="${testclasses.dir}/" includes="**/object/*Test*" excludes="**/object/*All*,**/object/H5Test*" />
            </batchtest>
        </junit>
    </target>

    <!-- Define SonarQube Scanner for Ant Target -->
    <target name="sonar" depends="jacoco, junit, junit-uitest">
        <taskdef uri="antlib:org.sonar.ant" resource="org/sonar/ant/antlib.xml" onerror="ignore">
            <!-- Update the following line, or put the "sonarqube-ant-task-*.jar" file in your "$HOME/.ant/lib" folder -->
            <classpath path="~/.ant/lib/sonarqube-ant-task-*.jar" />
        </taskdef>

        <!-- Execute SonarQube Scanner for Ant Analysis -->
        <sonar:sonar />
    </target>

    <target name="ensure-test4-name" unless="test">
        <!-- Capture the path as a delimited property using the refid attribute -->
        <pathconvert pathsep="${line.separator}" property="filesetref" refid="ui-test4-sources">
            <!-- the path stripped -->
            <mapper>
                <flattenmapper />
            </mapper>
        </pathconvert>

        <!-- Emit the property to the ant console -->
        <echo message="Where TestName is the the base name of: ${filesetref}" />
        <fail message="You must run this target with -Dtest=TestName" />
    </target>

    <target name="ensure-test5-name" unless="test">
        <!-- Capture the path as a delimited property using the refid attribute -->
        <pathconvert pathsep="${line.separator}" property="fileset5ref" refid="ui-test5-sources">
            <!-- the path stripped -->
            <mapper>
                <flattenmapper />
            </mapper>
        </pathconvert>

        <!-- Emit the property to the ant console -->
        <echo message="Where TestName is the the base name of: ${filesetref}" />
        <fail message="You must run this target with -Dtest=TestName" />
    </target>

    <!-- Macro for common code for running a junit task. The two attributes that are changeable
         correspond to the HDFView sysproperties 'hdfview.root' and 'hdfview.workdir'. By changing
         these to the appropriate paths, UI tests in different nested folder structures are able
         to find the test files they are looking for simply by name, instead of having to specify
         a relative pathname.  -->
    <macrodef name="run-ui-junit">
        <attribute name="rootdir" default="${basedir}/${uitestclasses.dir}" />
        <attribute name="workdir" default="${basedir}/${uitestclasses.dir}/uitest" />
        <attribute name="propfile" default="${user.home}/.hdfview${app.version}" />
        <attribute name="includes" default="**/*Test*" />
        <attribute name="excludes" default="**/*All* **/*$*" />
        <attribute name="if" default="" />
        <sequential>
        <echo message="JUnit Testing: @{includes}" />
        <junit showoutput="yes" enabletestlistenerevents="true" fork="yes" printsummary="withOutAndErr" dir="${classes.dir}">
                <!-- Run in debug logging level because trace generates way too much output.
                     We will run manually using trace logging output when there are UI test failures. -->
                <jvmarg value="-Dorg.slf4j.simpleLogger.defaultLogLevel=${build.log.level.test}" />
                <jvmarg value="${XstartOnFirstThreadFlag}" />
                <jvmarg line="${agentvmparam}" />

                <classpath>
                    <path refid="test-classpath" />
                    <path refid="build-classpath" />
                    <pathelement location="${uitestclasses.dir}" />
                </classpath>

                <sysproperty key="java.library.path" path="${release.dir}${path.separator}${release.dir}/bin" />
                <sysproperty key="hdfview.root" path="@{rootdir}" />
                <sysproperty key="hdfview.workdir" path="@{workdir}" />
                <sysproperty key="hdfview.propfile" path="@{propfile}" />
                <env key="${platform.hdf.lib}" path="${release.dir}${path.separator}${release.dir}/bin${path.separator}${platform.hdf.lib}" />

                <test name="uitest.${test}" todir="${report.dir}" outfile="TEST-uitest.${test}">
                  <formatter type="xml" />
                  <formatter type="plain" />
                </test>
            </junit>
        </sequential>
    </macrodef>

    <target name="runauitest" description="Runs the test you specify on the command line with -Dtest=" depends="deploy,jar, clean-junit-uitest, compile-test, ensure-test5-name, ensure-test4-name, jacoco">
        <mkdir dir="${report.dir}" />

        <run-ui-junit
            rootdir="${basedir}/${jar.dir}"
            workdir="${basedir}/${uitestclasses.dir}/uitest"
            propfile="${basedir}/${uitestclasses.dir}/.hdfview${app.version}"
            includes="**/${uitestclasses.dir}/${test}.class"
            excludes="**/*All* **/*$*"
        />
    </target>

    <!-- Top-level target for UI tests. Calls separate targets for HDFView UI tests, HDF4 UI tests and HDF5 UI tests. -->
    <target name="junit-uitest" depends="jar, clean-junit-uitest, jacoco, compile-test, deploy, -hdfview-ui-tests" description="Runs the UI tests" />

    <!-- Internal target to run HDFView UI tests that are independent of FileFormats. -->
    <target name="-hdfview-ui-tests" depends="jar, compile-uitest, clean-junit-uitest">
        <mkdir dir="${report.dir}" />

        <run-ui-junit
            rootdir="${basedir}/${jar.dir}"
            workdir="${basedir}/${uitestclasses.dir}/uitest"
            propfile="${basedir}/${uitestclasses.dir}/.hdfview${app.version}"
            includes="**/${uitestclasses.dir}/${test}.class"
            excludes="**/*All* **/*$*"
        />
    </target>

    <!-- Internal target to run HDF4-related HDFView UI tests. -->
    <target name="-hdf4-ui-tests" if="h4path">
        <mkdir dir="${report.dir}" />

        <!-- Run the top-level HDF4 UI tests -->
        <run-ui-junit
            rootdir="${basedir}/${jar.dir}"
            workdir="${basedir}/${hdf4uitestclasses.dir}"
            propfile="${basedir}/${uitestclasses.dir}/.hdfview${app.version}"
            includes="**/${hdf4uitestclasses.dir}/${test}.class"
            excludes="**/*All* **/*$*"
            if="h4path"
        />
    </target>

    <target name="-hdf5-ui-tests">
        <mkdir dir="${report.dir}" />

        <!-- Run the top-level HDF5 UI tests -->
        <run-ui-junit
            rootdir="${basedir}/${jar.dir}"
            workdir="${basedir}/${hdf5uitestclasses.dir}"
            propfile="${basedir}/${uitestclasses.dir}/.hdfview${app.version}"
            includes="${hdf5uitestclasses.dir}/${test}.class"
            excludes="**/*All* **/*$*"
        />
    </target>

    <target name="junit-uimodules" depends="jar,modulejar,compile-uimodtest,clean-junit-uitest,jacoco" description="Runs the tests for the UI modules">
        <mkdir dir="${report.dir}" />

        <run-ui-junit
            rootdir="${basedir}/${jar.dir}"
            workdir="${basedir}/${testclasses.dir}/modules"
            includes="**/modules/*Test*"
            excludes="**/modules/*$*"
        />
    </target>

    <target name="junitreport">
        <junitreport todir="${report.dir}">
            <fileset dir="${report.dir}" includes="TEST-*.xml" />
            <report todir="${report.dir}" />
        </junitreport>
    </target>

    <!-- =================================================================
          JAVADOC
          ================================================================= -->


    <target name="javadoc" depends="jar">
        <javadoc
            modulesourcepath="${src.dir}"
            modulepathref="project-classpath"
            packagenames="hdf.*"
            use="true"
            author="true"
            version="true"
            access="package"
            destdir="${javadoc.dir}"
            windowtitle="${ant.project.name} ${app.version}"
            noqualifier="java.*:javax.*:com.sun.*"
            linksource="true"
            failonerror="false">

            <fileset dir="${src.dir}" />

            <doctitle>
                <![CDATA[= HDFView Application =]]>
            </doctitle>

            <bottom>
                <![CDATA[Copyright © 2022. All Rights Reserved.]]>
            </bottom>

            <group title="object packages" packages="hdf.object.*" />
            <group title="view packages" packages="hdf.view.*" />
            <classpath>
                <path refid="project-classpath" />
                <path refid="application" />
            </classpath>
        </javadoc>
    </target>

    <target name="createDocumentationTGZ" description="Compresses the application User's Guide project pointed to by userguide.dir into a .tar.gz file to be distributed">
        <mkdir dir="${build.dir}/docs" />
        <tar destfile="${build.dir}/docs/UserGuide.tar.gz" compression="gzip">
            <tarfileset dir="${userguide.dir}" includes="images/** javadocs/** *.html RELEASE.txt" />
        </tar>
    </target>

    <macrodef name="jdepslink" description="Generate a stand-alone application">
        <attribute name="java.bindir" default="${java.home}/bin" description="The directory in which Java executables can be found" />
        <sequential>
            <!-- Use generated list of Java modules to create custom JRE -->
            <exec executable="@{java.bindir}/jlink">
                <arg value="--no-header-files" />
                <arg value="--no-man-pages" />
                <arg value="--output" />
                <arg value="${jar.dir}/jre" />
                <arg value="--module-path" />
                <arg value="${release.dir}" />
                <arg value="--add-modules" />
                <arg value="java.desktop" />
            </exec>
        </sequential>
    </macrodef>

    <target name="createREADME" depends="clean-package" description="Creates the project README.txt file">
        <mkdir dir="${dist.dir}" />

        <echo>Create README.txt and add appropriate information</echo>
        <copy file="${packagefiles.dir}/README.txt.in" tofile="${dist.dir}/README.txt" />
        <replace file="${dist.dir}/README.txt" token="@HDFJAVA_PACKAGE_NAME@" value="${ant.project.name}" />
        <replace file="${dist.dir}/README.txt" token="@HDFVIEW_PACKAGE_VERSION_STRING@" value="${app.version}" />
        <replace file="${dist.dir}/README.txt" token="@HDFVIEW_PACKAGE_VERSION@" value="${app.version}" />
        <replace file="${dist.dir}/README.txt" token="@JDK_VERSION@" value="${java.version}" />
        <replace file="${dist.dir}/README.txt" token="@LIB_TYPE@" value="SHARED" />
        <replace file="${dist.dir}/README.txt" token="@HDF4_VERSION_STRING@" value="${hdf4.version}" />
        <replace file="${dist.dir}/README.txt" token="@HDF5_VERSION_STRING@" value="${hdf5.version}" />
        <replace file="${dist.dir}/README.txt" token="@JRE_VERSION@" value="${jre.version}" />
        <replace file="${dist.dir}/README.txt" token="@FILE_SEP@" value="${file.separator}" />
    </target>

    <target name="createWindowsREADME" depends="createREADME" if="${isXWindows}">
        <!-- Windows-specific README.txt replacements -->
        <echo>Create Windows-specific README.txt and add appropriate version information</echo>
        <replace file="${dist.dir}/README.txt" token="@BINARY_PLATFORM@" value="Windows win-${os.arch}" />
        <replace file="${dist.dir}/README.txt" token="@BINARY_FILE@" value="${ant.project.name}-${app.version}.exe (or .msi)  - ${ant.project.name} Installer" />
        <replace file="${dist.dir}/README.txt" token="@EXECUTABLE@" value="C:\Users\user-name\AppData\Local\HDF_Group\HDFView" />
        <replace file="${dist.dir}/README.txt" token="@INSTALL_TYPE@" value="Running" />
        <replace file="${dist.dir}/README.txt" token="@INSTALL_PREFIX_HEADER@" value="To install ${ant.project.name} for Windows:${line.separator}" />
        <replace file="${dist.dir}/README.txt" token="@INSTALL_OR_RUN_FILE@" value="1. Execute ${ant.project.name}-${app.version}.exe (or .msi)" />
        <replace file="${dist.dir}/README.txt" token="@OPTIONAL_STEP@" value="2. Follow prompts${line.separator}3. Execute install-dir\${ant.project.name}.exe" />
    </target>

    <target name="createWindowsAppREADME" depends="createREADME" if="${isAppWindows}">
        <!-- Windows-specific README.txt replacements -->
        <echo>Create Windows-specific README.txt and add appropriate version information</echo>
        <replace file="${dist.dir}/README.txt" token="@BINARY_PLATFORM@" value="Windows win-${os.arch}" />
        <replace file="${dist.dir}/README.txt" token="@BINARY_FILE@" value="${ant.project.name}       - ${ant.project.name} Directory" />
        <replace file="${dist.dir}/README.txt" token="@EXECUTABLE@" value="current-dir\HDFView" />
        <replace file="${dist.dir}/README.txt" token="@INSTALL_TYPE@" value="Running" />
        <replace file="${dist.dir}/README.txt" token="@INSTALL_PREFIX_HEADER@" value="To install ${ant.project.name} for Windows, copy ${ant.project.name} directory to where you want${line.separator}to install ${ant.project.name} and:${line.separator}" />
        <replace file="${dist.dir}/README.txt" token="@INSTALL_OR_RUN_FILE@" value="1. cd into the new ${ant.project.name}" />
        <replace file="${dist.dir}/README.txt" token="@OPTIONAL_STEP@" value="2. Execute ./${ant.project.name}.exe${line.separator}3. Or execute .\app\${ant.project.name}.bat" />
    </target>

    <target name="createUnixREADME" depends="createREADME" if="${isAppUnix}">
        <exec executable="uname" outputproperty="uname.os">
            <arg value="-s" />
        </exec>

        <exec executable="uname" outputproperty="uname.version">
            <arg value="-r" />
        </exec>

        <!-- Unix-specific README.txt replacements -->
        <echo>Create Unix-specific README.txt and add appropriate version information</echo>
        <replace file="${dist.dir}/README.txt" token="@BINARY_PLATFORM@" value="${uname.os} ${uname.version}" />
        <replace file="${dist.dir}/README.txt" token="@BINARY_FILE@" value="${ant.project.name} - ${ant.project.name} Directory" />
        <replace file="${dist.dir}/README.txt" token="@EXECUTABLE@" value="current-dir/bin/HDFView" />
        <replace file="${dist.dir}/README.txt" token="@INSTALL_TYPE@" value="Running" />
        <replace file="${dist.dir}/README.txt" token="@INSTALL_PREFIX_HEADER@" value="To install ${ant.project.name} for ${uname.os}, copy ${ant.project.name} directory to where you want${line.separator}to install ${ant.project.name} and:${line.separator}" />
        <replace file="${dist.dir}/README.txt" token="@INSTALL_OR_RUN_FILE@" value="1. cd into the new ${ant.project.name}" />
        <replace file="${dist.dir}/README.txt" token="@OPTIONAL_STEP@" value="2. Execute ./bin/${ant.project.name}${line.separator}3. Or execute ./lib/app/${ant.project.name}.sh" />
    </target>

    <target name="createRPMREADME" depends="createREADME" if="${isXrpm}">
        <exec executable="uname" outputproperty="uname.os">
            <arg value="-s" />
        </exec>

        <exec executable="uname" outputproperty="uname.version">
            <arg value="-r" />
        </exec>

        <!-- Unix-specific README.txt replacements -->
        <echo>Create RPM Unix-specific README.txt and add appropriate version information</echo>
        <replace file="${dist.dir}/README.txt" token="@BINARY_PLATFORM@" value="${uname.os} ${uname.version}" />
        <replace file="${dist.dir}/README.txt" token="@BINARY_FILE@" value="hdfview-${app.version}-${uname.os}.rpm - ${ant.project.name} Installer" />
        <replace file="${dist.dir}/README.txt" token="@EXECUTABLE@" value="/opt/hdfview/bin/HDFView" />
        <replace file="${dist.dir}/README.txt" token="@INSTALL_TYPE@" value="Installation" />
        <replace file="${dist.dir}/README.txt" token="@INSTALL_PREFIX_HEADER@" value="To install ${ant.project.name} for ${uname.os}${line.separator}    Install RPM File Using RPM Command${line.separator}    ------------------------------------------------------------------------------${line.separator}
            To install a .rpm package in CentOS Linux, enter the following:${line.separator}        sudo rpm -i hdfview-${app.version}-1.x86_64.rpm${line.separator}
            The -i switch tells the package manager you want to install the file.${line.separator}${line.separator}    More information on the RPM installer can be found in the RPM documentation.${line.separator}
            ------------------------------------------------------------------------------${line.separator}${line.separator}" />
        <replace file="${dist.dir}/README.txt" token="@INSTALL_OR_RUN_FILE@" value="1. Install RPM File with dnf${line.separator}
            ------------------------------------------------------------------------------${line.separator}
            Alternately, you can use the dnf utility to install .rpm files.${line.separator}${line.separator}
            Enter the following:${line.separator}
                sudo dnf localinstall hdfview-${app.version}-1.x86_64.rpm${line.separator}
            The localinstall option instructions dnf to look at your current working directory for the installation${line.separator}${line.separator}" />
        <replace file="${dist.dir}/README.txt" token="@OPTIONAL_STEP@" value="    Remove RPM Package${line.separator}
            ------------------------------------------------------------------------------${line.separator}
            The RPM installer can be used to remove (or uninstall) a software package.${line.separator}${line.separator}
            Enter the following into a terminal window:${line.separator}
            sudo rpm -e ${ant.project.name}-${app.version}-1.x86_64${line.separator}
            The -e option instructs RPM to erase the software.${line.separator}${line.separator}" />
    </target>

    <target name="createDEBREADME" depends="createREADME" if="${isXdebian}">
        <exec executable="uname" outputproperty="uname.os">
            <arg value="-s" />
        </exec>

        <exec executable="uname" outputproperty="uname.version">
            <arg value="-r" />
        </exec>

        <!-- Unix-specific README.txt replacements -->
        <echo>Create DEB Unix-specific README.txt and add appropriate version information</echo>
        <replace file="${dist.dir}/README.txt" token="@BINARY_PLATFORM@" value="${uname.os} ${uname.version}" />
        <replace file="${dist.dir}/README.txt" token="@BINARY_FILE@" value="hdfview-${app.version}-${uname.os}.deb - ${ant.project.name} Installer" />
        <replace file="${dist.dir}/README.txt" token="@EXECUTABLE@" value="/opt/hdfview/bin/HDFView" />
        <replace file="${dist.dir}/README.txt" token="@INSTALL_TYPE@" value="Installation" />
        <replace file="${dist.dir}/README.txt" token="@INSTALL_PREFIX_HEADER@" value="To install ${ant.project.name} for ${uname.os}${line.separator}    Install DEB File Using dpkg Command${line.separator}    ------------------------------------------------------------------------------${line.separator}
            To install a .deb package in Ubuntu Linux, enter the following:${line.separator}        sudo dpkg -i hdfview-${app.version}-1_amd64.deb${line.separator}
            The –i switch tells the package manager you want to install the file.${line.separator}${line.separator}    More information on the dpkg installer can be found in the dpkg documentation.${line.separator}
            ------------------------------------------------------------------------------${line.separator}${line.separator}" />
        <replace file="${dist.dir}/README.txt" token="@INSTALL_OR_RUN_FILE@" value="1. Install deb File with dpkg${line.separator}
            ------------------------------------------------------------------------------${line.separator}
            Alternately, you can use the apt utility to install .deb files.${line.separator}${line.separator}
            Enter the following:${line.separator}
                sudo apt install ./hdfview-${app.version}-1_amd64.deb${line.separator}
            The ./ relative path (or an absolute path) cause apt to look at your current working directory for the installation${line.separator}${line.separator}" />
        <replace file="${dist.dir}/README.txt" token="@OPTIONAL_STEP@" value="    Remove deb Package${line.separator}
            ------------------------------------------------------------------------------${line.separator}
            The dpkg installer can be used to remove (or uninstall) a software package.${line.separator}${line.separator}
            Enter the following into a terminal window:${line.separator}
            sudo dpkg -r hdfview-${app.version}-1_amd64${line.separator}
            The -r option instructs dpkg to erase the software.${line.separator}${line.separator}
            The remove option instructs apt to erase the software.${line.separator}${line.separator}" />
    </target>

    <target name="createMacREADME" depends="createREADME" if="isMac">
        <exec executable="uname" outputproperty="uname.os">
            <arg value="-s" />
        </exec>

        <exec executable="uname" outputproperty="uname.version">
            <arg value="-r" />
        </exec>

        <!-- Mac-specific README.txt replacements -->
        <echo>Create Mac-specific README.txt and add appropriate version information</echo>
        <replace file="${dist.dir}/README.txt" token="@BINARY_PLATFORM@" value="Mac OS X Darwin ${uname.version}" />
        <replace file="${dist.dir}/README.txt" token="@BINARY_FILE@" value="${ant.project.name}-${app.version}.dmg - ${ant.project.name} Installer" />
        <replace file="${dist.dir}/README.txt" token="@EXECUTABLE@" value="/Applications/HDFView" />
        <replace file="${dist.dir}/README.txt" token="@JAVAMOD_TEXT@" value="" />
        <replace file="${dist.dir}/README.txt" token="@INSTALL_TYPE@" value="" />
        <replace file="${dist.dir}/README.txt" token="@INSTALL_PREFIX_HEADER@" value="To install ${ant.project.name} for ${uname.os}:" />
        <replace file="${dist.dir}/README.txt" token="@INSTALL_OR_RUN_FILE@" value="1. Execute ${ant.project.name}-${app.version}.dmg" />
        <replace file="${dist.dir}/README.txt" token="@OPTIONAL_STEP@" value="" />
    </target>

    <!-- =================================================================
          DEPLOY
          ================================================================= -->

    <target name="deploy" depends="deployWindows, deployUnix, deployMac" description="Creates the release directory containing the fully-prepared application binaries, libraries, etc. ready to be packaged up for distribution" />

    <target name="deployBase" depends="objectjar,jar,javadoc">
        <mkdir dir="${release.dir}" />
        <mkdir dir="${release.dir}/extra" />
        <mkdir dir="${release.dir}/samples" />
        <mkdir dir="${release.dir}/doc" />
        <mkdir dir="${release.dir}/plugin" />

        <!-- Copy the application and dependencies -->
        <copy todir="${release.dir}">
            <fileset dir="${jar.dir}" includes="${ant.project.name}.jar" />
            <fileset dir="${jar.dir}" includes="hdfobject.jar" />
            <fileset dir="${lib.dir}" includes="fits.jar netcdf.jar" excludes="*sources.jar" />
            <fileset dir="${lib.dir}/extra" includes="slf4j-api${version.slf4j}.jar" excludes="*sources.jar" />
            <fileset dir="${lib.dir}/extra" includes="slf4j-nop${version.slf4j}.jar" excludes="*sources.jar" />
            <fileset dir="${lib.dir}/ext/swt" includes="*.jar" />
            <fileset file="${lib.dir}/ext/swt/${machine.os}/${machine.arch}/swt.jar" />
            <fileset file="${packagefiles.dir}/simplelogger.properties" />
        </copy>

        <copy todir="${release.dir}/extra">
            <fileset dir="${lib.dir}/extra" includes="slf4j-simple${version.slf4j}.jar" excludes="*sources.jar" />
        </copy>

        <!-- Copy the documentation -->
        <copy todir="${release.dir}/doc/javadocs" failonerror="false">
            <fileset dir="${javadoc.dir}" />
        </copy>
        <copy todir="${release.dir}/doc">
            <fileset dir="${docs.dir}" />
        </copy>

        <!-- Change to unzip task -->
        <!-- <untar src="${userguide.dir}/UsersGuide.tar.gz" dest="${release.dir}/doc" compression="gzip" /> -->

        <!-- Copy the samples -->
        <copy todir="${release.dir}/samples">
            <fileset dir="${samples.dir}" />
        </copy>
        <echo if:set="isWindows">isWindows=${isWindows}</echo>
        <echo if:set="isUnix">isUnix=${isUnix}</echo>
        <echo if:set="isMac">isMac=${isMac}</echo>
    </target>

    <target name="deployWindows" depends="deployBase, objectjar,jar,javadoc" if="isWindows">
        <!-- Copy the application and dependencies -->
        <mkdir dir="${release.dir}/bin" />
        <echo> Copy the windows application and dependencies</echo>
        <copy todir="${release.dir}">
            <fileset dir="${hdf.lib.dir}">
                <include name="*.jar" />
                <include name="hdf_java.dll" />
                <exclude name="slf4j*.jar" />
                <exclude name="*.lib" />
            </fileset>
            <fileset dir="${hdf5.lib.dir}">
                <include name="*.jar" />
                <include name="hdf5_java.dll" />
                <exclude name="slf4j*.jar" />
                <exclude name="*.lib" />
            </fileset>
        </copy>
        <copy todir="${release.dir}/bin">
            <fileset dir="${hdf.lib.dir}">
                <include name="hdf_java.dll" />
            </fileset>
            <fileset dir="${hdf.lib.dir}/../bin">
                <include name="hdf_java.dll" />
                <include name="hdf.dll"/>
                <include name="mfhdf.dll"/>
            </fileset>
            <fileset dir="${hdf5.lib.dir}">
                <include name="hdf5_java.dll" />
            </fileset>
            <fileset dir="${hdf5.lib.dir}/../bin">
                <include name="hdf5_java.dll" />
                <include name="hdf5.dll"/>
            </fileset>
        </copy>
        <!-- Optional copy xdr -->
        <copy todir="${release.dir}/bin" failonerror="false">
            <fileset dir="${hdf.lib.dir}/../bin">
                <include name="xdr.dll"/>
            </fileset>
        </copy>
        <!-- Optional copy plugins -->
        <copy todir="${release.dir}/bin/plugin" failonerror="false">
            <fileset dir="${hdf5.lib.dir}/plugin">
                <include name="*.dll" />
            </fileset>
        </copy>

        <!-- Create the run batch file -->
        <copy file="${packagefiles.dir}/hdfview.bat.in" tofile="${release.dir}/hdfview.bat" />

        <property name="runscript.slf4j" value="slf4j-nop${version.slf4j}.jar" />
        <replace file="${release.dir}/hdfview.bat" token="@SLF4J@" value="${runscript.slf4j}" />
    </target>

    <target name="deployUnix" depends="deployBase, objectjar, jar, javadoc" if="isUnix">
        <!-- Copy the application and dependencies -->
        <echo> Copy the unix application and dependencies</echo>
        <copy todir="${release.dir}">
            <fileset dir="${hdf.lib.dir}" followsymlinks="true">
                <include name="libhdf_java.so" />
                <include name="*.jar" />
                <exclude name="slf4j*.jar" />
            </fileset>
            <fileset dir="${hdf.lib.dir}" followsymlinks="true">
                <filename regex="libhdf\.so(\.[0-9][0-9])$"/>
            </fileset>
            <fileset dir="${hdf.lib.dir}" followsymlinks="true">
                <filename regex="libmfhdf\.so(\.[0-9][0-9])$"/>
            </fileset>
            <fileset dir="${hdf5.lib.dir}" followsymlinks="true">
                <include name="libhdf5_java.so" />
                <include name="*.jar" />
                <exclude name="slf4j*.jar" />
            </fileset>
            <fileset dir="${hdf5.lib.dir}" followsymlinks="true">
                <filename regex="libhdf5\.so(\.[0-9][0-9][0-9][0-9]?)$"/>
            </fileset>
        </copy>
        <!-- Optional copy xdr -->
        <copy todir="${release.dir}" failonerror="false">
            <fileset dir="${hdf.lib.dir}" followsymlinks="true">
                <filename regex="libxdr\.so(\.[0-9])$"/>
                <exclude name="*.a" />
            </fileset>
        </copy>
        <!-- Optional copy plugins -->
        <copy todir="${release.dir}/plugin" failonerror="false">
            <fileset dir="${hdf5.lib.dir}/plugin">
                <include name="*.so" />
            </fileset>
        </copy>

        <!-- Create the .sh run script -->
        <copy file="${packagefiles.dir}/hdfview.sh.in" tofile="${release.dir}/hdfview.sh" />

        <!-- Set the correct classpath for the run script -->
        <property name="runscript.slf4j" value="slf4j-nop${version.slf4j}.jar" />
        <replace file="${release.dir}/hdfview.sh" token="@SLF4J@" value="${runscript.slf4j}" />

        <chmod perm="ugo+rx">
            <fileset dir="${release.dir}" includes="**/**" excludes="doc/** samples/**" />
        </chmod>
    </target>

    <target name="deployMac" depends="deployBase, objectjar,jar,javadoc" if="isMac">
        <!-- Copy the application and dependencies -->
        <echo> Copy the mac application and dependencies</echo>
        <copy todir="${release.dir}">
            <fileset dir="${hdf.lib.dir}" followsymlinks="true">
                <include name="libhdf_java.dylib" />
                <include name="*.jar" />
                <exclude name="slf4j*.jar" />
            </fileset>
            <fileset dir="${hdf.lib.dir}" followsymlinks="true">
                <filename regex="libhdf(\.[0-9][0-9]?)(\.dylib)$"/>
                <exclude name="*.a" />
            </fileset>
            <fileset dir="${hdf.lib.dir}" followsymlinks="true">
                <filename regex="libmfhdf(\.[0-9][0-9]?)(\.dylib)$"/>
                <exclude name="*.a" />
            </fileset>
            <fileset dir="${hdf5.lib.dir}" followsymlinks="true">
                <include name="libhdf5_java.dylib" />
                <include name="*.jar" />
                <exclude name="slf4j*.jar" />
            </fileset>
            <fileset dir="${hdf5.lib.dir}" followsymlinks="true">
                <filename regex="libhdf5(\.[0-9][0-9][0-9][0-9]?)(\.dylib)$"/>
                <exclude name="*.a" />
            </fileset>
        </copy>
        <!-- Optional copy xdr -->
        <copy todir="${release.dir}" failonerror="false">
            <fileset dir="${hdf.lib.dir}" followsymlinks="true">
                <filename regex="libxdr(\.[0-9])(\.dylib)$"/>
                <exclude name="*.a" />
            </fileset>
        </copy>
        <!-- Optional copy plugins -->
        <copy todir="${release.dir}/plugin" failonerror="false">
            <fileset dir="${hdf5.lib.dir}/plugin">
                <include name="*.dylib" />
            </fileset>
        </copy>
    </target>

    <!-- =================================================================
          PACKAGE SOURCE
          ================================================================= -->

    <target name="packageSource" depends="packageSourceWindows, packageSourceUnix" description="Packages the application source files into a compressed archive" />

    <target name="packageSourceWindows" depends="clean-package" if="isWindows">
        <zip destfile="${build.dir}/${ant.project.name}-${app.version}-source.zip">
            <zipfileset dir="${basedir}" excludes="bin/** build/** .*
                  lib/eos/**
                  lib/*sources.jar
                  lib/fest-assert-*.jar
                  lib/fest-reflect-*.jar
                  lib/fest-swing-*.jar
                  lib/fest-util-*.jar
                  lib/jcip-annotations-*.jar
                  lib/extra/hamcrest*.jar
                  lib/extra/junit*.jar
                  lib/extra/netcdf*.jar
                  lib/extra/*sources.jar" />
        </zip>
    </target>

    <target name="packageSourceUnix" depends="clean-package" if="isUnix">
        <tar destfile="${build.dir}/${ant.project.name}-${app.version}-source.tar.gz" compression="gzip">
            <tarfileset dir="${basedir}" excludes="bin/** build/** .*
                  lib/eos/**
                  lib/*sources.jar
                  lib/fest-assert-*.jar
                  lib/fest-reflect-*.jar
                  lib/fest-swing-*.jar
                  lib/fest-util-*.jar
                  lib/jcip-annotations-*.jar
                  lib/extra/hamcrest*.jar
                  lib/extra/junit*.jar
                  lib/extra/netcdf*.jar
                  lib/extra/*sources.jar" />
        </tar>
    </target>

    <!-- =================================================================
          JPackage
         ================================================================= -->

    <target name="createJPackageBase" depends="clean-package, deploy">
        <mkdir dir="${dist.dir}" />

        <!-- Bundle jre -->
        <echo>Bundling JRE with jdeps and jlink...</echo>
        <jdepslink java.bindir="${java.home}/bin" />

        <condition property="isXMac" else="false">
            <and>
                <equals arg1="${isMac}" arg2="true" />
                <equals arg1="${XPackage}" arg2="true" />
            </and>
        </condition>
        <echo if:set="isXMac">isXMac=${isXMac}</echo>

        <condition property="isXUnix" else="false">
            <and>
                <equals arg1="${isUnix}" arg2="true" />
                <equals arg1="${XPackage}" arg2="true" />
            </and>
        </condition>
        <echo if:set="isXUnix">isXUnix=${isXUnix}</echo>

        <condition property="isXdebian" else="false">
            <and>
                <equals arg1="${isUnix}" arg2="true" />
                <equals arg1="${isUbuntu}" arg2="true" />
                <equals arg1="${XPackage}" arg2="true" />
            </and>
        </condition>
        <echo if:set="isXdebian">isXdebian=${isXdebian}</echo>

        <condition property="isXrpm" else="false">
            <and>
                <equals arg1="${isUnix}" arg2="true" />
                <equals arg1="${XPackage}" arg2="true" />
                <not>
                    <equals arg1="${isUbuntu}" arg2="true" />
                </not>
            </and>
        </condition>
        <echo if:set="isXrpm">isXrpm=${isXrpm}</echo>

        <condition property="isXWindows" else="false">
            <and>
                <equals arg1="${isWindows}" arg2="true" />
                <equals arg1="${XPackage}" arg2="true" />
            </and>
        </condition>
        <echo if:set="isXWindows">isXWindows=${isXWindows}</echo>

        <condition property="isAppMac" else="false">
            <and>
                <equals arg1="${isMac}" arg2="true" />
                <not>
                    <equals arg1="${XPackage}" arg2="true" />
                </not>
            </and>
        </condition>
        <echo if:set="isAppMac">isAppMac=${isAppMac}</echo>

        <condition property="isAppUnix" else="false">
            <and>
                <equals arg1="${isUnix}" arg2="true" />
                <not>
                    <equals arg1="${XPackage}" arg2="true" />
                </not>
            </and>
        </condition>
        <echo if:set="isAppUnix">isAppUnix=${isAppUnix}</echo>

        <condition property="isAppWindows" else="false">
            <and>
                <equals arg1="${isWindows}" arg2="true" />
                <not>
                    <equals arg1="${XPackage}" arg2="true" />
                </not>
            </and>
        </condition>
        <echo if:set="isAppWindows">isAppWindows=${isAppWindows}</echo>
    </target>

    <!-- =================================================================
          JXPackage - native
         ================================================================= -->

    <target name="createJXPackage" depends="createJXPackageWindows, createJXPackageUnix, createJXPackageMac"
            description="Create the final package for distribution" />

    <!-- package args for fixed jpackage -->
    <target name="createJXPackageMac" depends="createJPackageBase" if="${isXMac}">
        <!-- unlock keychain -->
        <exec executable="security" dir="${dist.dir}" failonerror="true">
            <arg value="unlock-keychain" />
            <arg value="-p" />
            <arg value="${pass.keychain_key}" />
            <arg value="${name.keychain_key}" />
        </exec>

        <echo> JXPackage the mac application</echo>
        <exec executable="${java.home}/bin/jpackage">
            <!-- Basic usage -->
            <arg value="--verbose" />
            <arg value="--name" />
            <arg value="${ant.project.name}" />
            <arg value="--module-path" />
            <arg value="${basedir}/${release.dir}" />
            <arg value="--input" />
            <arg value="${release.dir}" />
            <arg value="--main-jar" />
            <arg value="${ant.project.name}.jar"/>
            <arg value="--main-class" />
            <arg value="${main-class}"/>
            <arg value="--dest" />
            <arg value="${dist.dir}" />
            <!-- Package metadata -->
            <arg value="--app-version" />
            <arg value="${app.version}" />
            <arg value="--copyright" />
            <arg value="Copyright 2006 by The HDF Group" />
            <arg value="--description" />
            <arg value="A visual tool for browsing and editing HDF files" />
            <arg value="--vendor" />
            <arg value="The HDF Group" />
            <arg value="--license-file" />
            <arg value="${basedir}/COPYING" />
            <!-- File associations -->
            <arg value="--file-associations" />
            <arg value="${basedir}/package_files/HDFViewHDF.properties" />
            <arg value="--file-associations" />
            <arg value="${basedir}/package_files/HDFViewH4.properties" />
            <arg value="--file-associations" />
            <arg value="${basedir}/package_files/HDFViewHDF4.properties" />
            <arg value="--file-associations" />
            <arg value="${basedir}/package_files/HDFViewH5.properties" />
            <arg value="--file-associations" />
            <arg value="${basedir}/package_files/HDFViewHDF5.properties" />
            <!-- Launchers -->
            <!-- <arg value="- -arguments" />
            <arg value="-Dhdfview.root='/Applications/HDF_Group/${ant.project.name}'" /> -->
            <arg value="--arguments" />
            <arg value="-Dhdfview.root='$APPDIR'" />
            <arg value="--java-options" />
            <arg value="-Xmx1024M" />
            <arg value="--java-options" />
            <arg value="-XstartOnFirstThread" />
            <!-- <arg value="- -java-options" />
            <arg value="-Djava.library.path='/Applications/HDF_Group/${ant.project.name}/lib:/Applications/HDF_Group/${ant.project.name}/lib/ext'" /> -->
            <arg value="--java-options" />
            <arg value="-Djava.library.path='$APPDIR'" />
            <!-- Application images -->
            <arg value="--resource-dir" />
            <arg value="${basedir}/package_files/macosx" />

            <!-- Runtime images -->
            <arg value="--runtime-image" />
            <arg value="${jar.dir}/jre" />
            <!-- Platform-specific details -->
            <!-- <arg value="- -install-dir" /> -->
            <!-- <arg value="/Applications/HDF_Group/${ant.project.name}" /> -->
            <arg value="--type" />
            <arg value="dmg" />
            <arg value="--icon" />
            <arg value="${basedir}/package_files/macosx/HDFView.icns" />
            <arg value="--mac-sign" />
            <arg value="--mac-package-identifier" />
            <arg value="HDFView.hdfgroup.org" />
            <arg value="--mac-package-name" />
            <arg value="${ant.project.name}-${app.version}" />
            <arg value="--mac-package-signing-prefix" />
            <arg value="org.hdfgroup.HDFView" />
            <arg value="--mac-signing-key-user-name" />
            <arg value="The HDF Group (${sign.account})" />
            <arg value="--mac-signing-keychain" />
            <arg value="${name.keychain_key}" />
        </exec>
    </target>

    <target name="createJXPackageUnix" depends="createJPackageBase" if="${isXUnix}">
        <echo> JXPackage the unix application</echo>
        <exec executable="${java.home}/bin/jpackage">
            <!-- Basic usage -->
            <arg value="--verbose" />
            <arg value="--name" />
            <arg value="${ant.project.name}" />
            <arg value="--module-path" />
            <arg value="${basedir}/${release.dir}" />
            <arg value="--input" />
            <arg value="${release.dir}" />
            <arg value="--main-jar" />
            <arg value="${ant.project.name}.jar"/>
            <arg value="--main-class" />
            <arg value="${main-class}"/>
            <arg value="--dest" />
            <arg value="${dist.dir}" />
            <!-- Package metadata -->
            <arg value="--app-version" />
            <arg value="${app.version}" />
            <arg value="--copyright" />
            <arg value="Copyright 2006 by The HDF Group" />
            <arg value="--description" />
            <arg value="A visual tool for browsing and editing HDF files" />
            <arg value="--vendor" />
            <arg value="The HDF Group" />
            <!-- <arg value="- -license-file" />
            <arg value="${basedir}/COPYING" /> -->
            <!-- File associations -->
            <arg value="--file-associations" />
            <arg value="${basedir}/package_files/HDFViewHDF.properties" />
            <arg value="--file-associations" />
            <arg value="${basedir}/package_files/HDFViewH4.properties" />
            <arg value="--file-associations" />
            <arg value="${basedir}/package_files/HDFViewHDF4.properties" />
            <arg value="--file-associations" />
            <arg value="${basedir}/package_files/HDFViewH5.properties" />
            <arg value="--file-associations" />
            <arg value="${basedir}/package_files/HDFViewHDF5.properties" />
            <!-- Launchers -->
            <arg value="--arguments" />
            <arg value="-Dhdfview.root='$APPDIR'" />
            <arg value="--java-options" />
            <arg value="-Xmx1024M" />
            <arg value="--java-options" />
            <arg value="-Djava.library.path='$APPDIR'" />
            <!-- Application images -->
            <arg value="--icon" />
            <arg value="${basedir}/package_files/hdfview.png" />
            <arg value="--linux-menu-group" />
            <arg value="The HDF Group" />
            <!-- Runtime images -->
            <!-- <arg value="- -install-dir" />
            <arg value="/opt/HDF_Group/${ant.project.name}" /> -->
            <arg value="--runtime-image" />
            <arg value="${jar.dir}/jre" />
            <!-- Platform-specific details -->
        </exec>
    </target>

    <target name="createJXPackageWindows" depends="createJPackageBase" if="${isXWindows}">
        <echo> JXPackage the windows application</echo>

        <copy todir="${jar.dir}/jre/bin">
            <fileset dir="${release.dir}/bin">
                <include name="*.dll"/>
            </fileset>
        </copy>

        <exec executable="${java.home}/bin/jpackage">
            <!-- Basic usage -->
            <arg value="--verbose" />
            <arg value="--name" />
            <arg value="${ant.project.name}" />
            <arg value="--module-path" />
            <arg value="${basedir}/${release.dir}" />
            <arg value="--input" />
            <arg value="${release.dir}" />
            <arg value="--main-jar" />
            <arg value="${ant.project.name}.jar"/>
            <arg value="--main-class" />
            <arg value="${main-class}"/>
            <arg value="--dest" />
            <arg value="${dist.dir}" />
            <!-- Package metadata -->
            <arg value="--app-version" />
            <arg value="${app.version}" />
            <arg value="--copyright" />
            <arg value="&quot;Copyright 2006 by The HDF Group&quot;" />
            <arg value="--description" />
            <arg value="&quot;A visual tool for browsing and editing HDF files&quot;" />
            <arg value="--vendor" />
            <arg value="&quot;The HDF Group&quot;" />
            <arg value="--license-file" />
            <arg value="${basedir}/COPYING" />
            <!-- File associations -->
            <arg value="--file-associations" />
            <arg value="${basedir}/package_files/HDFViewHDF.properties" />
            <arg value="--file-associations" />
            <arg value="${basedir}/package_files/HDFViewH4.properties" />
            <arg value="--file-associations" />
            <arg value="${basedir}/package_files/HDFViewHDF4.properties" />
            <arg value="--file-associations" />
            <arg value="${basedir}/package_files/HDFViewH5.properties" />
            <arg value="--file-associations" />
            <arg value="${basedir}/package_files/HDFViewHDF5.properties" />
            <!-- Launchers -->
            <arg value="--arguments" />
            <arg value="-Dhdfview.root=$APPDIR" />
            <arg value="--java-options" />
            <arg value="-Xmx1024M" />
            <arg value="--java-options" />
            <arg value="-Djava.library.path=$APPDIR" />
            <!-- Application images -->
            <arg value="--icon" />
            <arg value="${basedir}/package_files/hdfview.ico" />
            <arg value="--temp" />
            <arg value="${build.dir}/temp" />
            <!-- Runtime images -->
            <arg value="--install-dir" />
            <arg value="${ant.project.name}" />
            <arg value="--runtime-image" />
            <arg value="${jar.dir}/jre" />
            <!-- Platform-specific details -->
            <arg value="--win-console" />
            <arg value="--win-dir-chooser" />
            <arg value="--win-per-user-install" />
            <arg value="--win-menu" />
            <arg value="--win-menu-group" />
            <arg value="The HDF Group" />
            <!-- create exe installer - msi needs more work -->
            <!-- <arg value="- -type" />
            <arg value="msi" /> -->
        </exec>
    </target>

    <!-- =================================================================
          BINARY - PACKAGE
          ================================================================= -->
    <target name="binaryPackage" depends="binaryPackX"
        description="Packages into a distributable form"  />

    <target name="binaryAppPackage" depends="binaryPack"
        description="Packages the app image into a distributable form"  />

    <!-- =================================================================
          BINARY - PACKX
          ================================================================= -->
    <target name="setXPackage">
        <property name="XPackage" value="true" />
    </target>

    <target name="binaryPackX" depends="setXPackage, binaryPackXWindows, binaryPackXUnix, binaryPackXMac"
        description="Packages up the installer, the license file and the README file into a distributable form"  />

    <target name="binaryPackXWindows" depends="createJXPackage, createWindowsREADME" if="${isXWindows}">
        <mkdir dir="${dist.dir}" />

        <attrib file="${basedir}\${dist.dir}\${ant.project.name}-${app.version}.exe" readonly="false" />
        <echo message="xxxx Sign the windows binary xxxx"/>
        <!-- Sign the generated exe -->
        <exec executable="${env.SIGNTOOLDIR}\signtool.exe" failifexecutionfails="false">
            <arg value="sign" />
            <arg value="/v" />
            <arg value="/debug" />
            <arg value="/fd" />
            <arg value="SHA256" />
            <arg value="/d" />
            <arg value="${ant.project.name} ${app.version} Utility" />
            <arg value="/f" />
            <arg value="${env.CERTIFICATE}" />
            <arg value="/p" />
            <arg value="${env.SIGNPASSWORD}" />
            <arg value="/t" />
            <arg value="http://timestamp.digicert.com" />
            <arg value="${basedir}\${dist.dir}\${ant.project.name}-${app.version}.exe" />
        </exec>

        <echo message="xxxx Package the windows binary xxxx"/>
        <!-- Copy over license file -->
        <copy todir="${dist.dir}">
            <fileset dir="${basedir}" includes="COPYING" />
        </copy>

        <!-- Compress everything into one zip file -->
        <condition property="win.extension" value="win64" else="win32">
            <contains string="${os.arch}" substring="64" />
        </condition>
        <zip destfile="${dist.dir}/${ant.project.name}-${app.version}-${win.extension}.zip" basedir="${dist.dir}" />
    </target>

    <target name="binaryPackXUnix" depends="createJXPackage, createDEBREADME, createRPMREADME" if="${isXUnix}">
        <echo message="xxxx Package the unix binary xxxx"/>
        <!-- Copy over license file -->
        <copy todir="${dist.dir}">
            <fileset dir="${basedir}" includes="COPYING" />
        </copy>

        <exec executable="uname" outputproperty="uname.os">
            <arg value="-s" />
        </exec>

        <exec executable="uname" outputproperty="uname.version">
            <arg value="-r" />
        </exec>

        <!-- Compress everything into one tar.gz file -->
        <tar destfile="${dist.dir}/${ant.project.name}-${app.version}-${uname.os}-${machine.arch}.tar.gz" compression="gzip">
            <tarfileset dir="${dist.dir}" filemode="755">
                <exclude name="temp.tar.gz" />
            </tarfileset>
        </tar>
        <chmod perm="ugo+rx" file="${dist.dir}/${ant.project.name}-${app.version}-${uname.os}-${machine.arch}.tar.gz" />
        <chmod perm="u+w" file="${dist.dir}/${ant.project.name}-${app.version}-${uname.os}-${machine.arch}.tar.gz" />
    </target>

    <target name="binaryPackXMac" depends="createJXPackageMac, createMacREADME" if="${isXMac}">
        <!-- unlock keychain -->
        <exec executable="security" dir="${dist.dir}" failonerror="true">
            <arg value="unlock-keychain" />
            <arg value="-p" />
            <arg value="${pass.keychain_key}" />
            <arg value="${name.keychain_key}" />
        </exec>

        <echo message="xxxx Code sign the mac dmg xxxx"/>
        <!-- Code signing the dmg -->
        <exec executable="codesign" dir="${dist.dir}" failonerror="true">
            <arg value="--force" />
            <arg value="--timestamp" />
            <arg value="--options" />
            <arg value="runtime" />
            <arg value="--entitlements" />
            <arg value="${basedir}/${lib.dir}/macosx/distribution.entitlements" />
            <arg value="--verbose=4" />
            <arg value="--strict" />
            <arg value="--sign" />
            <arg value="${sign.account}" />
            <arg value="--deep" />
            <arg value="${ant.project.name}-${app.version}.dmg" />
        </exec>

        <echo message="xxxx Check for secure dmg timestamp xxxx"/>
        <!-- Code signing the application image -->
        <exec executable="codesign" dir="${dist.dir}" failonerror="true">
            <arg value="-dvv" />
            <arg value="${ant.project.name}-${app.version}.dmg" />
        </exec>

        <echo message="xxxx Verify dmg xxxx"/>
        <exec dir="${dist.dir}" executable="hdiutil">
            <arg value="verify" />
            <arg value="${ant.project.name}-${app.version}.dmg" />
        </exec>

        <antcall target="submit-notary${notarize.altool}" />

        <antcall target="post-notary${notarize.altool}" />

        <antcall target="staple-notary" />

        <echo message="xxxx Package the mac dmg binary xxxx"/>
        <!-- Copy over license file -->
        <copy tofile="${dist.dir}/COPYING.txt">
            <fileset dir="${basedir}" includes="COPYING" />
        </copy>

        <exec executable="uname" outputproperty="uname.os">
            <arg value="-s" />
        </exec>

        <exec executable="uname" outputproperty="uname.version">
            <arg value="-r" />
        </exec>

        <exec dir="${dist.dir}" executable="hdiutil">
            <arg value="verify" />
            <arg value="${ant.project.name}-${app.version}.dmg" />
        </exec>

        <echo message="xxxx Compress the mac dmg binary xxxx"/>
        <!-- Copy over license file -->
        <copy tofile="${dist.dir}/COPYING.txt">
            <fileset dir="${basedir}" includes="COPYING" />
        </copy>

        <!-- Compress everything into one tar.gz file -->
        <tar destfile="${dist.dir}/${ant.project.name}-${app.version}-${uname.os}-${uname.version}.tar.gz" compression="gzip">
            <tarfileset dir="${dist.dir}" filemode="755">
                <include name="COPYING.txt" />
                <include name="README.txt" />
                <include name="${ant.project.name}-${app.version}.dmg" />
            </tarfileset>
        </tar>

    </target>

    <!-- =================================================================
          JPACKAGE APP-IMAGE
          ================================================================= -->

    <target name="createJPackage" depends="createJPackageWindows, createJPackageUnix, createJPackageMac"
            description="Create the final package for distribution" />

    <target name="createJPackageMac" depends="createJPackageBase" if="${isAppMac}">
        <!-- unlock keychain -->
        <exec executable="security" dir="${dist.dir}" failonerror="true">
            <arg value="unlock-keychain" />
            <arg value="-p" />
            <arg value="${pass.keychain_key}" />
            <arg value="${name.keychain_key}" />
        </exec>

        <echo> Create the mac jpackage</echo>
        <exec executable="${java.home}/bin/jpackage">
            <!-- Basic usage -->
            <arg value="--verbose" />
            <arg value="--name" />
            <arg value="${ant.project.name}" />
            <arg value="--module-path" />
            <arg value="${basedir}/${release.dir}" />
            <arg value="--input" />
            <arg value="${release.dir}" />
            <arg value="--main-jar" />
            <arg value="${ant.project.name}.jar"/>
            <arg value="--main-class" />
            <arg value="${main-class}"/>
            <arg value="--dest" />
            <arg value="${dist.dir}" />
            <!-- Package metadata -->
            <arg value="--app-version" />
            <arg value="${app.version}" />
            <arg value="--copyright" />
            <arg value="Copyright 2006 by The HDF Group" />
            <arg value="--description" />
            <arg value="A visual tool for browsing and editing HDF files" />
            <arg value="--vendor" />
            <arg value="The HDF Group" />
            <!-- <arg value="- -license-file" />
            <arg value="${basedir}/COPYING" /> -->
            <!-- Launchers -->
            <!-- <arg value="- -arguments" />
            <arg value="-Dhdfview.root='/Applications/HDF_Group/${ant.project.name}'" /> -->
            <arg value="--arguments" />
            <arg value="-Dhdfview.root='$APPDIR'" />
            <arg value="--java-options" />
            <arg value="-Xmx1024M" />
            <arg value="--java-options" />
            <arg value="-XstartOnFirstThread" />
            <!-- <arg value="- -java-options" />
            <arg value="-Djava.library.path='/Applications/HDF_Group/${ant.project.name}/lib:/Applications/HDF_Group/${ant.project.name}/lib/ext'" /> -->
            <arg value="--java-options" />
            <arg value="-Djava.library.path='$APPDIR'" />
            <!-- Application images -->
            <arg value="--resource-dir" />
            <arg value="${basedir}/package_files/macosx" />

            <!-- Runtime images -->
            <!-- <arg value="- -install-dir" />
            <arg value="/Applications/HDF_Group/${ant.project.name}" /> -->
            <arg value="--runtime-image" />
            <arg value="${jar.dir}/jre" />
            <!-- Platform-specific details -->
            <arg value="--type" />
            <arg value="app-image" />
            <arg value="--icon" />
            <arg value="${basedir}/package_files/macosx/HDFView.icns" />
            <arg value="--mac-sign" />
            <arg value="--mac-package-identifier" />
            <arg value="HDFView.hdfgroup.org" />
            <arg value="--mac-package-name" />
            <arg value="${ant.project.name}-${app.version}" />
            <arg value="--mac-package-signing-prefix" />
            <arg value="org.hdfgroup.HDFView" />
            <arg value="--mac-signing-key-user-name" />
            <arg value="The HDF Group (${sign.account})" />
        </exec>
    </target>

    <target name="createJPackageUnix" depends="createJPackageBase" if="${isAppUnix}">
        <echo> Create the unix jpackage</echo>
        <exec executable="${java.home}/bin/jpackage">
            <!-- Basic usage -->
            <arg value="--verbose" />
            <arg value="--name" />
            <arg value="${ant.project.name}" />
            <arg value="--module-path" />
            <arg value="${basedir}/${release.dir}" />
            <arg value="--input" />
            <arg value="${release.dir}" />
            <arg value="--main-jar" />
            <arg value="${ant.project.name}.jar"/>
            <arg value="--main-class" />
            <arg value="${main-class}"/>
            <arg value="--dest" />
            <arg value="${dist.dir}" />
            <!-- Package metadata -->
            <arg value="--app-version" />
            <arg value="${app.version}" />
            <arg value="--copyright" />
            <arg value="Copyright 2006 by The HDF Group" />
            <arg value="--description" />
            <arg value="A visual tool for browsing and editing HDF files" />
            <arg value="--vendor" />
            <arg value="The HDF Group" />
            <!-- <arg value="- -license-file" />
            <arg value="${basedir}/COPYING" /> -->
            <!-- File associations -->
            <!-- <arg value="- -file-associations" />
            <arg value="${basedir}/package_files/HDFViewHDF.properties" /> -->
            <!-- <arg value="- -file-associations" />
            <arg value="${basedir}/package_files/HDFViewHDF5.properties" /> -->
            <!-- Launchers -->
            <arg value="--arguments" />
            <arg value="-Dhdfview.root='$APPDIR'" />
            <arg value="--java-options" />
            <arg value="-Xmx1024M" />
            <arg value="--java-options" />
            <arg value="-Djava.library.path='$APPDIR'" />
            <!-- Application images -->

            <!-- Runtime images -->
            <!-- <arg value="- -install-dir" />
            <arg value="/opt/HDF_Group/${ant.project.name}" /> -->
            <arg value="--runtime-image" />
            <arg value="${jar.dir}/jre" />
            <!-- Platform-specific details -->
            <arg value="--type" />
            <arg value="app-image" />
        </exec>
    </target>

    <target name="createJPackageWindows" depends="createJPackageBase" if="${isAppWindows}">
        <mkdir dir="${dist.dir}" />
        <echo> Create the windows jpackage</echo>

        <copy todir="${jar.dir}/jre/bin">
            <fileset dir="${release.dir}/bin">
                <include name="*.dll"/>
            </fileset>
        </copy>

        <exec executable="${java.home}/bin/jpackage">
            <!-- Basic usage -->
            <arg value="--verbose" />
            <arg value="--name" />
            <arg value="${ant.project.name}" />
            <arg value="--module-path" />
            <arg value="${basedir}/${release.dir}" />
            <arg value="--input" />
            <arg value="${release.dir}" />
            <arg value="--main-jar" />
            <arg value="${ant.project.name}.jar"/>
            <arg value="--main-class" />
            <arg value="${main-class}"/>
            <arg value="--dest" />
            <arg value="${dist.dir}" />
            <!-- Package metadata -->
            <arg value="--app-version" />
            <arg value="${app.version}" />
            <arg value="--copyright" />
            <arg value="&quot;Copyright 2006 by The HDF Group&quot;" />
            <arg value="--description" />
            <arg value="&quot;A visual tool for browsing and editing HDF files&quot;" />
            <arg value="--vendor" />
            <arg value="&quot;The HDF Group&quot;" />
            <!-- Launchers -->
            <arg value="--arguments" />
            <arg value="-Dhdfview.root=$APPDIR" />
            <arg value="--java-options" />
            <arg value="-Xmx1024M" />
            <arg value="--java-options" />
            <arg value="-Djava.library.path=$APPDIR" />
            <!-- Application images -->
            <!-- Runtime images -->
            <arg value="--runtime-image" />
            <arg value="${jar.dir}/jre" />
            <!-- Platform-specific details -->
            <arg value="--win-console" />
            <arg value="--type" />
            <arg value="app-image" />
        </exec>
    </target>

    <!-- =================================================================
          MAC NOTARY FOR JPACKAGE
          ================================================================= -->

    <target name="submit-notary" if="sign.enable">
        <exec executable="/usr/bin/xcrun" failonerror="true"
              outputproperty="retUUID.txt">
            <arg value="notarytool"/>
            <arg value="submit"/>
            <arg value="--wait"/>
            <arg value="--apple-id"/>
            <arg value="${notarize.account}"/>
            <arg value="--team-id"/> 
	    <arg value="${sign.account}"/>
            <arg value="--password"/>
            <arg value="${notarize.keychain_key}"/>
            <arg value="--team-id"/>
            <arg value="${sign.account}"/>
            <arg value="${dist.dir}/${ant.project.name}-${app.version}.dmg"/>
        </exec>
        <echo>notarize-app output:${retUUID.txt}</echo>
        <sequential>
        <echo message="@{retUUID.txt}" file="retUUID.txt.file" />
        <loadfile property="retUUID" srcfile="retUUID.txt.file">
            <filterchain>
                <tokenfilter>
                    <containsregex
                         pattern="id:\s*([0-9a-fA-F-]+)$"
                         replace="\1" />
                </tokenfilter>
                <striplinebreaks/>
            </filterchain>
        </loadfile>
        </sequential>
        <echo>notarize-app:${retUUID}</echo>
    </target>

    <target name="post-notary" if="sign.enable">
        <exec executable="/usr/bin/xcrun" failonerror="true" outputproperty="logInfo" resultproperty="logUUID">
            <redirector output="notary.txt" alwayslog="true"/>
            <arg value="notarytool"/>
            <arg value="info"/>
            <arg value="--apple-id"/>
            <arg value="${notarize.account}"/>
	    <arg value="--team-id"/> 
	    <arg value="${sign.account}"/>
            <arg value="--password"/>
            <arg value="${notarize.keychain_key}"/>
            <arg value="--team-id"/>
            <arg value="${sign.account}"/>
            <arg value="${retUUID}"/>
        </exec>
        <condition property="isnotarized">
            <resourcecontains resource="notary.txt" substring="success"/>
        </condition>
        <echo>notarize-info:${logInfo}</echo>
    </target>

    <!-- Staple the received notarization to the app -->
    <!-- run this after notarization is completed -->
    <target name="staple-notary" if="sign.enable">
        <echo message="*** Stapling notarization to Mac Build ***"/>
        <exec executable="/usr/bin/xcrun" dir="${dist.dir}" failonerror="true">
            <arg value="stapler"/>
            <arg value="staple"/>
            <arg value="${ant.project.name}-${app.version}.dmg"/>
        </exec>

        <!-- verify staple -->
        <exec executable="/usr/bin/xcrun" dir="${dist.dir}">
            <arg value="stapler"/>
            <arg value="validate"/>
            <arg value="-v" />
            <arg value="${ant.project.name}-${app.version}.dmg"/>
        </exec>
    </target>

<<<<<<< HEAD
=======
<<<<<<< Upstream, based on branch 'master-syn' of https://github.com/byrnHDF/hdfview.git
        <target name="zip-submit-notary" if="sign.enable">
            <exec executable="/usr/bin/xcrun" failonerror="true">
                <redirector output="retUUID.txt" alwayslog="true"/>
                <arg value="notarytool"/>
                <arg value="submit"/>
                <arg value="--wait"/>
                <arg value="--apple-id"/>
                <arg value="${notarize.account}"/>
		<arg value="--team-id"/> 
	        <arg value="${sign.account}"/>
                <arg value="--password"/>
                <arg value="${notarize.keychain_key}"/>
                <arg value="--team-id"/>
                <arg value="${sign.account}"/>
                <arg value="${dist.dir}/${ant.project.name}-${app.version}.zip"/>
            </exec>
            <loadfile property="retUUID" srcfile="retUUID.txt">
                <filterchain>
                    <tokenfilter>
                        <containsregex
                             pattern="RequestUUID\s*\=\s*([0-9a-fA-F-]+)$"
                             replace="\1" />
                    </tokenfilter>
                    <striplinebreaks/>
                </filterchain>
            </loadfile>
            <echo>notarize-app:${retUUID}</echo>
        </target>
=======
>>>>>>> 2b7c970a
    <target name="zip-submit-notary" if="sign.enable">
        <exec executable="/usr/bin/xcrun" failonerror="true"
              outputproperty="zipUUID.txt">
            <arg value="notarytool"/>
            <arg value="submit"/>
            <arg value="--wait"/>
            <arg value="--apple-id"/>
            <arg value="${notarize.account}"/>
            <arg value="--password"/>
            <arg value="${notarize.keychain_key}"/>
            <arg value="--team-id"/>
            <arg value="${sign.account}"/>
            <arg value="${dist.dir}/${ant.project.name}-${app.version}.zip"/>
        </exec>
        <echo>notarize-zip-app:${zipUUID.txt}</echo>
        <sequential>
        <echo message="@{zipUUID.txt}" file="zipUUID.txt.file" />
        <loadfile property="zipUUID" srcfile="zipUUID.txt.file">
            <filterchain>
                <tokenfilter>
                    <containsregex
                        pattern="id:\s*([0-9a-fA-F-]+)$"
                         replace="\1" />
                </tokenfilter>
                <striplinebreaks/>
            </filterchain>
        </loadfile>
        <echo>notarize-zip-app:${zipUUID}</echo>
<<<<<<< HEAD
        </sequential>
    </target>
=======
    </target>
>>>>>>> 533cade correct regex for new output
>>>>>>> 2b7c970a

    <!-- Staple the received notarization to the app -->
    <!-- run this after notarization is completed -->
    <target name="zip-staple-notary" if="sign.enable">
        <echo message="*** Stapling notarization to Mac Build ***"/>
        <exec executable="/usr/bin/xcrun" dir="${dist.dir}" failonerror="true">
            <arg value="stapler"/>
            <arg value="staple"/>
            <arg value="${ant.project.name}.app"/>
        </exec>

        <!-- verify staple -->
        <exec executable="/usr/bin/xcrun" dir="${dist.dir}">
            <arg value="stapler"/>
            <arg value="validate"/>
            <arg value="-v" />
            <arg value="${ant.project.name}.app"/>
        </exec>
    </target>

    <!-- =================================================================
          BINARY - PACK
          ================================================================= -->
    <target name="binaryPack" depends="clean-package, binaryPackWindows, binaryPackUnix, binaryPackMac"
        description="Packages up the release directory, the license file and the README file into a distributable form" />

    <target name="binaryPackWindows" depends="createJPackage, createWindowsAppREADME" if="${isAppWindows}">
        <mkdir dir="${dist.dir}" />

        <echo message="---- Create the windows installer binary ----"/>
        <!-- Copy over license file -->
        <copy todir="${dist.dir}">
            <fileset dir="${basedir}" includes="COPYING" />
        </copy>

        <!-- Compress everything into one zip file -->
        <condition property="win.extension" value="win64" else="win32">
            <contains string="${os.arch}" substring="64" />
        </condition>
        <zip destfile="${dist.dir}/${ant.project.name}-${app.version}-${win.extension}.zip" basedir="${dist.dir}" />
    </target>

    <target name="binaryPackUnix" depends="createJPackage, createUnixREADME" if="${isAppUnix}">
        <mkdir dir="${dist.dir}" />

        <echo message="---- Create the unix installer binary ----"/>
        <!-- Copy over license file -->
        <copy todir="${dist.dir}">
            <fileset dir="${basedir}" includes="COPYING" />
        </copy>

        <!-- Compress everything into one tar.gz file -->
        <tar destfile="${dist.dir}/${ant.project.name}-${app.version}-${uname.os}-${machine.arch}.tar.gz" compression="gzip">
            <tarfileset dir="${dist.dir}" filemode="755">
                <exclude name="temp.tar.gz" />
            </tarfileset>
        </tar>
        <chmod perm="ugo+rx" file="${dist.dir}/${ant.project.name}-${app.version}-${uname.os}-${machine.arch}.tar.gz" />
        <chmod perm="u+w" file="${dist.dir}/${ant.project.name}-${app.version}-${uname.os}-${machine.arch}.tar.gz" />
    </target>

    <target name="binaryPackMac" depends="createJPackageMac, createMacREADME" if="${isAppMac}">
        <!-- unlock keychain -->
        <exec executable="security" dir="${dist.dir}" failonerror="true">
            <arg value="unlock-keychain" />
            <arg value="-p" />
            <arg value="${pass.keychain_key}" />
            <arg value="${name.keychain_key}" />
        </exec>

        <echo message="---- Create the mac zip ----"/>
        <!-- create zip -->
        <exec executable="ditto" dir="${dist.dir}" failonerror="true">
            <arg value="-c" />
            <arg value="-k" />
            <arg value="--sequesterRsrc" />
            <arg value="--keepParent" />
            <arg value="${ant.project.name}.app" />
            <arg value="${ant.project.name}-${app.version}.zip" />
        </exec>

        <echo message="---- Code sign the mac zip ----"/>
        <!-- Code signing the dmg -->
        <exec executable="codesign" dir="${dist.dir}" failonerror="true">
            <arg value="--force" />
            <arg value="--timestamp" />
            <arg value="--options" />
            <arg value="runtime" />
            <arg value="--entitlements" />
            <arg value="${basedir}/${lib.dir}/macosx/distribution.entitlements" />
            <arg value="--verbose=4" />
            <arg value="--strict" />
            <arg value="--sign" />
            <arg value="${sign.account}" />
            <arg value="--deep" />
            <arg value="${ant.project.name}-${app.version}.zip" />
        </exec>

        <echo message="---- Check for secure timestamp ----"/>
        <!-- Code signing the application image -->
        <exec executable="codesign" dir="${dist.dir}" failonerror="true">
            <arg value="-dvv" />
            <arg value="${ant.project.name}-${app.version}.zip" />
        </exec>

        <antcall target="zip-submit-notary${notarize.altool}" />

        <antcall target="post-notary${notarize.altool}" />

        <antcall target="zip-staple-notary" />

        <!-- verify codesign -->
        <echo message="---- Verify app codesign ----"/>
        <exec executable="codesign" dir="${dist.dir}">
            <arg value="-vvvv" />
            <arg value="--strict" />
            <arg value="${ant.project.name}.app" />
        </exec>

        <!-- verify gatekeeper -->
        <echo message="---- Verify app gatekeeper ----"/>
        <exec executable="spctl" dir="${dist.dir}" failonerror="true">
            <arg value="-vvvv" />
            <arg value="--assess" />
            <arg value="--type" />
            <arg value="execute" />
            <arg value="${ant.project.name}.app" />
        </exec>

        <exec executable="uname" outputproperty="uname.os">
            <arg value="-s" />
        </exec>

        <exec executable="uname" outputproperty="uname.version">
            <arg value="-r" />
        </exec>

        <!-- verify gatekeeper -->
        <exec executable="spctl" dir="${dist.dir}" failonerror="false">
            <arg value="-vvvv" />
            <arg value="--assess" />
            <arg value="--type" />
            <arg value="install" />
            <arg value="${ant.project.name}.app" />
        </exec>

        <echo message="---- Compress the mac app binary ----"/>
        <!-- Copy over license file -->
        <copy tofile="${dist.dir}/COPYING.txt">
            <fileset dir="${basedir}" includes="COPYING" />
        </copy>

        <!-- Compress everything into one tar.gz file -->
        <tar destfile="${dist.dir}/${ant.project.name}-${app.version}-${uname.os}-${uname.version}.tar.gz" compression="gzip">
            <tarfileset dir="${dist.dir}" filemode="755">
                <include name="COPYING.txt" />
                <include name="README.txt" />
                <include name="${ant.project.name}.app/**" />
            </tarfileset>
        </tar>
    </target>

    <target name="main" depends="clean,run" />

</project><|MERGE_RESOLUTION|>--- conflicted
+++ resolved
@@ -2094,40 +2094,6 @@
             <arg value="${ant.project.name}-${app.version}.dmg"/>
         </exec>
     </target>
-
-<<<<<<< HEAD
-=======
-<<<<<<< Upstream, based on branch 'master-syn' of https://github.com/byrnHDF/hdfview.git
-        <target name="zip-submit-notary" if="sign.enable">
-            <exec executable="/usr/bin/xcrun" failonerror="true">
-                <redirector output="retUUID.txt" alwayslog="true"/>
-                <arg value="notarytool"/>
-                <arg value="submit"/>
-                <arg value="--wait"/>
-                <arg value="--apple-id"/>
-                <arg value="${notarize.account}"/>
-		<arg value="--team-id"/> 
-	        <arg value="${sign.account}"/>
-                <arg value="--password"/>
-                <arg value="${notarize.keychain_key}"/>
-                <arg value="--team-id"/>
-                <arg value="${sign.account}"/>
-                <arg value="${dist.dir}/${ant.project.name}-${app.version}.zip"/>
-            </exec>
-            <loadfile property="retUUID" srcfile="retUUID.txt">
-                <filterchain>
-                    <tokenfilter>
-                        <containsregex
-                             pattern="RequestUUID\s*\=\s*([0-9a-fA-F-]+)$"
-                             replace="\1" />
-                    </tokenfilter>
-                    <striplinebreaks/>
-                </filterchain>
-            </loadfile>
-            <echo>notarize-app:${retUUID}</echo>
-        </target>
-=======
->>>>>>> 2b7c970a
     <target name="zip-submit-notary" if="sign.enable">
         <exec executable="/usr/bin/xcrun" failonerror="true"
               outputproperty="zipUUID.txt">
@@ -2156,13 +2122,8 @@
             </filterchain>
         </loadfile>
         <echo>notarize-zip-app:${zipUUID}</echo>
-<<<<<<< HEAD
         </sequential>
     </target>
-=======
-    </target>
->>>>>>> 533cade correct regex for new output
->>>>>>> 2b7c970a
 
     <!-- Staple the received notarization to the app -->
     <!-- run this after notarization is completed -->
