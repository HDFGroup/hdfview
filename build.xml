--- conflicted
+++ resolved
@@ -1,214 +1,5 @@
 <?xml version="1.0" encoding="UTF-8"?>
 
-<<<<<<< HEAD
-<project name="HDFView" basedir="." default="main" xmlns:fx="javafx:com.sun.javafx.tools.ant">
-  <property environment="env" />
-
-  <!-- Configuration files: -->
-  <property file="build.properties" />
-  <property file="package.properties" />
-
-  <record name="antoutput.log" action="start" append="true" loglevel="verbose" />
-
-  <!-- Get HDFView, HDF4, HDF5 and HDF-Java version information -->
-  <loadfile property="app.version" srcFile="${basedir}/VERSION">
-    <filterchain>
-      <tokenfilter>
-        <stringtokenizer delims="-\r\n" suppressdelims="true" />
-        <containsregex pattern="[0-9]+\.[0-9]+\.[0-9]+" />
-      </tokenfilter>
-    </filterchain>
-  </loadfile>
-
-    <condition property="h4path" value="${hdf.lib.dir}">
-      <available file="${hdf.lib.dir}/libhdf4.settings" />
-    </condition>
-
-  <loadfile property="hdf4.version" srcFile="${hdf.lib.dir}/libhdf4.settings" failonerror="false">
-    <filterchain>
-      <tokenfilter>
-        <linetokenizer />
-        <containsregex pattern="HDF4 Version:" />
-      </tokenfilter>
-      <tokenfilter>
-        <stringtokenizer delims=":- \r\n" suppressdelims="true" />
-        <containsregex pattern="[0-9]+\.[0-9]+\.[0-9]+" />
-      </tokenfilter>
-    </filterchain>
-  </loadfile>
-
-  <loadfile property="hdf5.version" srcFile="${hdf5.lib.dir}/libhdf5.settings">
-    <filterchain>
-      <tokenfilter>
-        <linetokenizer />
-        <containsregex pattern="HDF5 Version:" />
-      </tokenfilter>
-      <tokenfilter>
-        <stringtokenizer delims=":- \r\n" suppressdelims="true" />
-        <containsregex pattern="[0-9]+\.[0-9]+\.[0-9]+" />
-      </tokenfilter>
-    </filterchain>
-  </loadfile>
-
-  <pathconvert property="hdfjava.filelist">
-    <map from="${hdf.lib.dir}${file.separator}" to="" />
-    <fileset dir="${hdf.lib.dir}">
-      <include name="jarhdf*.jar" />
-    </fileset>
-    <map from="${hdf5.lib.dir}${file.separator}" to="" />
-    <fileset dir="${hdf5.lib.dir}">
-      <include name="jarhdf5*.jar" />
-    </fileset>
-    <mapper type="glob" from="*.jar" to="*" />
-  </pathconvert>
-  <loadresource property="hdfjava.version">
-    <string value="${hdfjava.filelist}" />
-    <filterchain>
-      <tokenfilter>
-        <containsregex pattern="jarhdf[0-9]*-" replace="" flags="g" />
-      </tokenfilter>
-    </filterchain>
-  </loadresource>
-
-  <condition property="isWindows">
-    <os family="windows" />
-  </condition>
-
-  <condition property="isMac">
-    <os family="mac" />
-  </condition>
-
-  <condition property="isUnix">
-    <and>
-      <os family="unix" />
-      <not>
-        <equals arg1="${isMac}" arg2="true" />
-      </not>
-    </and>
-  </condition>
-
-  <condition property="machine.os" value="win">
-    <equals arg1="${isWindows}" arg2="true" />
-  </condition>
-
-  <condition property="machine.os" value="osx">
-    <and>
-      <equals arg1="${isMac}" arg2="true" />
-      <not>
-        <equals arg1="${isWindows}" arg2="true" />
-      </not>
-      <not>
-        <equals arg1="${isUnix}" arg2="true" />
-      </not>
-    </and>
-  </condition>
-
-  <condition property="machine.os" value="linux">
-    <and>
-      <equals arg1="${isUnix}" arg2="true" />
-      <not>
-        <equals arg1="${isWindows}" arg2="true" />
-      </not>
-      <not>
-        <equals arg1="${isMac}" arg2="true" />
-      </not>
-    </and>
-  </condition>
-
-  <!-- Build 64-bit binary.
-       Note: os.arch gives the architecture of the JVM, NOT the OS;
-       It is assumed that a ppc JVM is used for building on a powerpc system. -->
-  <condition property="machine.arch" value="ppc64le" else="x86_64">
-    <matches pattern="ppc64le" string="${os.arch}" />
-  </condition>
-
-  <!-- Sets variables which can later be used. -->
-  <!-- The value of a property is accessed via ${} -->
-
-  <property name="src.dir"           value="src" />
-  <property name="test.dir"          value="${src.dir}/test" />
-  <property name="examples.dir"      value="${src.dir}/examples" />
-  <property name="samples.dir"       value="samples" />
-
-  <property name="build.dir"         value="build" />
-  <property name="classes.dir"       value="${build.dir}/classes" />
-  <property name="testclasses.dir"   value="${build.dir}/classes/test" />
-  <property name="exclasses.dir"     value="${build.dir}/classes/examples" />
-  <property name="jar.dir"           value="${build.dir}/jar" />
-  <property name="report.dir"        value="${build.dir}/junitreport" />
-
-  <property name="javadoc.dir"       value="${build.dir}/javadocs" />
-  <property name="docs.dir"          value="docs" />
-  <property name="bin.dir"           value="bin" />
-  <property name="lib.dir"           value="lib" />
-  <property name="packagefiles.dir"  value="package_files" />
-  <property name="dist.dir"          value="${build.dir}/dist" />
-  <property name="java.bin"          value="/bin/jre/bin" />
-  <property name="release.dir"       value="${build.dir}/HDF_Group/${ant.project.name}/${app.version}" />
-  <property name="includeantruntime" value="false" />
-  <property name="jre.version"       value="${ant.java.version}" />
-  <property name="version.slf4j"     value="-1.7.25"/>
-
-  <path id="obj-classpath">
-    <fileset dir="${lib.dir}"
-      includes="fits.jar netcdf.jar"
-      excludes="*sources.jar" />
-  </path>
-  <path id="swt-classpath">
-    <fileset file="${lib.dir}/ext/swt/${machine.os}/${machine.arch}/swt.jar" />
-    <fileset dir="${lib.dir}/ext/swt" includes="*.jar" />
-  </path>
-  <path id="jni-classpath">
-    <fileset dir="${hdf.lib.dir}" includes="jarhdf*.jar" />
-    <fileset dir="${hdf5.lib.dir}" includes="jarhdf5*.jar" />
-  </path>
-  <path id="slf4j-classpath">
-      <fileset dir="${lib.dir}"
-      includes="slf4j-api${version.slf4j}.jar"
-      excludes="*sources.jar" />
-  </path>
-  <path id="log-classpath">
-    <fileset dir="${lib.dir}/extra"
-      includes="slf4j-simple${version.slf4j}.jar"
-      excludes="*sources.jar" />
-  </path>
-  <path id="nop-classpath">
-      <fileset dir="${lib.dir}/extra"
-      includes="slf4j-nop${version.slf4j}.jar"
-      excludes="*sources.jar" />
-  </path>
-  <path id="unit-classpath">
-    <fileset dir="${lib.dir}"
-      includes="extra/junit-4.11.jar extra/hamcrest-core-1.3.jar"
-      excludes="*sources.jar" />
-  </path>
-  <path id="swtbot-classpath">
-    <fileset dir="${lib.dir}/ext/swt/swtbot" includes="*swtbot*.jar *log4j*.jar" excludes="*sources.jar" />
-  </path>
-  <path id="ui-test-sources">
-    <fileset dir="${src.dir}/"
-      includes="**/uitest/*Test*.java"
-      excludes="**/uitest/*CLGeometry.java **/uitest/*All*.java" />
-  </path>
-  <path id="project-classpath">
-    <path refid="obj-classpath" />
-    <path refid="jni-classpath" />
-    <path refid="swt-classpath" />
-      <path refid="slf4j-classpath" />
-      <path refid="log-classpath" />
-  </path>
-  <path id="jar-classpath">
-    <path refid="obj-classpath" />
-    <path refid="jni-classpath" />
-    <path refid="swt-classpath" />
-      <path refid="slf4j-classpath" />
-      <path refid="nop-classpath" />
-  </path>
-
-  <property name="main-class" value="hdf.view.HDFView" />
-
-  <echo>
-=======
 <project name="HDFView" basedir="." default="main" xmlns:fx="javafx:com.sun.javafx.tools.ant" xmlns:sonar="antlib:org.sonar.ant" xmlns:jacoco="antlib:org.jacoco.ant">
     <property environment="env" />
 
@@ -433,7 +224,6 @@
     <property name="main-class" value="hdf.view.HDFView" />
 
     <echo>
->>>>>>> 2d290c9f
      Application:      ${ant.project.name} ${app.version}
      Build File:       ${ant.file}
      <!-- Run Date   : ${build.time} -->
@@ -449,56 +239,6 @@
      HDF5 version:     ${hdf5.version}
      Operating System: ${os.name} ${os.version} ${os.arch}
      Debug Build:      ${build.debug}
-<<<<<<< HEAD
-  </echo>
-
-  <target name="clean" description="Cleans up the build directory">
-    <delete dir="${classes.dir}" />
-    <delete dir="${jar.dir}" />
-    <delete dir="${report.dir}" />
-    <delete dir="${javadoc.dir}" />
-    <delete dir="${dist.dir}" />
-    <delete dir="${release.dir}" />
-    <delete dir="${build.dir}/HDF_Group" />
-    <delete dir="${build.dir}/docs" />
-    <delete file="${build.dir}/${ant.project.name}-${app.version}-source.tar.gz" />
-    <delete file="${build.dir}/HDFVersions.java" />
-    <delete file="${build.dir}/allfiles.wixobj" />
-    <delete file="${build.dir}/allfiles.wxs" />
-    <delete file="${build.dir}/build.wixobj" />
-    <delete file="${build.dir}/${ant.project.name}-${app.version}.msi" />
-  </target>
-
-  <target name="clean-build" depends="clean,objectjar,jar" />
-
-  <target name="clean-package">
-    <delete dir="${dist.dir}" />
-  </target>
-
-  <target name="compile" depends="compileobj, compilehdf4, compilespc, compilehdf5">
-    <mkdir dir="${classes.dir}" />
-    <mkdir dir="${classes.dir}/hdf" />
-
-    <javac srcdir="${src.dir}" destdir="${classes.dir}"
-      classpathref="project-classpath"
-      excludes="hdf/object/fits/** hdf/object/nc2/** hdf/object/h4/** hdf/object/h5/** examples/** test/** **/*.in **/*.gif **/*.png **/*.icns **/*.html **/*.properties hdf/HDFVersions.java"
-      includeantruntime="false"
-      debug="${build.debug}"
-    />
-
-    <copy todir="${classes.dir}">
-      <fileset dir="${src.dir}" excludes="hdf/object/fits/** hdf/object/nc2/** hdf/object/h4/** hdf/object/h5/** **/*.in **/*.java examples/** test/**" />
-    </copy>
-  </target>
-
-    <target name="compileobj">
-      <mkdir dir="${classes.dir}" />
-      <mkdir dir="${classes.dir}/hdf" />
-
-        <!-- Store compile-time Version information -->
-        <copy todir="${build.dir}">
-          <fileset dir="${src.dir}/hdf" includes="HDFVersions.java" />
-=======
     </echo>
 
     <target name="clean" description="Cleans up the build directory">
@@ -542,7 +282,6 @@
         <!-- Store compile-time Version information -->
         <copy todir="${build.dir}">
             <fileset dir="${src.dir}/hdf" includes="HDFVersions.java" />
->>>>>>> 2d290c9f
         </copy>
         <replace file="${build.dir}/HDFVersions.java" token="@HDF4_VERSION@" value='"${hdf4.version}"' />
         <replace file="${build.dir}/HDFVersions.java" token="@HDF5_VERSION@" value='"${hdf5.version}"' />
@@ -550,267 +289,6 @@
         <replace file="${build.dir}/HDFVersions.java" token="@HDFJAVA_VERSION@" value='"${hdfjava.version}"' />
 
         <!-- Generate Versions file -->
-<<<<<<< HEAD
-        <javac srcdir="${build.dir}" destdir="${classes.dir}"
-          includes="HDFVersions.java"
-          includeantruntime="false"
-          debug="${build.debug}"
-        />
-
-      <javac srcdir="${src.dir}" destdir="${classes.dir}"
-        classpathref="project-classpath"
-        excludes="hdf/view/** hdf/object/fits/** hdf/object/nc2/** hdf/object/h4/** hdf/object/h5/** examples/** test/** **/*.in **/*.gif **/*.png **/*.icns **/*.html **/*.properties hdf/HDFVersions.java"
-        includeantruntime="false"
-        debug="${build.debug}"
-      />
-
-      <copy todir="${classes.dir}">
-        <fileset dir="${src.dir}" excludes="hdf/view/** hdf/object/fits/** hdf/object/nc2/** hdf/object/h4/** hdf/object/h5/** **/*.in **/*.java examples/** test/**" />
-      </copy>
-    </target>
-
-    <target name="compilehdf4" depends="compileobj" if="h4path">
-      <mkdir dir="${classes.dir}" />
-      <mkdir dir="${classes.dir}/hdf" />
-
-      <javac srcdir="${src.dir}" destdir="${classes.dir}"
-        classpathref="project-classpath"
-        excludes="hdf/view/** hdf/object/fits/** hdf/object/nc2/** hdf/object/h5/** examples/** test/** **/*.in **/*.gif **/*.png **/*.icns **/*.html **/*.properties hdf/HDFVersions.java"
-        includeantruntime="false"
-        debug="${build.debug}"
-      />
-
-      <copy todir="${classes.dir}">
-        <fileset dir="${src.dir}" excludes="hdf/view/** hdf/object/fits/** hdf/object/nc2/** hdf/object/h5/** **/*.in **/*.java examples/** test/**" />
-      </copy>
-    </target>
-
-    <target name="compilespc" depends="compileobj">
-      <mkdir dir="${classes.dir}" />
-      <mkdir dir="${classes.dir}/hdf" />
-
-      <javac srcdir="${src.dir}" destdir="${classes.dir}"
-        classpathref="project-classpath"
-        excludes="hdf/view/** hdf/object/h4/** hdf/object/h5/** examples/** test/** **/*.in **/*.gif **/*.png **/*.icns **/*.html **/*.properties hdf/HDFVersions.java"
-        includeantruntime="false"
-        debug="${build.debug}"
-      />
-
-      <copy todir="${classes.dir}">
-        <fileset dir="${src.dir}" excludes="hdf/view/** hdf/object/h4/** hdf/object/h5/**  **/*.in **/*.java examples/** test/**" />
-      </copy>
-    </target>
-
-    <target name="compilehdf5" depends="compileobj">
-      <mkdir dir="${classes.dir}" />
-      <mkdir dir="${classes.dir}/hdf" />
-
-      <javac srcdir="${src.dir}" destdir="${classes.dir}"
-        classpathref="project-classpath"
-        excludes="hdf/view/** hdf/object/fits/** hdf/object/nc2/** hdf/object/h4/** examples/** test/** **/*.in **/*.gif **/*.png **/*.icns **/*.html **/*.properties hdf/HDFVersions.java"
-        includeantruntime="false"
-        debug="${build.debug}"
-      />
-
-      <copy todir="${classes.dir}">
-        <fileset dir="${src.dir}" excludes="hdf/view/** hdf/object/fits/** hdf/object/nc2/** hdf/object/h4/** **/*.in **/*.java examples/** test/**" />
-      </copy>
-    </target>
-
-  <target name="objectjar" depends="compile">
-    <mkdir dir="${jar.dir}" />
-
-      <pathconvert property="manifest.classpath" pathsep=" ">
-        <path refid="obj-classpath" />
-        <mapper>
-          <chainedmapper>
-            <flattenmapper />
-          </chainedmapper>
-        </mapper>
-      </pathconvert>
-
-      <jar destfile="${jar.dir}/hdfobject.jar"
-        basedir="${classes.dir}"
-        excludes="hdf/view/** examples/** test/** *.log *.h5 *.data">
-        <zipgroupfileset dir="lib" includes="jarhdf*.jar" />
-        <zipgroupfileset dir="${lib.dir}" includes="fits.jar netcdf.jar slf4j-api${version.slf4j}.jar" />
-
-        <manifest>
-          <attribute name="Main-Class" value="${main-class}" />
-          <attribute name="Class-Path" value="${manifest.classpath}" />
-        </manifest>
-      </jar>
-  </target>
-
-  <target name="modulejar" depends="compile-test">
-    <mkdir dir="${testclasses.dir}/lib/ext" />
-
-    <pathconvert property="manifest.classpath" pathsep=" ">
-        <path refid="jar-classpath" />
-        <mapper>
-          <chainedmapper>
-            <flattenmapper />
-          </chainedmapper>
-        </mapper>
-    </pathconvert>
-
-    <jar destfile="${testclasses.dir}/lib/ext/test.modules.TestModuleLoading.jar"
-        basedir="${classes.dir}"
-        includes="test/modules/**"
-        excludes="Test*.java *.h5" />
-  </target>
-
-  <target name="jar" depends="compile">
-    <mkdir dir="${jar.dir}" />
-
-    <pathconvert property="manifest.classpath" pathsep=" ">
-      <path refid="jar-classpath" />
-      <mapper>
-        <chainedmapper>
-          <flattenmapper />
-        </chainedmapper>
-      </mapper>
-    </pathconvert>
-
-    <jar destfile="${jar.dir}/${ant.project.name}.jar"
-      basedir="${classes.dir}"
-      excludes="examples/** test/** *.log *.h5 *.data">
-      <zipgroupfileset dir="${hdf.lib.dir}" includes="jarhdf*.jar" />
-      <zipgroupfileset dir="${hdf5.lib.dir}" includes="jarhdf*.jar" />
-      <zipgroupfileset dir="${lib.dir}" includes="fits.jar netcdf.jar slf4j-api${version.slf4j}.jar" />
-      <zipgroupfileset dir="${lib.dir}/ext/swt/${machine.os}/${machine.arch}" includes="swt.jar" />
-
-      <zipfileset src="${lib.dir}/ext/swt/commons-logging.jar" excludes="META-INF/**/*"></zipfileset>
-      <zipfileset src="${lib.dir}/ext/swt/org.eclipse.core.commands.jar" excludes="META-INF/**/*"></zipfileset>
-      <zipfileset src="${lib.dir}/ext/swt/org.eclipse.equinox.common.jar" excludes="META-INF/**/*"></zipfileset>
-      <zipfileset src="${lib.dir}/ext/swt/org.eclipse.jface.jar" excludes="META-INF/**/*"></zipfileset>
-      <zipfileset src="${lib.dir}/ext/swt/org.eclipse.nebula.widgets.nattable.core.jar" excludes="META-INF/**/*"></zipfileset>
-
-      <manifest>
-        <attribute name="Main-Class" value="${main-class}" />
-        <attribute name="Class-Path" value="${manifest.classpath}" />
-      </manifest>
-    </jar>
-  </target>
-  <path id="application" location="${jar.dir}/${ant.project.name}.jar" />
-
-  <!-- SWT on Mac requires the -XstartOnFirstThreadFlag. -->
-  <condition property="XstartOnFirstThreadFlag" value="-XstartOnFirstThread" else="-Dgwt.dummy.arg1=">
-     <os family="mac"/>
-  </condition>
-
-  <target name="run" depends="jar" description="Runs the application">
-    <mkdir dir="${jar.dir}/lib/ext" />
-    <java fork="true" classname="${main-class}">
-      <jvmarg value="-Dorg.slf4j.simpleLogger.defaultLogLevel=trace" />
-      <jvmarg value="${XstartOnFirstThreadFlag}" />
-      <classpath>
-        <path refid="project-classpath" />
-        <path refid="log-classpath" />
-        <path refid="application" />
-      </classpath>
-      <sysproperty key="java.library.path" path="${hdf.lib.dir}${path.separator}${hdf5.lib.dir}" />
-      <sysproperty key="hdfview.root" path="${basedir}/${jar.dir}" />
-      <sysproperty key="hdfview.workdir" path="${basedir}/${jar.dir}" />
-      <env key="HDF5_PLUGIN_PATH" path="${hdf5.plugin.dir}" />
-      <env key="${platform.hdf.path}" path="${hdf.lib.dir}${path.separator}${hdf5.lib.dir}" />
-    </java>
-  </target>
-
-  <target name="run-jar" depends="jar" description="Runs the application directly from the .jar file">
-    <mkdir dir="${jar.dir}/lib" />
-    <mkdir dir="${jar.dir}/lib/ext" />
-    <copy todir="${jar.dir}/lib">
-      <fileset dir="${lib.dir}" includes="fits.jar netcdf.jar" excludes="*sources.jar" />
-      <fileset dir="${hdf.lib.dir}" includes="*.jar" excludes="slf4j*.jar" />
-      <fileset dir="${hdf5.lib.dir}" includes="*.jar" excludes="slf4j*.jar" />
-    </copy>
-    <java fork="true" jar="${jar.dir}/${ant.project.name}.jar">
-      <jvmarg value="-Dorg.slf4j.simpleLogger.defaultLogLevel=debug" />
-      <jvmarg value="${XstartOnFirstThreadFlag}" />
-      <sysproperty key="java.library.path" path="${hdf.lib.dir}${path.separator}${hdf5.lib.dir}" />
-      <sysproperty key="hdfview.root" path="${basedir}/${jar.dir}" />
-      <sysproperty key="hdfview.workdir" path="${basedir}/${jar.dir}" />
-      <env key="HDF5_PLUGIN_PATH" path="${hdf5.plugin.dir}" />
-    </java>
-  </target>
-
-  <target name="compile-examples" depends="jar,compile">
-    <mkdir dir="${exclasses.dir}" />
-    <javac srcdir="${examples.dir}" destdir="${classes.dir}"
-      includeantruntime="false"
-      debug="${build.debug}">
-      <classpath>
-        <path refid="project-classpath" />
-        <path refid="application" />
-      </classpath>
-    </javac>
-    <copy todir="${exclasses.dir}">
-      <fileset dir="${examples.dir}" excludes=" **/*.in **/*.java hdf/** test/**" />
-    </copy>
-  </target>
-  <path id="example-classes" location="${exclasses.dir}" />
-
-  <target name="run-examples" depends="compile-examples" description="Runs the examples">
-    <fileset dir="${exclasses.dir}" includes="**/*.class" excludes="**/*$* **/*.txt testfiles/**" />
-  </target>
-
-  <target name="run-one-example">
-    <dirname property="exfile.dir" file="${exfile}" />
-    <basename property="exdir.name" file="${exfile.dir}" />
-    <basename property="exfile.name" file="${exfile}" suffix=".class" />
-    <property name="exdir.rel" value="${exclasses.dir}" relative="yes" />
-    <basename property="exdirrel.name" file="${exdir.rel}" />
-      <echo message="Test example: ${exfile.name}"/>
-    <java fork="true" classname="${exdirrel.name}/${exdir.name}/${exfile.name}" dir="${classes.dir}">
-        <jvmarg value="-Dorg.slf4j.simpleLogger.defaultLogLevel=trace" />
-        <jvmarg value="${XstartOnFirstThreadFlag}" />
-        <classpath>
-          <path refid="project-classpath" />
-          <path refid="log-classpath" />
-          <path refid="application" />
-          <pathelement path="${classes.dir}" />
-        </classpath>
-        <sysproperty key="java.library.path" path="${hdf.lib.dir}" />
-        <env key="${platform.hdf.path}" path="${hdf.lib.dir}${path.separator}${hdf5.lib.dir}" />
-    </java>
-  </target>
-
-  <target name="clean-examples">
-    <delete>
-      <fileset dir="${classes.dir}" includes="**/*.h5" />
-    </delete>
-  </target>
-
-  <target name="compile-test" depends="compile">
-    <mkdir dir="${testclasses.dir}" />
-    <javac srcdir="${test.dir}" destdir="${classes.dir}"
-      includes="**/*.java"
-      includeantruntime="false"
-      debug="${build.debug}">
-
-      <compilerarg value="-Xlint:deprecation"/>
-      <compilerarg value="-Xlint:unchecked"/>
-
-      <classpath>
-        <path refid="project-classpath" />
-        <path refid="unit-classpath" />
-        <path refid="swtbot-classpath" />
-        <path refid="application" />
-      </classpath>
-    </javac>
-
-    <copy todir="${testclasses.dir}">
-      <fileset dir="${test.dir}" excludes=" **/JUnit*.txt **/*.err **/*.in **/*.java hdf/** examples/**" />
-    </copy>
-    <mkdir dir="${testclasses.dir}/lib/ext" />
-  </target>
-  <path id="alltest-classes" location="${testclasses.dir}" />
-
-  <target name="clean-junit-uitest">
-    <delete>
-      <filelist dir="${testclasses.dir}/uitest/" files="
-=======
         <javac srcdir="${build.dir}" destdir="${classes.dir}" includes="HDFVersions.java" includeantruntime="false" debug="${build.debug}" />
 
         <javac srcdir="${src.dir}" destdir="${classes.dir}" classpathref="project-classpath" excludes="hdf/view/** hdf/object/fits/** hdf/object/nc2/** hdf/object/h4/** hdf/object/h5/** examples/** test/** **/*.in **/*.gif **/*.png **/*.icns **/*.html **/*.properties hdf/HDFVersions.java" includeantruntime="false" debug="${build.debug}" />
@@ -1040,7 +518,6 @@
     <target name="clean-junit-uitest">
         <delete>
             <filelist dir="${testclasses.dir}/uitest/" files="
->>>>>>> 2d290c9f
         closebutton.hdf,
         dataset_saveto_test.h5,
         image_saveto_test.h5,
@@ -1075,552 +552,6 @@
         chunked.txt,
         CompoundInts.txt,
         DS64BITS.txt,
-<<<<<<< HEAD
-        DU64BITS.bin,
-        tarray4.h5" />
-    </delete>
-  </target>
-
-  <target name="junit-single-test" depends="jar,compile-test,clean-junit-uitest">
-    <mkdir dir="${report.dir}" />
-    <junit showoutput="yes" enabletestlistenerevents="true" fork="yes" printsummary="withOutAndErr" dir="${classes.dir}">
-      <jvmarg value="-Dorg.slf4j.simpleLogger.defaultLogLevel=trace" />
-      <jvmarg value="${XstartOnFirstThreadFlag}" />
-      <classpath>
-        <path refid="project-classpath" />
-        <path refid="log-classpath" />
-        <pathelement location="${classes.dir}" />
-        <path refid="unit-classpath" />
-        <path refid="application" />
-      </classpath>
-      <sysproperty key="java.library.path" path="${hdf.lib.dir}${path.separator}${hdf5.lib.dir}" />
-      <env key="${platform.hdf.path}" path="${hdf.lib.dir}${path.separator}${hdf5.lib.dir}" />
-      <test name="test.object.H5CompoundDSTest" todir="${report.dir}" outfile="TEST-test.object.H5CompoundDSTest">
-        <formatter type="plain" />
-      </test>
-    </junit>
-  </target>
-
-  <target name="junit" depends="objectjar,compile-test,clean-junit-uitest"
-          description="Runs the Object Library tests">
-    <mkdir dir="${report.dir}" />
-    <junit showoutput="yes" enabletestlistenerevents="true" fork="yes" printsummary="withOutAndErr" dir="${classes.dir}">
-      <jvmarg value="-Dorg.slf4j.simpleLogger.defaultLogLevel=debug" />
-      <jvmarg value="${XstartOnFirstThreadFlag}" />
-      <classpath>
-        <path refid="project-classpath" />
-        <path refid="log-classpath" />
-        <pathelement location="${classes.dir}" />
-        <path refid="unit-classpath" />
-        <path refid="application" />
-      </classpath>
-      <sysproperty key="java.library.path" path="${hdf.lib.dir}${path.separator}${hdf5.lib.dir}" />
-      <env key="${platform.hdf.path}" path="${hdf.lib.dir}${path.separator}${hdf5.lib.dir}" />
-
-      <formatter type="xml" />
-      <formatter type="plain" />
-
-      <batchtest fork="yes" todir="${report.dir}">
-        <fileset dir="${classes.dir}/" includes="**/object/*Test*" excludes="**/object/*All*,**/object/H5Test*" />
-      </batchtest>
-    </junit>
-  </target>
-
-  <target name="ensure-test-name" unless="test">
-    <!-- Capture the path as a delimited property using the refid attribute -->
-    <pathconvert pathsep="${line.separator}" property="filesetref" refid="ui-test-sources">
-      <!-- the path stripped -->
-      <mapper>
-        <flattenmapper />
-      </mapper>
-    </pathconvert>
-    <!-- Emit the property to the ant console -->
-    <echo message="Where TestName is the the base name of: ${filesetref}" />
-    <fail message="You must run this target with -Dtest=TestName" />
-  </target>
-
-  <target name="runauitest" description="Runs the test you specify on the command line with -Dtest="
-       depends="jar, compile-test, clean-junit-uitest, ensure-test-name">
-    <mkdir dir="${report.dir}" />
-    <junit showoutput="yes" enabletestlistenerevents="true" fork="yes" printsummary="withOutAndErr" dir="${classes.dir}">
-      <!-- Run in debug logging level because trace generates way too much output.
-           We will run manually using trace logging output when there are UI test failures. -->
-      <jvmarg value="-Dorg.slf4j.simpleLogger.defaultLogLevel=debug" />
-      <jvmarg value="${XstartOnFirstThreadFlag}" />
-      <classpath>
-        <path refid="project-classpath" />
-        <path refid="log-classpath" />
-        <path refid="unit-classpath" />
-        <path refid="swtbot-classpath" />
-        <pathelement location="${classes.dir}" />
-        <path refid="application" />
-      </classpath>
-      <sysproperty key="java.library.path" path="${hdf.lib.dir}${path.separator}${hdf5.lib.dir}" />
-      <sysproperty key="hdfview.root" path="${basedir}/${testclasses.dir}" />
-      <sysproperty key="hdfview.workdir" path="${basedir}/${testclasses.dir}/uitest" />
-      <env key="${platform.hdf.path}" path="${hdf.lib.dir}${path.separator}${hdf5.lib.dir}" />
-
-      <formatter type="xml" />
-      <formatter type="plain" />
-      <batchtest fork="yes" todir="${report.dir}">
-        <fileset dir="${classes.dir}/" includes="**/uitest/${test}*" excludes="**/uitest/*$*" />
-      </batchtest>
-    </junit>
-  </target>
-
-  <target name="junit-uitest" depends="jar,compile-test,clean-junit-uitest"
-          description="Runs the UI tests">
-    <mkdir dir="${report.dir}" />
-    <junit showoutput="yes" enabletestlistenerevents="true" fork="yes" printsummary="withOutAndErr" dir="${classes.dir}">
-      <!-- Run in debug logging level because trace generates way too much output.
-           We will run manually using trace logging output when there are UI test failures. -->
-      <jvmarg value="-Dorg.slf4j.simpleLogger.defaultLogLevel=debug" />
-      <jvmarg value="${XstartOnFirstThreadFlag}" />
-      <classpath>
-        <path refid="project-classpath" />
-        <path refid="log-classpath" />
-        <path refid="unit-classpath" />
-        <path refid="swtbot-classpath" />
-        <pathelement location="${classes.dir}" />
-        <path refid="application" />
-      </classpath>
-      <sysproperty key="java.library.path" path="${hdf.lib.dir}${path.separator}${hdf5.lib.dir}" />
-      <sysproperty key="hdfview.root" path="${basedir}/${testclasses.dir}" />
-      <sysproperty key="hdfview.workdir" path="${basedir}/${testclasses.dir}/uitest" />
-      <env key="${platform.hdf.path}" path="${hdf.lib.dir}${path.separator}${hdf5.lib.dir}" />
-
-      <formatter type="xml" />
-      <formatter type="plain" />
-
-      <batchtest fork="yes" todir="${report.dir}">
-        <fileset dir="${classes.dir}/" includes="**/uitest/*Test*" excludes="**/uitest/AbstractWindowTest* **/uitest/*CLGeometry **/uitest/*All* **/uitest/*$*" />
-      </batchtest>
-    </junit>
-  </target>
-
-  <target name="junit-uimodules" depends="jar,modulejar,compile-test,clean-junit-uitest"
-          description="Runs the tests for the UI modules">
-    <mkdir dir="${report.dir}" />
-    <junit showoutput="yes" enabletestlistenerevents="true" fork="yes" printsummary="withOutAndErr" dir="${classes.dir}">
-      <!-- Run in debug logging level because trace generates way too much output.
-           We will run manually using trace logging output when there are UI test failures. -->
-      <jvmarg value="-Dorg.slf4j.simpleLogger.defaultLogLevel=debug" />
-      <jvmarg value="${XstartOnFirstThreadFlag}" />
-      <classpath>
-        <path refid="project-classpath" />
-        <path refid="log-classpath" />
-        <path refid="unit-classpath" />
-        <path refid="swtbot-classpath" />
-        <pathelement location="${classes.dir}" />
-        <path refid="application" />
-      </classpath>
-      <sysproperty key="java.library.path" path="${hdf.lib.dir}${path.separator}${hdf5.lib.dir}" />
-      <sysproperty key="hdfview.root" path="${basedir}/${testclasses.dir}" />
-      <sysproperty key="hdfview.workdir" path="${basedir}/${testclasses.dir}/modules" />
-      <env key="${platform.hdf.path}" path="${hdf.lib.dir}${path.separator}${hdf5.lib.dir}" />
-
-      <formatter type="xml" />
-      <formatter type="plain" />
-
-      <batchtest fork="yes" todir="${report.dir}">
-        <fileset dir="${classes.dir}/" includes="**/modules/*Test*" excludes="**/modules/*$*" />
-      </batchtest>
-    </junit>
-  </target>
-
-  <target name="junitreport">
-    <junitreport todir="${report.dir}">
-      <fileset dir="${report.dir}" includes="TEST-*.xml" />
-      <report todir="${report.dir}" />
-    </junitreport>
-  </target>
-
-  <target name="javadoc" depends="jar">
-    <javadoc packagenames="hdf.*"
-      use="true" author="true" version="true"
-      access="package"
-      destdir="${javadoc.dir}" windowtitle="${ant.project.name} ${app.version}"
-      noqualifier="java.*:javax.*:com.sun.*"
-      linksource="true">
-
-      <fileset dir="${src.dir}/hdf">
-        <include name="object/**.java" />
-        <include name="object/h4/**.java" />
-        <include name="object/h5/**.java" />
-        <include name="view/**.java" />
-        <exclude name="Versions.*" />
-      </fileset>
-
-      <doctitle>
-        <![CDATA[= HDFView Application =]]>
-      </doctitle>
-
-      <bottom>
-        <![CDATA[Copyright © 2018. All Rights Reserved.]]>
-      </bottom>
-
-      <group title="object packages" packages="hdf.object.*" />
-      <group title="view packages" packages="hdf.view.*" />
-      <classpath>
-        <path refid="project-classpath" />
-        <path refid="application" />
-      </classpath>
-      <link href="http://java.sun.com/javase/7/docs/api/" />
-    </javadoc>
-  </target>
-
-  <target name="createDocumentationTGZ" description="Compresses the application User's Guide project pointed to by userguide.dir into a .tar.gz file to be distributed">
-    <mkdir dir="${build.dir}/docs" />
-    <tar destfile="${build.dir}/docs/UserGuide.tar.gz" compression="gzip">
-      <tarfileset dir="${userguide.dir}" includes="images/** javadocs/** *.html RELEASE.txt" />
-    </tar>
-  </target>
-
-  <target name="createREADME" description="Creates the project README.txt file">
-    <copy file="${packagefiles.dir}/README.txt.in" tofile="${dist.dir}/README.txt" />
-    <replace file="${dist.dir}/README.txt" token="@HDFJAVA_PACKAGE_NAME@" value="${ant.project.name}" />
-    <replace file="${dist.dir}/README.txt" token="@HDFVIEW_PACKAGE_VERSION_STRING@" value="${app.version}" />
-    <replace file="${dist.dir}/README.txt" token="@HDFJAVA_PACKAGE_VERSION_STRING@" value="${hdfjava.version}" />
-    <replace file="${dist.dir}/README.txt" token="@HDFVIEW_PACKAGE_VERSION@" value="${app.version}" />
-    <replace file="${dist.dir}/README.txt" token="@JDK_VERSION@" value="${java.version}" />
-    <replace file="${dist.dir}/README.txt" token="@LIB_TYPE@" value="STATIC" />
-    <replace file="${dist.dir}/README.txt" token="@HDF4_VERSION_STRING@" value="${hdf4.version}" />
-    <replace file="${dist.dir}/README.txt" token="@HDF5_VERSION_STRING@" value="${hdf5.version}" />
-    <replace file="${dist.dir}/README.txt" token="@JRE_VERSION@" value="${jre.version}" />
-    <replace file="${dist.dir}/README.txt" token="@FILE_SEP@" value="${file.separator}" />
-  </target>
-
-  <target name="createWindowsREADME" depends="createREADME">
-    <!-- Windows-specific README.txt replacements -->
-    <replace file="${dist.dir}/README.txt" token="@BINARY_PLATFORM@" value="Windows win-${os.arch}" />
-    <replace file="${dist.dir}/README.txt" token="@BINARY_FILE@" value="${ant.project.name}-${app.version}.msi       - ${ant.project.name} Installer" />
-    <replace file="${dist.dir}/README.txt" token="@JAVAMOD_TEXT@" value="This can be modified by changing JAVABIN in ${ant.project.name}${file.separator}${app.version}${file.separator}hdfview.bat" />
-    <replace file="${dist.dir}/README.txt" token="@EXECUTABLE@" value="hdfview.bat" />
-    <replace file="${dist.dir}/README.txt" token="@INSTALL_TYPE@" value="Running" />
-    <replace file="${dist.dir}/README.txt" token="@INSTALL_PREFIX_HEADER@" value="To install ${ant.project.name} for Windows:${line.separator}" />
-    <replace file="${dist.dir}/README.txt" token="@INSTALL_OR_RUN_FILE@" value="Execute ${ant.project.name}-${app.version}.msi" />
-    <replace file="${dist.dir}/README.txt" token="@OPTIONAL_STEP@" value="2. Follow prompts${line.separator}3. Execute ${ant.project.name}\${app.version}\hdfview.bat to run ${ant.project.name}" />
-  </target>
-
-  <target name="createUnixREADME" depends="createREADME">
-    <!-- Unix-specific README.txt replacements -->
-    <replace file="${dist.dir}/README.txt" token="@BINARY_PLATFORM@" value="${uname.os} ${uname.version}" />
-    <replace file="${dist.dir}/README.txt" token="@BINARY_FILE@" value="${ant.project.name}-${app.version}-${uname.os}.sh - ${ant.project.name} Installer" />
-    <replace file="${dist.dir}/README.txt" token="@JAVAMOD_TEXT@" value="This can be modified by changing JAVABIN in ${ant.project.name}${file.separator}${app.version}${file.separator}hdfview.sh" />
-    <replace file="${dist.dir}/README.txt" token="@EXECUTABLE@" value="hdfview.sh" />
-    <replace file="${dist.dir}/README.txt" token="@INSTALL_TYPE@" value="Installation" />
-    <replace file="${dist.dir}/README.txt" token="@INSTALL_PREFIX_HEADER@" value="To install ${ant.project.name} for ${uname.os}, copy ${ant.project.name}-${app.version}-${uname.os}.sh to where you want${line.separator}to install ${ant.project.name} and:${line.separator}" />
-    <replace file="${dist.dir}/README.txt" token="@INSTALL_OR_RUN_FILE@" value="${ant.project.name}-${app.version}-${uname.os}.sh${line.separator}    use --help for options" />
-    <replace file="${dist.dir}/README.txt" token="@OPTIONAL_STEP@" value="2. Follow prompts${line.separator}3. Execute ${ant.project.name}/${app.version}/hdfview.sh to run ${ant.project.name}" />
-  </target>
-
-  <target name="createMacREADME" depends="createREADME">
-    <!-- Mac-specific README.txt replacements -->
-    <replace file="${dist.dir}/README.txt" token="@BINARY_PLATFORM@" value="Mac OS X Darwin ${uname.version}" />
-    <replace file="${dist.dir}/README.txt" token="@BINARY_FILE@" value="${ant.project.name}-${app.version}.dmg - ${ant.project.name} Installer" />
-    <replace file="${dist.dir}/README.txt" token="@JAVAMOD_TEXT@" value="" />
-    <replace file="${dist.dir}/README.txt" token="@INSTALL_TYPE@" value="" />
-    <replace file="${dist.dir}/README.txt" token="@INSTALL_PREFIX_HEADER@" value="To install ${ant.project.name} for ${uname.os}:" />
-    <replace file="${dist.dir}/README.txt" token="@INSTALL_OR_RUN_FILE@" value="${ant.project.name}-${app.version}.dmg" />
-    <replace file="${dist.dir}/README.txt" token="@OPTIONAL_STEP@" value="" />
-  </target>
-
-  <target name="deploy" depends="deployWindows, deployUnix, deployMac"
-      description="Creates the release directory containing the fully-prepared application binaries, libraries, etc. ready to be packaged up for distribution" />
-
-  <target name="deployWindows" depends="objectjar,jar,javadoc" if="isWindows">
-    <mkdir dir="${release.dir}" />
-    <mkdir dir="${release.dir}/jre" />
-    <mkdir dir="${release.dir}/lib" />
-    <mkdir dir="${release.dir}/lib/extra" />
-    <mkdir dir="${release.dir}/doc" />
-    <mkdir dir="${release.dir}/samples" />
-
-    <!-- Copy the application and dependencies -->
-    <copy todir="${release.dir}/lib">
-      <fileset dir="${jar.dir}" includes="${ant.project.name}.jar" />
-      <fileset dir="${jar.dir}" includes="hdfobject.jar" />
-      <fileset dir="${lib.dir}" includes="fits.jar netcdf.jar" excludes="*sources.jar" />
-      <fileset dir="${lib.dir}/extra" includes="slf4j-api${version.slf4j}.jar" excludes="*sources.jar" />
-      <fileset dir="${hdf.lib.dir}" includes="*.jar *.dll" excludes="*.lib slf4j*.jar" />
-      <fileset dir="${hdf5.lib.dir}" includes="*.jar *.dll" excludes="*.lib slf4j*.jar" />
-      <!-- Copy the hdf5 dll from the bin folder -->
-      <fileset dir="${hdf5.lib.dir}/../bin" includes="hdf5.dll" />
-    </copy>
-    <copy todir="${release.dir}/lib/extra">
-        <fileset dir="${lib.dir}/extra" includes="slf4j-simple${version.slf4j}.jar" excludes="*sources.jar" />
-        <fileset dir="${lib.dir}/extra" includes="slf4j-nop${version.slf4j}.jar" excludes="*sources.jar" />
-    </copy>
-
-    <!-- Bundle jre -->
-    <copy todir="${release.dir}/jre">
-      <fileset dir="${java.home}" />
-    </copy>
-
-    <!-- Create the run batch file -->
-    <copy file="${packagefiles.dir}/hdfview.bat.in" tofile="${release.dir}/hdfview.bat" />
-
-    <!-- Set the correct classpath for the batch file -->
-    <pathconvert targetos="windows" property="runscript.classpath" refid="jar-classpath">
-      <map from="${basedir}" to="%INSTALLDIR%"/>
-      <map from="${hdf.lib.dir}" to="%INSTALLDIR%\\lib"/>
-      <map from="${hdf5.lib.dir}" to="$INSTALLDIR\\lib"/>
-    </pathconvert>
-    <property name="runscript.slf4j" value="slf4j-nop${version.slf4j}.jar"/>
-    <replace file="${release.dir}/hdfview.bat" token="@SLF4J@" value="${runscript.slf4j}" />
-
-    <!-- Copy the documentation -->
-    <copy todir="${release.dir}/doc/javadocs">
-      <fileset dir="${javadoc.dir}" />
-    </copy>
-    <copy todir="${release.dir}/doc">
-      <fileset dir="${docs.dir}" />
-    </copy>
-<!--
-    <untar src="${userguide.dir}/UsersGuide.tar.gz" dest="${release.dir}/doc" compression="gzip" />
--->
-
-    <!-- Copy the samples -->
-    <copy todir="${release.dir}/samples">
-      <fileset dir="${samples.dir}" />
-    </copy>
-  </target>
-
-  <target name="deployUnix" depends="objectjar,jar,javadoc" if="isUnix">
-    <mkdir dir="${release.dir}" />
-    <mkdir dir="${release.dir}/jre" />
-    <mkdir dir="${release.dir}/lib" />
-    <mkdir dir="${release.dir}/lib/extra" />
-    <mkdir dir="${release.dir}/share" />
-    <mkdir dir="${release.dir}/share/samples" />
-    <mkdir dir="${release.dir}/share/doc" />
-
-    <!-- Copy the application and dependencies -->
-    <copy todir="${release.dir}/lib">
-      <fileset dir="${jar.dir}" includes="${ant.project.name}.jar" />
-      <fileset dir="${jar.dir}" includes="hdfobject.jar" />
-      <fileset dir="${lib.dir}" includes="fits.jar netcdf.jar" excludes="*sources.jar" />
-      <fileset dir="${lib.dir}/extra" includes="slf4j-api${version.slf4j}.jar" excludes="*sources.jar" />
-      <fileset dir="${lib.dir}/ext/swt" includes="*.jar" />
-      <fileset file="${lib.dir}/ext/swt/${machine.os}/${machine.arch}/swt.jar" />
-
-      <fileset dir="${hdf.lib.dir}">
-        <include name="*.jar" />
-        <include name="libhdf.so" />
-        <include name="libhdf_java.so" />
-        <include name="libmfhdf.so" />
-        <include name="libjpeg.so" />
-        <include name="libszip.so" />
-        <include name="libz.so" />
-        <exclude name="slf4j*.jar" />
-      </fileset>
-      <fileset dir="${hdf5.lib.dir}">
-        <include name="*.jar" />
-        <include name="libhdf5.so" />
-        <include name="libhdf5_java.so" />
-        <include name="libszip.so" />
-        <include name="libz.so" />
-        <exclude name="slf4j*.jar" />
-      </fileset>
-    </copy>
-    <copy todir="${release.dir}/lib/extra">
-        <fileset dir="${lib.dir}/extra" includes="slf4j-simple${version.slf4j}.jar" excludes="*sources.jar" />
-        <fileset dir="${lib.dir}/extra" includes="slf4j-nop${version.slf4j}.jar" excludes="*sources.jar" />
-    </copy>
-
-    <!-- Bundle jre -->
-    <copy todir="${release.dir}/jre">
-      <fileset dir="${java.home}" />
-    </copy>
-    <chmod perm="ugo+rx">
-      <fileset dir="${release.dir}/jre" includes="**/**" />
-    </chmod>
-
-    <!-- Create the .sh run script -->
-    <copy file="${packagefiles.dir}/hdfview.sh.in" tofile="${release.dir}/hdfview.sh" />
-    <chmod perm="ugo+rx">
-      <fileset dir="${release.dir}" includes="hdfview.sh" />
-    </chmod>
-
-    <!-- Set the correct classpath for the run script -->
-    <property name="runscript.slf4j" value="slf4j-nop${version.slf4j}.jar"/>
-    <replace file="${release.dir}/hdfview.sh" token="@SLF4J@" value="${runscript.slf4j}" />
-
-    <!-- Copy the documentation -->
-    <copy todir="${release.dir}/share/doc/javadocs">
-      <fileset dir="${javadoc.dir}" />
-    </copy>
-    <copy todir="${release.dir}/share/doc">
-      <fileset dir="${docs.dir}" />
-    </copy>
-<!--
-      <untar src="${userguide.dir}/UsersGuide.tar.gz" dest="${release.dir}/share/doc" compression="gzip" />
--->
-
-    <!-- Copy the samples -->
-    <copy todir="${release.dir}/share/samples">
-      <fileset dir="${samples.dir}" />
-    </copy>
-  </target>
-
-  <target name="deployMac" depends="objectjar,jar,javadoc" if="isMac">
-    <mkdir dir="${release.dir}" />
-    <mkdir dir="${release.dir}/lib" />
-    <mkdir dir="${release.dir}/doc" />
-    <mkdir dir="${release.dir}/samples" />
-
-    <!-- Copy the application and dependencies -->
-    <copy todir="${release.dir}/lib">
-      <fileset dir="${jar.dir}" includes="${ant.project.name}.jar" />
-      <fileset dir="${jar.dir}" includes="hdfobject.jar" />
-      <fileset dir="${lib.dir}" includes="fits.jar netcdf.jar" excludes="*sources.jar" />
-      <fileset dir="${lib.dir}/extra" includes="slf4j-simple${version.slf4j}.jar" excludes="*sources.jar" />
-      <fileset dir="${lib.dir}/extra" includes="slf4j-api${version.slf4j}.jar" excludes="*sources.jar" />
-      <fileset dir="${lib.dir}/extra" includes="slf4j-nop${version.slf4j}.jar" excludes="*sources.jar" />
-      <fileset dir="${hdf.lib.dir}" includes="*.jar *.dylib" excludes="*.a slf4j*.jar" />
-      <fileset dir="${hdf5.lib.dir}" includes="*.jar *.dylib" excludes="*.a slf4j*.jar" />
-      <fileset dir="${lib.dir}/ext/swt" includes="*.jar" />
-      <fileset file="${lib.dir}/ext/swt/${machine.os}/${machine.arch}/swt.jar" />
-    </copy>
-
-    <!-- Copy the documentation -->
-    <copy todir="${release.dir}/doc/javadocs">
-      <fileset dir="${javadoc.dir}" />
-    </copy>
-    <copy todir="${release.dir}/doc">
-      <fileset dir="${docs.dir}" />
-    </copy>
-<!--
-    <untar src="${userguide.dir}/UsersGuide.tar.gz" dest="${release.dir}/doc" compression="gzip" />
--->
-
-    <!-- Copy the samples -->
-    <copy todir="${release.dir}/samples">
-      <fileset dir="${samples.dir}" />
-    </copy>
-  </target>
-
-  <target name="package" depends="packageWindows, packageUnix, packageMac"
-          description="Packages up the release directory, the license file and the README file into a distributable form" />
-
-  <target name="packageWindows" depends="createInstaller, clean-package" if="isWindows">
-    <mkdir dir="${dist.dir}" />
-
-    <!-- Copy over license file -->
-    <copy todir="${dist.dir}">
-      <fileset dir="${basedir}" includes="COPYING" />
-    </copy>
-
-    <!-- Create README.txt and add appropriate version information -->
-    <antcall target="createWindowsREADME" />
-
-    <!-- Compress everything into one zip file -->
-    <condition property="win.extension" value="win64" else="win32">
-      <contains string="${os.arch}" substring="64" />
-    </condition>
-    <zip destfile="${dist.dir}/${ant.project.name}-${app.version}-${win.extension}.zip"
-      basedir="${dist.dir}" />
-  </target>
-
-  <target name="packageUnix" depends="createInstaller, clean-package" if="isUnix">
-    <!-- Copy over license file -->
-    <copy todir="${dist.dir}">
-      <fileset dir="${basedir}" includes="COPYING" />
-    </copy>
-
-    <!-- Create README.txt and add appropriate version information -->
-    <antcall target="createUnixREADME" />
-
-    <!-- Compress everything into one tar.gz file -->
-    <tar destfile="${dist.dir}/${ant.project.name}-${app.version}-${uname.os}-${machine.arch}.tar.gz"
-      compression="gzip">
-      <tarfileset dir="${dist.dir}" filemode="777">
-        <exclude name="temp.tar.gz" />
-      </tarfileset>
-    </tar>
-  </target>
-
-  <target name="packageMac" depends="createInstaller, clean-package" if="isMac">
-    <mkdir dir="${dist.dir}" />
-
-    <!-- Copy over license file -->
-    <copy tofile="${dist.dir}/COPYING.txt">
-      <fileset dir="${basedir}" includes="COPYING" />
-    </copy>
-
-    <exec executable="uname" outputproperty="uname.os">
-      <arg value="-s" />
-    </exec>
-
-    <exec executable="uname" outputproperty="uname.version">
-      <arg value="-r" />
-    </exec>
-
-    <!-- Create README.txt and add appropriate version information -->
-    <antcall target="createMacREADME" />
-
-    <!-- Add Applications folder link -->
-    <exec executable="ln">
-      <arg value="-s"/>
-      <arg value="/Applications"/>
-      <arg value="${dist.dir}/Applications"/>
-    </exec>
-
-    <!-- Create .dmg file -->
-    <exec dir="${dist.dir}" executable="hdiutil">
-        <arg value="create" />
-        <arg value="-volname" />
-        <arg value="${ant.project.name}Installer" />
-        <arg value="-srcfolder" />
-        <arg value="." />
-        <arg value="-ov" />
-        <arg value="-format" />
-        <arg value="UDZO" />
-        <arg value="${ant.project.name}-${app.version}.dmg" />
-    </exec>
-
-    <exec dir="${dist.dir}" executable="hdiutil">
-        <arg value="internet-enable" />
-        <arg value="-yes" />
-        <arg value="${ant.project.name}-${app.version}.dmg" />
-    </exec>
-
-    <!-- sign .dmg file on 10.11.5 or higher -->
-    <exec executable="codesign" dir="${dist.dir}">
-      <arg value="-v" />
-      <arg value="-f" />
-      <arg value="-s" />
-      <arg value="${env.SIGNER}" />
-      <arg value="${ant.project.name}-${app.version}.dmg" />
-    </exec>
-
-    <!-- verify gatekeeper -->
-    <exec executable="spctl" dir="${dist.dir}" failonerror="true">
-      <arg value="-vvvv" />
-      <arg value="--assess" />
-      <arg value="--type" />
-      <arg value="install" />
-      <arg value="${ant.project.name}-${app.version}.dmg" />
-    </exec>
-
-    <!-- Compress everything into one tar.gz file -->
-    <tar destfile="${dist.dir}/${ant.project.name}-${app.version}-${uname.os}-${uname.version}.tar.gz" compression="gzip">
-      <tarfileset dir="${dist.dir}" filemode="755">
-        <include name="COPYING.txt" />
-        <include name="README.txt" />
-        <include name="${ant.project.name}-${app.version}.dmg" />
-      </tarfileset>
-    </tar>
-  </target>
-
-  <target name="packageSource" depends="packageSourceWindows, packageSourceUnix"
-            description="Packages the application source files into a compressed archive" />
-
-  <target name="packageSourceWindows" depends="clean-package" if="isWindows">
-    <zip destfile="${build.dir}/${ant.project.name}-${app.version}-source.zip">
-      <zipfileset dir="${basedir}"
-        excludes="bin/** build/** .*
-=======
         DU64BITS.bin" />
         </delete>
     </target>
@@ -2281,7 +1212,6 @@
     <target name="packageSourceWindows" depends="clean-package" if="isWindows">
         <zip destfile="${build.dir}/${ant.project.name}-${app.version}-source.zip">
             <zipfileset dir="${basedir}" excludes="bin/** build/** .*
->>>>>>> 2d290c9f
                   lib/eos/**
                   lib/*sources.jar
                   lib/fest-assert-*.jar
@@ -2296,16 +1226,9 @@
         </zip>
     </target>
 
-<<<<<<< HEAD
-  <target name="packageSourceUnix" depends="clean-package" if="isUnix">
-    <tar destfile="${build.dir}/${ant.project.name}-${app.version}-source.tar.gz" compression="gzip">
-      <tarfileset dir="${basedir}"
-        excludes="bin/** build/** .*
-=======
     <target name="packageSourceUnix" depends="clean-package" if="isUnix">
         <tar destfile="${build.dir}/${ant.project.name}-${app.version}-source.tar.gz" compression="gzip">
             <tarfileset dir="${basedir}" excludes="bin/** build/** .*
->>>>>>> 2d290c9f
                   lib/eos/**
                   lib/*sources.jar
                   lib/fest-assert-*.jar
@@ -2413,173 +1336,6 @@
 
         <!-- For Linux/Unix, create install script, then compress HDFView into tar.gz file and concat it with
          install script to create a self-extracting .sh file -->
-<<<<<<< HEAD
-    <copy file="${packagefiles.dir}/unix_install_script.sh.in" tofile="${dist.dir}/${ant.project.name}-${app.version}-${uname.os}.sh" />
-    <replace file="${dist.dir}/${ant.project.name}-${app.version}-${uname.os}.sh" token="@HDFVIEW_PACKAGE_VERSION_STRING@" value="${app.version}" />
-    <replace file="${dist.dir}/${ant.project.name}-${app.version}-${uname.os}.sh" token="@OS@" value="${uname.os}" />
-    <chmod perm="ugo+rx">
-      <fileset dir="${dist.dir}" includes="${ant.project.name}-${app.version}-${uname.os}.sh" />
-    </chmod>
-
-    <tar destfile="${dist.dir}/temp.tar.gz" compression="gzip">
-      <tarfileset dir="${release.dir}" prefix="${ant.project.name}/${app.version}">
-        <exclude name="*.sh" />
-      </tarfileset>
-      <tarfileset dir="${release.dir}/jre"
-        prefix="${ant.project.name}/${app.version}/jre"
-        filemode="777">
-        <include name="**" />
-      </tarfileset>
-      <tarfileset dir="${release.dir}" prefix="${ant.project.name}/${app.version}" filemode="777">
-        <include name="*.sh" />
-      </tarfileset>
-    </tar>
-
-    <concat destfile="${dist.dir}/${ant.project.name}-${app.version}-${uname.os}.sh" append="yes" binary="yes">
-      <fileset dir="${dist.dir}" includes="temp.tar.gz" />
-    </concat>
-  </target>
-
-  <target name="createMacInstaller" depends="clean-package, deploy" if="isMac">
-    <mkdir dir="${dist.dir}" />
-
-    <taskdef name="bundleapp"
-          classpath="lib/appbundler-1.0ea.jar"
-          classname="com.oracle.appbundler.AppBundlerTask" />
-
-    <!-- Use appbundler to create .app -->
-    <bundleapp
-      outputdirectory="${dist.dir}"
-      name="${ant.project.name}"
-      displayname="${ant.project.name}-${app.version}"
-      executableName="${ant.project.name}"
-      identifier="org.hdfgroup.${ant.project.name}-${app.version}"
-      shortversion="${app.version}"
-      icon="${lib.dir}/macosx/${ant.project.name}.icns"
-      signature="????"
-      copyright="Copyright © 2006-2019 by The HDF Group. All rights reserved."
-      applicationCategory="public.app-category.developer-tools"
-      mainclassname="${main-class}">
-
-      <runtime dir="/Library/Java/JavaVirtualMachines/jdk${java.version}.jdk/Contents/Home" />
-      <classpath dir="${release.dir}" includes="**/lib/*.jar" />
-      <librarypath dir="${release.dir}/lib" includes="*.dylib" />
-      <arch name="x86_64" />
-
-      <bundledocument
-        extensions="hdf,hdf4,h4,hdf5,h5"
-        icon="${lib.dir}/macosx/${ant.project.name}.icns"
-        name="HDF Files"
-        role="editor">
-      </bundledocument>
-
-      <option value="-Xmx1024m" name="Xmx" />
-      <option value="-Dhdfview.root=$APP_ROOT/Contents/Java" />
-      <option value="-Xdock:icon=$APP_ROOT/Contents/Resources/${ant.project.name}.icns" />
-      <option value="-Dapple.laf.useScreenMenuBar=true" />
-      <option value="-Dcom.apple.macos.use-file-dialog-packages=true" />
-      <option value="-Dcom.apple.macos.useScreenMenuBar=true" />
-      <option value="-Dcom.apple.mrj.application.apple.menu.about.name=${ant.project.name}" />
-      <option value="-Dapple.awt.application.name=${ant.project.name}" />
-      <option value="-Dcom.apple.smallTabs=true" />
-      <option value="-XstartOnFirstThread"/>
-    </bundleapp>
-
-    <delete file="${dist.dir}/${ant.project.name}.app/Contents/PlugIns/jdk${java.version}.jdk/Contents/MacOS/libjli.dylib" />
-    <copy file="/Library/Java/JavaVirtualMachines/jdk${java.version}.jdk/Contents/Home/jre/lib/jli/libjli.dylib" todir="${dist.dir}/${ant.project.name}.app/Contents/PlugIns/jdk${java.version}.jdk/Contents/MacOS" />
-
-    <!-- Sign the app -->
-    <exec executable="chmod">
-        <arg value="a+w" />
-        <arg value="${dist.dir}/${ant.project.name}.app/Contents/PlugIns/jdk${java.version}.jdk" />
-    </exec>
-
-    <apply executable="codesign">
-      <!-- note: this loops through the contents of dir -->
-      <arg value="-v" />
-      <arg value="-f" />
-      <arg value="-s" />
-      <arg value="${env.SIGNER}" />
-      <fileset dir="${dist.dir}/${ant.project.name}.app/Contents/PlugIns/jdk${java.version}.jdk" />
-    </apply>
-
-    <exec executable="codesign" dir="${dist.dir}">
-      <arg value="-v" />
-      <arg value="-f" />
-      <arg value="-s" />
-      <arg value="${env.SIGNER}" />
-      <arg value="${ant.project.name}.app/Contents/PlugIns/jdk${java.version}.jdk" />
-    </exec>
-
-    <apply executable="codesign">
-      <!-- note: this loops through the contents of dir -->
-      <arg value="-v" />
-      <arg value="-f" />
-      <arg value="-s" />
-      <arg value="${env.SIGNER}" />
-      <fileset dir="${dist.dir}/${ant.project.name}.app/Contents/Java" />
-    </apply>
-
-    <apply executable="codesign">
-      <!-- note: this loops through the contents of dir -->
-      <arg value="-v" />
-      <arg value="-f" />
-      <arg value="-s" />
-      <arg value="${env.SIGNER}" />
-      <fileset dir="${dist.dir}/${ant.project.name}.app/Contents/MacOS" excludes="${ant.project.name}" />
-    </apply>
-
-    <exec executable="codesign" dir="${dist.dir}">
-      <arg value="-v" />
-      <arg value="-f" />
-      <arg value="-s" />
-      <arg value="${env.SIGNER}" />
-      <arg value="${ant.project.name}.app/Contents/_CodeSignature/CodeResources" />
-    </exec>
-
-    <exec executable="codesign" dir="${dist.dir}">
-      <arg value="-v" />
-      <arg value="-f" />
-      <arg value="-s" />
-      <arg value="${env.SIGNER}" />
-      <arg value="${ant.project.name}.app/Contents/Info.plist" />
-    </exec>
-
-    <exec executable="codesign" dir="${dist.dir}">
-      <arg value="-v" />
-      <arg value="-f" />
-      <arg value="-s" />
-      <arg value="${env.SIGNER}" />
-      <arg value="${ant.project.name}.app/Contents/Pkginfo" />
-    </exec>
-
-    <exec executable="codesign" dir="${dist.dir}">
-      <arg value="-v" />
-      <arg value="-f" />
-      <arg value="-s" />
-      <arg value="${env.SIGNER}" />
-      <arg value="${ant.project.name}.app" />
-    </exec>
-
-    <!-- verify codesign -->
-    <exec executable="codesign" dir="${dist.dir}" failonerror="true">
-        <arg value="-vvvv" />
-        <arg value="${ant.project.name}.app" />
-      </exec>
-
-    <!-- verify gatekeeper -->
-    <exec executable="spctl" dir="${dist.dir}" failonerror="true">
-        <arg value="-vvvv" />
-        <arg value="--assess" />
-        <arg value="--type" />
-        <arg value="execute" />
-        <arg value="${ant.project.name}.app" />
-    </exec>
-  </target>
-
-  <target name="createUnixRPM" depends="clean-package,deployUnix">
-    <taskdef resource="com/sun/javafx/tools/ant/antlib.xml"
-=======
         <copy file="${packagefiles.dir}/unix_install_script.sh.in" tofile="${dist.dir}/${ant.project.name}-${app.version}-${uname.os}.sh" />
         <replace file="${dist.dir}/${ant.project.name}-${app.version}-${uname.os}.sh" token="@HDFVIEW_PACKAGE_VERSION_STRING@" value="${app.version}" />
         <replace file="${dist.dir}/${ant.project.name}-${app.version}-${uname.os}.sh" token="@OS@" value="${uname.os}" />
@@ -2726,7 +1482,6 @@
 
     <target name="createUnixRPM" depends="clean-package,deployUnix">
         <taskdef resource="com/sun/javafx/tools/ant/antlib.xml"
->>>>>>> 2d290c9f
              uri="javafx:com.sun.javafx.tools.ant"
              classpath="${java.home}/../lib/ant-javafx.jar" />
 
