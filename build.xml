<?xml version="1.0" encoding="UTF-8"?>

<project name="HDFView" basedir="." default="main"
    xmlns:fx="javafx:com.sun.javafx.tools.ant"
    xmlns:sonar="antlib:org.sonar.ant"
    xmlns:jacoco="antlib:org.jacoco.ant"
	xmlns:doxygen="antlib:org.doxygen.tools"
    xmlns:if="ant:if"
    xmlns:unless="ant:unless">
    <property environment="env" />

    <!-- Configuration files: -->
    <property file="build.properties" />
    <property file="package.properties" />

    <record name="antoutput.log" action="start" append="${build.antoutput.append}" loglevel="verbose" />

    <property name="sign_state" value="sign" />
    <condition property="sign.enable">
        <equals arg1="${sign_state}" arg2="sign" />
    </condition>
    <!-- MAC signing: -->
    <property name="sign.account" value="${env.SIGNER}" />
    <property name="pass.keychain_key" value="${env.KEYCHAIN_PASSWD}" />
    <property name="name.keychain_key" value="${env.KEYCHAIN_NAME}.keychain" />

    <!-- MAC notary: -->
    <property name="notarize.account" value="${env.NOTARY_USER}" />
    <property name="notarize.keychain_key" value="${env.NOTARY_KEY}" />

    <!-- Get HDFView, HDF4, HDF5 and HDF-Java version information -->
    <loadfile property="app.version" srcFile="${basedir}/VERSION">
        <filterchain>
            <tokenfilter>
                <stringtokenizer delims="-\r\n" suppressdelims="true" />
                <containsregex pattern="[0-9]+\.[0-9]+\.[0-9]+" />
            </tokenfilter>
        </filterchain>
    </loadfile>

    <!-- Optional hdf4 -->
    <property name="hdf4.settings.version" value="${hdf.lib.dir}/libhdf4.settings" />
    <condition property="h4path" value="${hdf.lib.dir}">
        <available file="${hdf4.settings.version}" />
    </condition>

    <property name="h4.object.path" value="hdf/object/h4/**"/>
    <condition property="h4.object.path.files" value="${h4.object.path}.java">
        <isset property="h4path"/>
    </condition>

    <!-- Required hdf5 -->
    <property name="hdf5.settings.version" value="${hdf5.lib.dir}/libhdf5.settings" />
    <condition property="h5path" value="${hdf5.lib.dir}">
        <available file="${hdf5.settings.version}" />
    </condition>

    <property name="h5.object.path" value="hdf/object/h5/**"/>
    <condition property="h5.object.path.files" value="${h5.object.path}.java">
        <isset property="h5path"/>
    </condition>

    <!-- Other types -->
    <property name="fits.object.path" value="hdf/object/fits/**"/>
    <property name="nc2.object.path" value="hdf/object/nc2/**"/>

    <property name="all.object.path" value="${fits.object.path} ${nc2.object.path} ${h4.object.path} ${h5.object.path}"/>

    <property name="hdf.view.path" value="hdf/view/**"/>

    <property name="examples.path" value="examples/**"/>
    <property name="test.path" value="test/**"/>
    <property name="examples.test.path" value="${examples.path} ${test.path}"/>

    <loadfile property="hdf4.version" srcFile="${hdf4.settings.version}" failonerror="false">
        <filterchain>
            <tokenfilter>
                <linetokenizer />
                <containsregex pattern="HDF4 Version:" />
            </tokenfilter>
            <tokenfilter>
                <stringtokenizer delims=":- \r\n" suppressdelims="true" />
                <containsregex pattern="[0-9]+\.[0-9]+\.[0-9]+" />
            </tokenfilter>
        </filterchain>
    </loadfile>

    <loadfile property="hdf5.version" srcFile="${hdf5.settings.version}">
        <filterchain>
            <tokenfilter>
                <linetokenizer />
                <containsregex pattern="HDF5 Version:" />
            </tokenfilter>
            <tokenfilter>
                <stringtokenizer delims=":- \r\n" suppressdelims="true" />
                <containsregex pattern="[0-9]+\.[0-9]+\.[0-9]+" />
            </tokenfilter>
        </filterchain>
    </loadfile>

    <!-- platform type -->
    <condition property="isWindows">
        <os family="windows" />
    </condition>

    <condition property="isMac">
        <os family="mac" />
    </condition>

    <condition property="isUnix">
        <and>
            <os family="unix" />
            <not>
                <equals arg1="${isMac}" arg2="true" />
            </not>
        </and>
    </condition>

    <condition property="machine.os" value="win">
        <equals arg1="${isWindows}" arg2="true" />
    </condition>

    <condition property="machine.os" value="osx">
        <and>
            <equals arg1="${isMac}" arg2="true" />
            <not>
                <equals arg1="${isWindows}" arg2="true" />
            </not>
            <not>
                <equals arg1="${isUnix}" arg2="true" />
            </not>
        </and>
    </condition>

    <condition property="machine.os" value="linux">
        <and>
            <equals arg1="${isUnix}" arg2="true" />
            <not>
                <equals arg1="${isWindows}" arg2="true" />
            </not>
            <not>
                <equals arg1="${isMac}" arg2="true" />
            </not>
        </and>
    </condition>

    <exec executable="hostname" outputproperty="computer.hostname"/>

    <condition property="isUbuntu">
        <contains string="${computer.hostname}" substring="ubuntu" />
    </condition>

    <!-- Build 64-bit binary.
       Note: os.arch gives the architecture of the JVM, NOT the OS;
       It is assumed that a ppc JVM is used for building on a powerpc system. -->
    <condition property="machine.arch" value="ppc64le">
        <and>
            <matches pattern="ppc64le" string="${os.arch}" />
            <equals arg1="${isUnix}" arg2="true" />
            <not>
                <equals arg1="${isWindows}" arg2="true" />
            </not>
            <not>
                <equals arg1="${isMac}" arg2="true" />
            </not>
        </and>
    </condition>

    <condition property="machine.arch" value="aarch64" else="x86_64">
        <matches pattern="aarch64" string="${os.arch}" />
    </condition>

    <condition property="machine.wix.arch" value="x64">
        <equals arg1="${isWindows}" arg2="true" />
    </condition>

    <!-- Sets variables which can later be used. -->
    <!-- The value of a property is accessed via ${} -->

    <property name="src.dir" value="src" />
    <property name="hdfview.dir" value="org.hdfgroup.hdfview" />
    <property name="object.dir" value="org.hdfgroup.object" />
    <property name="fits.dir" value="org.hdfgroup.object" />
    <property name="nc2.dir" value="org.hdfgroup.object" />
    <property name="h4.dir" value="org.hdfgroup.object" />
    <property name="h5.dir" value="org.hdfgroup.object" />
    <property name="testsrc.dir" value="test" />
    <property name="test.dir" value="org.hdfgroup.object.test" />
    <property name="examples.dir" value="org.hdfgroup.object.example.test" />
    <property name="test.hdfview.dir" value="org.hdfgroup.hdfview.test" />
    <property name="samples.dir" value="samples" />

    <property name="build.dir" value="build" />
    <property name="classes.dir" value="${build.dir}/classes" />
    <property name="testclasses.dir" value="${classes.dir}/${test.dir}" />
    <property name="uitestclasses.dir" value="${classes.dir}/${test.hdfview.dir}" />
    <property name="hdf4uitestclasses.dir" value="${uitestclasses.dir}/uitest/HDF4UITests" />
    <property name="hdf5uitestclasses.dir" value="${uitestclasses.dir}/uitest/HDF5UITests" />
    <property name="exclasses.dir" value="${classes.dir}/${examples.dir}" />
    <property name="jar.dir" value="${build.dir}/jar" />
    <property name="report.dir" value="${build.dir}/junitreport" />

    <property name="javadoc.dir" value="${build.dir}/javadocs" />
    <property name="docs.dir" value="docs" />
    <property name="bin.dir" value="bin" />
    <property name="lib.dir" value="lib" />
    <property name="packagefiles.dir" value="package_files" />
    <property name="dist.dir" value="${build.dir}/dist" />
    <property name="release.dir" value="${build.dir}/HDF_Group/${ant.project.name}/${app.version}" />
    <property name="includeantruntime" value="false" />
    <property name="jre.version" value="${ant.java.version}" />
    <property name="version.slf4j" value="-2.0.6" />

    <!-- Define the SonarQube global properties (the most usual way is to pass these properties via the command line) -->
    <property name="sonar.host.url" value="http://localhost:9000" />

    <!-- Define the SonarQube project properties -->
    <property name="sonar.projectKey" value="org.sonarqube:sonarqube-scanner-ant" />
    <property name="sonar.projectName" value="HDFView-development" />
    <property name="sonar.projectVersion" value="1.0" />
    <property name="sonar.sources" value="${src.dir}/hdf" />
    <property name="sonar.java.binaries" value="${classes.dir}" />
    <property name="sonar.tests" value="${testsrc.dir}" />
    <property name="sonar.sourceEncoding" value="UTF-8" />
    <property name="sonar.language" value="java" />
    <property name="sonar.core.codeCoveragePlugin" value="jacoco" />
    <property name="sonar.jacoco.reportPaths" value="${report.dir}/jacoco.exec" />
    <property name="sonar.dynamicAnalysis" value="reuseReports" />

    <path id="obj-classpath">
        <fileset dir="${lib.dir}" includes="fits.jar netcdf.jar" excludes="*sources.jar" />
    </path>
    <path id="swt-classpath">
        <fileset file="${lib.dir}/ext/swt/${machine.os}/${machine.arch}/swt.jar" />
        <fileset dir="${lib.dir}/ext/swt" includes="*.jar" />
    </path>
    <path id="jni4-classpath">
        <fileset dir="${hdf.lib.dir}" includes="jarhdf*.jar" />
    </path>
    <path id="jni5-classpath">
        <fileset dir="${hdf5.lib.dir}" includes="jarhdf5*.jar" />
    </path>
    <path id="slf4j-classpath">
        <fileset dir="${lib.dir}" includes="slf4j-api${version.slf4j}.jar" excludes="*sources.jar" />
    </path>
    <path id="log-classpath">
        <fileset dir="${lib.dir}/extra" includes="slf4j-simple${version.slf4j}.jar" excludes="*sources.jar" />
    </path>
    <path id="nop-classpath">
        <fileset dir="${lib.dir}/extra" includes="slf4j-nop${version.slf4j}.jar" excludes="*sources.jar" />
    </path>
    <path id="unit-classpath">
        <fileset dir="${lib.dir}" includes="extra/junit-4.13.2.jar extra/hamcrest-core-1.3.jar" excludes="*sources.jar" />
    </path>
    <path id="swtbot-classpath">
        <fileset dir="${lib.dir}/ext/swt/swtbot" includes="*swtbot*.jar *log4j*.jar" excludes="*sources.jar" />
    </path>
    <path id="build-classpath">
        <fileset dir="${classes.dir}" excludes="*.properties" />
    </path>
    <path id="ui-test4-sources">
        <fileset dir="${src.dir}/" includes="**/uitest/*Test*.java" excludes="**/uitest/*CLGeometry.java **/uitest/*All*.java" />
        <fileset dir="${src.dir}/" includes="**/uitest/HDF4UITests/*Test*.java" excludes="**/*All*.java" />
        <fileset dir="${src.dir}/" includes="**/uitest/HDF4UITests/BugFixTests/*Test*.java" excludes="**/*All*.java" />
        <fileset dir="${src.dir}/" includes="**/uitest/HDF4UITests/FeatureTests/*Test*.java" excludes="**/*All*.java" />
    </path>
    <path id="ui-test5-sources">
        <fileset dir="${src.dir}/" includes="**/uitest/*Test*.java" excludes="**/uitest/*CLGeometry.java **/uitest/*All*.java" />
        <fileset dir="${src.dir}/" includes="**/uitest/HDF5UITests/*Test*.java" excludes="**/*All*.java" />
        <fileset dir="${src.dir}/" includes="**/uitest/HDF5UITests/BugFixTests/*Test*.java" excludes="**/*All*.java" />
        <fileset dir="${src.dir}/" includes="**/uitest/HDF5UITests/FeatureTests/*Test*.java" excludes="**/*All*.java" />
    </path>
    <path id="object-classpath">
        <path refid="obj-classpath" />
        <path refid="jni4-classpath" />
        <path refid="jni5-classpath" />
        <path refid="slf4j-classpath" />
        <path refid="log-classpath" />
    </path>
    <path id="project-classpath">
        <path refid="obj-classpath" />
        <path refid="jni4-classpath" />
        <path refid="jni5-classpath" />
        <path refid="swt-classpath" />
        <path refid="slf4j-classpath" />
        <path refid="log-classpath" />
        <path refid="swtbot-classpath" />
    </path>
    <path id="view-classpath">
        <path refid="hdfobject-jar" />
        <path refid="swt-classpath" />
        <path refid="slf4j-classpath" />
        <path refid="nop-classpath" />
    </path>
    <path id="test-classpath">
        <path refid="project-classpath" />
        <path refid="unit-classpath" />
        <path refid="swtbot-classpath" />
        <path refid="hdfobject-jar" />
        <path refid="application" />
    </path>

    <property name="main-class" value="hdf.view.HDFView" />

    <echo>
     Application:      ${ant.project.name} ${app.version}
     Build File:       ${ant.file}
     <!-- Run Date   : ${build.time} -->
     Run by:           ${user.name}
     Build Dir:        ${build.dir}
     Base Dir:         ${basedir}
     Dist Dir:         ${dist.dir}
     Java Home:        ${java.home}
     HDF libpath:      ${hdf.lib.dir},${hdf5.lib.dir}
     HDF4 version:     ${hdf4.version}
     HDF5 version:     ${hdf5.version}
     Operating System: ${os.name} ${os.version} ${os.arch}
     Debug Build:      ${build.debug}
    </echo>
    <echo if:set="isMac">running on MacOS</echo>
    <echo if:set="isUnix">running on Unix</echo>
    <echo if:set="isWindows">running on Windows</echo>

    <target name="clean" description="Cleans up the build directory">
        <delete dir="${classes.dir}" />
        <delete dir="${jar.dir}" />
        <delete dir="${report.dir}" />
        <delete dir="${javadoc.dir}" />
        <delete dir="${dist.dir}" />
        <delete dir="${release.dir}" />
        <delete dir="${build.dir}" />

        <mkdir dir="${classes.dir}/${object.dir}" />
        <mkdir dir="${classes.dir}/${hdfview.dir}" />
        <mkdir dir="${classes.dir}/hdf" />
    </target>

    <target name="clean-build" depends="clean,objectjar,jar" />

    <target name="clean-package">
        <delete dir="${dist.dir}" />
    </target>

    <!-- Store compile-time Version information -->
    <target name="create-property-file">
        <propertyfile file="${classes.dir}/hdf/versions.properties">
            <entry key="JAVA_VERSION" value="${ant.java.version}"/>
            <entry key="HDF4_VERSION" value="${hdf4.version}"/>
            <entry key="HDF5_VERSION" value="${hdf5.version}"/>
            <entry key="HDFVIEW_VERSION" value="${app.version}"/>
        </propertyfile>
    </target>

    <target name="compile" depends="clean, create-property-file, compileobj, compilehdf4, compilefits, compilenc2, compilehdf5">
        <javac modulesourcepath="${src.dir}" modulepathref="project-classpath" destdir="${classes.dir}"
            classpathref="project-classpath"
            excludes="${examples.test.path} **/*.in **/*.gif **/*.png **/*.icns **/*.html **/*.properties"
            includeantruntime="false" debug="${build.debug}" />
        <copy todir="${classes.dir}/${hdfview.dir}">
            <fileset dir="${src.dir}/${hdfview.dir}"
                excludes="${all.object.path} **/*.in **/*.java ${examples.test.path}" />
        </copy>
    </target>
    <path id="build-classpath" location="${classes.dir}" />

    <target name="compileobj" depends="clean">
        <copy todir="${classes.dir}/${object.dir}">
            <fileset dir="${src.dir}/${object.dir}"
                excludes="${hdf.view.path} ${all.object.path} **/*.in **/*.java ${examples.test.path}" />
        </copy>
    </target>

    <target name="compilehdf4" depends="clean" if="h4path">
        <copy todir="${classes.dir}/${h4.dir}">
            <fileset dir="${src.dir}/${h4.dir}"
                excludes="${hdf.view.path} ${fits.object.path} ${nc2.object.path} ${h5.object.path} **/*.in **/*.java ${examples.test.path}" />
        </copy>
    </target>

    <target name="compilefits" depends="clean">
        <copy todir="${classes.dir}/${fits.dir}">
            <fileset dir="${src.dir}/${fits.dir}"
                excludes="${hdf.view.path} ${nc2.object.path} ${h4.object.path} ${h5.object.path}  **/*.in **/*.java ${examples.test.path}" />
        </copy>
    </target>

   <target name="compilenc2" depends="clean">
        <copy todir="${classes.dir}/${nc2.dir}">
            <fileset dir="${src.dir}/${nc2.dir}"
                excludes="${hdf.view.path} ${fits.object.path}  ${h4.object.path} ${h5.object.path}  **/*.in **/*.java ${examples.test.path}" />
        </copy>
    </target>

    <target name="compilehdf5" depends="clean">
        <copy todir="${classes.dir}/${h5.dir}">
            <fileset dir="${src.dir}/${h5.dir}"
                excludes="${hdf.view.path} ${fits.object.path} ${nc2.object.path} ${h4.object.path} **/*.in **/*.java ${examples.test.path}" />
        </copy>
    </target>

    <target name="objectjar" depends="compile">
        <mkdir dir="${jar.dir}" />

        <pathconvert property="manifest.classpath" pathsep=" ">
            <path refid="object-classpath" />
            <mapper>
                <chainedmapper>
                    <flattenmapper />
                </chainedmapper>
            </mapper>
        </pathconvert>

        <jar destfile="${jar.dir}/hdfobject.jar"
                excludes="${hdf.view.path} ${examples.test.path} *.log *.h5 *.data">
            <fileset dir="${classes.dir}/${object.dir}">
                  <include name="**/*.class"/>
            </fileset>
            <fileset dir="${classes.dir}/${fits.dir}">
                  <include name="**/*.class"/>
            </fileset>
            <fileset dir="${classes.dir}/${nc2.dir}">
                  <include name="**/*.class"/>
            </fileset>
            <fileset dir="${classes.dir}/${h4.dir}">
                  <include name="**/*.class"/>
            </fileset>
            <fileset dir="${classes.dir}/${h5.dir}">
                  <include name="**/*.class"/>
            </fileset>

            <manifest>
                <attribute name="Class-Path" value="${manifest.classpath}" />
            </manifest>
        </jar>
    </target>
    <path id="hdfobject-jar" location="${jar.dir}/hdfobject.jar" />

    <target name="modulejar" depends="compile-uitest, compile-test">
        <mkdir dir="${testclasses.dir}/lib/ext" />

        <pathconvert property="manifest.classpath" pathsep=" ">
            <path refid="view-classpath" />
            <mapper>
                <chainedmapper>
                    <flattenmapper />
                </chainedmapper>
            </mapper>
        </pathconvert>

        <jar destfile="${testclasses.dir}/lib/ext/test.modules.TestModuleLoading.jar"
            includes="test/modules/**" excludes="Test*.java *.h5" />
    </target>

    <target name="jar" depends="compile, objectjar">
        <mkdir dir="${jar.dir}" />

        <pathconvert property="manifest.classpath" pathsep=" ">
            <path refid="view-classpath" />
            <mapper>
                <chainedmapper>
                    <flattenmapper />
                </chainedmapper>
            </mapper>
        </pathconvert>

        <jar destfile="${jar.dir}/${ant.project.name}.jar" excludes="${examples.test.path} *.log *.h5 *.data">
            <fileset dir="${classes.dir}/${hdfview.dir}">
                  <include name="**/*.class"/>
            </fileset>
            <fileset dir="${classes.dir}/${hdfview.dir}">
                  <include name="**/*.ico"/>
            </fileset>
            <fileset dir="${classes.dir}/${hdfview.dir}">
                  <include name="**/*.gif"/>
                  <include name="**/*.png"/>
            </fileset>
            <fileset dir="${classes.dir}/hdf">
                  <include name="versions.properties"/>
            </fileset>
            <manifest>
                <attribute name="Main-Class" value="${main-class}" />
                <attribute name="Class-Path" value="${manifest.classpath}" />
            </manifest>
        </jar>
    </target>
    <path id="application" location="${jar.dir}/${ant.project.name}.jar" />

    <!-- SWT on Mac requires the -XstartOnFirstThreadFlag. -->
    <condition property="XstartOnFirstThreadFlag" value="-XstartOnFirstThread" else="-Dgwt.dummy.arg1=">
        <os family="mac" />
    </condition>

    <target name="rundebug" depends="deploy,jar" description="Runs the application with remote debugger">
        <mkdir dir="${jar.dir}/lib/ext" />
        <java fork="true" classname="${main-class}">
            <jvmarg value="-Dorg.slf4j.simpleLogger.defaultLogLevel=${build.log.level.run}" />
            <jvmarg value="${XstartOnFirstThreadFlag}" />
            <jvmarg value="-Xdebug" />
            <jvmarg value="-Xrunjdwp:transport=dt_socket,server=y,suspend=y,address=5432" />
            <classpath>
                <path refid="project-classpath" />
                <path refid="log-classpath" />
                <path refid="hdfobject-jar" />
                <path refid="application" />
            </classpath>
            <sysproperty key="java.library.path" path="${release.dir}${path.separator}${release.dir}/bin" />
            <sysproperty key="hdfview.root" path="${basedir}/${jar.dir}" />
            <!--  <sysproperty key="hdfview.workdir" path="${basedir}/${jar.dir}" />  -->
            <env key="HDF5_PLUGIN_PATH" path="${hdf5.plugin.dir}" />
            <env key="${platform.hdf.lib}" path="${release.dir}${path.separator}${release.dir}/bin${path.separator}${platform.hdf.lib}" />
        </java>
    </target>

    <target name="run" depends="deploy,jar" description="Runs the application">
        <mkdir dir="${jar.dir}/lib/ext" />
        <java fork="true" classname="${main-class}">
            <jvmarg value="-Dorg.slf4j.simpleLogger.defaultLogLevel=${build.log.level.run}" />
            <jvmarg value="${XstartOnFirstThreadFlag}" />
            <classpath>
                <path refid="project-classpath" />
                <path refid="log-classpath" />
                <path refid="obj-classpath" />
                <path refid="hdfobject-jar" />
                <path refid="application" />
            </classpath>
            <sysproperty key="java.library.path" path="${release.dir}${path.separator}${release.dir}/bin" />
            <sysproperty key="hdfview.root" path="${basedir}/${jar.dir}" />
            <!--  <sysproperty key="hdfview.workdir" path="${basedir}/${jar.dir}" />  -->
            <env key="HDF5_PLUGIN_PATH" path="${hdf5.plugin.dir}" />
            <env key="${platform.hdf.lib}" path="${release.dir}${path.separator}${release.dir}/bin${path.separator}${platform.hdf.lib}" />
        </java>
    </target>

    <target name="run-jar" depends="jar" description="Runs the application directly from the .jar file">
        <mkdir dir="${jar.dir}/lib" />
        <mkdir dir="${jar.dir}/lib/ext" />
        <copy todir="${jar.dir}/lib">
            <fileset dir="${lib.dir}" includes="fits.jar netcdf.jar" excludes="*sources.jar" />
            <fileset dir="${hdf.lib.dir}" includes="*.jar" excludes="slf4j*.jar" />
            <fileset dir="${hdf5.lib.dir}" includes="*.jar" excludes="slf4j*.jar" />
        </copy>
        <java fork="true" jar="${jar.dir}/${ant.project.name}.jar">
            <jvmarg value="-Dorg.slf4j.simpleLogger.defaultLogLevel=${build.log.level.run}" />
            <jvmarg value="${XstartOnFirstThreadFlag}" />
            <sysproperty key="java.library.path" path="${hdf.lib.dir}${path.separator}${hdf5.lib.dir}" />
            <sysproperty key="hdfview.root" path="${basedir}/${jar.dir}" />
            <!-- <sysproperty key="hdfview.workdir" path="${basedir}/${jar.dir}" />  -->
            <env key="HDF5_PLUGIN_PATH" path="${hdf5.plugin.dir}" />
        </java>
    </target>

    <!-- =================================================================
          EXAMPLES
          ================================================================= -->

    <target name="compile-examples" depends="compile, jar">
        <copy todir="${exclasses.dir}">
            <fileset dir="${testsrc.dir}/${examples.dir}" excludes=" **/*.in **/*.java hdf/** ${test.path}" />
        </copy>
    </target>

    <target name="run-examples" depends="compile-examples" description="Runs the examples">
        <fileset dir="${exclasses.dir}" includes="**/*.class" excludes="**/*$* **/*.txt testfiles/**" />
    </target>

    <target name="run-one-example" depends="deploy,compile-test" description="Runs one example">
        <dirname property="exfile.dir" file="${build.exfile}" />
        <basename property="exdir.name" file="${exfile.dir}" />
        <basename property="exfile.name" file="${build.exfile}" suffix=".class" />
        <property name="exdir.rel" value="${exclasses.dir}" relative="yes" />
        <basename property="exdirrel.name" file="${exdir.rel}" />
        <echo message="Test example: ${exfile.name}" />
        <java fork="true" classname="${exfile.name}" dir="${classes.dir}">
            <jvmarg value="-Dorg.slf4j.simpleLogger.defaultLogLevel=${build.log.level.test}" />
            <jvmarg value="${XstartOnFirstThreadFlag}" />
            <jvmarg line="${exfile.name}.class" />
            <classpath>
                <path refid="project-classpath" />
                <path refid="log-classpath" />
                <path refid="hdfobject-jar" />
                <pathelement location="${exclasses.dir}" />
            </classpath>
            <sysproperty key="java.library.path" path="${release.dir}${path.separator}${release.dir}/bin" />
            <env key="${platform.hdf.lib}" path="${release.dir}${path.separator}${release.dir}/bin${path.separator}${platform.hdf.lib}" />
        </java>
    </target>

    <target name="clean-examples">
        <delete>
            <fileset dir="${exclasses.dir}" includes="**/*.h5" />
        </delete>
    </target>

    <!-- =================================================================
          TESTS
          ================================================================= -->

    <target name="compile-test" depends="objectjar, jar, compile-objtest, compile-uitest, compile-examples">
        <javac modulesourcepath="${testsrc.dir}" modulepathref="test-classpath" modulepath="build-classpath"
            destdir="${classes.dir}"
            classpathref="test-classpath"
            includes="**/*.java"
            includeantruntime="false" debug="${build.debug}">
            <compilerarg value="-Xlint:deprecation" />
            <compilerarg value="-Xlint:unchecked" />
        </javac>

    </target>

    <target name="compile-objtest" depends="objectjar, jar">
        <copy todir="${testclasses.dir}">
            <fileset dir="${testsrc.dir}/${test.dir}" excludes=" **/JUnit*.txt **/*.err **/*.in **/*.java hdf/** ${examples.path}" />
        </copy>
        <mkdir dir="${testclasses.dir}/lib/ext" />
    </target>

    <target name="compile-uitest" depends="objectjar, jar">
        <copy todir="${uitestclasses.dir}">
            <fileset dir="${testsrc.dir}/${test.hdfview.dir}" excludes=" **/JUnit*.txt **/*.err **/*.in **/*.java hdf/** ${examples.path}" />
        </copy>
        <mkdir dir="${uitestclasses.dir}/lib/ext" />
    </target>

    <target name="compile-uimodtest" depends="modulejar, jar">
        <copy todir="${testclasses.dir}/${test.dir}">
            <fileset dir="${testsrc.dir}/${test.dir}" excludes=" **/JUnit*.txt **/*.err **/*.in **/*.java hdf/** ${examples.path}" />
        </copy>
        <!--<mkdir dir="${testclasses.dir}/lib/ext" /> -->
    </target>

    <path id="alltest-classes" location="${testclasses.dir}" />

    <target name="clean-junit-uitest">
        <delete>
            <filelist dir="${uitestclasses.dir}" files="
        closebutton.hdf,
        dataset_saveto_test.h5,
        image_saveto_test.h5,
        group_saveto_test.h5,
        testopenbutton.hdf,
        testopenfile.hdf,
        testopenrofile.h5,
        testfile.hdf,
        testfile.h5,
        apollo17_earth.jpg.hdf,
        apollo17_earth.jpg.h5,
        test_libversion.h5,
        closefile.hdf,
        closeallfile.hdf,
        closeallfile.h5,
        testsavefile.h5,
        testsaveasfile.h5,
        testsaveasfile2.h5,
        test_tab_import.h5,
        test_comma_import.h5,
        test_space_import.h5,
        test_colon_import.h5,
        test_semicolon_import.h5,
        test_large_dataset.h5,
        testintsfile2.h5,
        testlinks.h5,
        testgrp.h5,
        testds.h5,
        DS16BITS.txt,
        float3D.txt,
        DU32BITS.txt,
        chunked.txt,
        CompoundInts.txt,
        DS64BITS.txt,
        DU64BITS.bin" />
        </delete>
        <mkdir dir="${uitestclasses.dir}" />
    </target>

    <target name="jacoco" depends="jacoco-skip, jacoco-run" />

    <!-- Define jacoco Scanner for Ant Target -->
    <target name="jacoco-run" if="${build.jacoco}">
        <taskdef uri="antlib:org.jacoco.ant" resource="org/jacoco/ant/antlib.xml" onerror="ignore">
            <classpath path="/opt/jacoco-0.8.3/lib/jacocoant.jar" />
        </taskdef>

        <jacoco:agent property="agentvmparam" destfile="${report.dir}/jacoco.exec" xmlns:jacoco="antlib:org.jacoco.ant" />
    </target>

    <target name="jacoco-skip" unless="${build.jacoco}">
        <property name="agentvmparam" value="" />
    </target>

    <target name="junit-debug-test" depends="deploy,objectjar,clean-junit-uitest,compile-test,jacoco">
        <mkdir dir="${report.dir}" />
        <junit showoutput="yes" enabletestlistenerevents="true" fork="yes" printsummary="withOutAndErr" dir="${classes.dir}">
            <jvmarg value="-Dorg.slf4j.simpleLogger.defaultLogLevel=${build.log.level.test}" />
            <jvmarg value="${XstartOnFirstThreadFlag}" />
            <jvmarg line="${agentvmparam}" />
            <jvmarg value="-Xdebug" />
            <jvmarg value="-Xrunjdwp:transport=dt_socket,server=y,suspend=y,address=5432" />
            <classpath>
                <path refid="test-classpath" />
                <path refid="build-classpath" />
                <pathelement location="${testclasses.dir}" />
            </classpath>
            <sysproperty key="java.library.path" path="${release.dir}${path.separator}${release.dir}/bin" />
            <env key="${platform.hdf.lib}" path="${release.dir}${path.separator}${release.dir}/bin${path.separator}${platform.hdf.lib}" />
            <test name="${build.object.test}" todir="${report.dir}" outfile="TEST-${build.object.test}">
                <formatter type="plain" />
            </test>
        </junit>
    </target>

    <target name="junit-single-test" depends="deploy,objectjar,clean-junit-uitest,compile-test,jacoco">
        <mkdir dir="${report.dir}" />
        <junit showoutput="yes" enabletestlistenerevents="true" fork="yes" printsummary="withOutAndErr" dir="${classes.dir}">
            <jvmarg value="-Dorg.slf4j.simpleLogger.defaultLogLevel=${build.log.level.test}" />
            <jvmarg value="${XstartOnFirstThreadFlag}" />
            <jvmarg line="${agentvmparam}" />
            <classpath>
                <path refid="test-classpath" />
                <path refid="build-classpath" />
                <pathelement location="${testclasses.dir}" />
            </classpath>
            <sysproperty key="java.library.path" path="${release.dir}${path.separator}${release.dir}/bin" />
            <env key="${platform.hdf.lib}" path="${release.dir}${path.separator}${release.dir}/bin${path.separator}${platform.hdf.lib}" />
            <test name="${build.object.test}" todir="${report.dir}" outfile="TEST-${build.object.test}">
                <formatter type="plain" />
            </test>
        </junit>
    </target>

    <target name="junit" depends="deploy,objectjar,clean-junit-uitest,compile-test,jacoco" description="Runs the Object Library tests">
        <mkdir dir="${report.dir}" />
        <junit showoutput="yes" enabletestlistenerevents="true" fork="yes" printsummary="withOutAndErr" dir="${classes.dir}">
            <jvmarg value="-Dorg.slf4j.simpleLogger.defaultLogLevel=${build.log.level.test}" />
            <jvmarg value="${XstartOnFirstThreadFlag}" />
            <jvmarg line="${agentvmparam}" />
            <classpath>
                <path refid="test-classpath" />
                <path refid="build-classpath" />
                <pathelement location="${testclasses.dir}" />
            </classpath>
            <sysproperty key="java.library.path" path="${release.dir}${path.separator}${release.dir}/bin" />
            <env key="${platform.hdf.lib}" path="${release.dir}${path.separator}${release.dir}/bin${path.separator}${platform.hdf.lib}" />

            <formatter type="xml" />
            <formatter type="plain" />

            <batchtest fork="yes" todir="${report.dir}">
                <fileset dir="${testclasses.dir}/" includes="**/object/*Test*" excludes="**/object/*All*,**/object/H5Test*" />
            </batchtest>
        </junit>
    </target>

    <!-- Define SonarQube Scanner for Ant Target -->
    <target name="sonar" depends="jacoco, junit, junit-uitest">
        <taskdef uri="antlib:org.sonar.ant" resource="org/sonar/ant/antlib.xml" onerror="ignore">
            <!-- Update the following line, or put the "sonarqube-ant-task-*.jar" file in your "$HOME/.ant/lib" folder -->
            <classpath path="~/.ant/lib/sonarqube-ant-task-*.jar" />
        </taskdef>

        <!-- Execute SonarQube Scanner for Ant Analysis -->
        <sonar:sonar />
    </target>

    <target name="ensure-test4-name" unless="test">
        <!-- Capture the path as a delimited property using the refid attribute -->
        <pathconvert pathsep="${line.separator}" property="filesetref" refid="ui-test4-sources">
            <!-- the path stripped -->
            <mapper>
                <flattenmapper />
            </mapper>
        </pathconvert>

        <!-- Emit the property to the ant console -->
        <echo message="Where TestName is the the base name of: ${filesetref}" />
        <fail message="You must run this target with -Dtest=TestName" />
    </target>

    <target name="ensure-test5-name" unless="test">
        <!-- Capture the path as a delimited property using the refid attribute -->
        <pathconvert pathsep="${line.separator}" property="fileset5ref" refid="ui-test5-sources">
            <!-- the path stripped -->
            <mapper>
                <flattenmapper />
            </mapper>
        </pathconvert>

        <!-- Emit the property to the ant console -->
        <echo message="Where TestName is the the base name of: ${filesetref}" />
        <fail message="You must run this target with -Dtest=TestName" />
    </target>

    <!-- Macro for common code for running a junit task. The two attributes that are changeable
         correspond to the HDFView sysproperties 'hdfview.root' and 'hdfview.workdir'. By changing
         these to the appropriate paths, UI tests in different nested folder structures are able
         to find the test files they are looking for simply by name, instead of having to specify
         a relative pathname.  -->
    <macrodef name="run-ui-junit">
        <attribute name="rootdir" default="${basedir}/${uitestclasses.dir}" />
        <attribute name="workdir" default="${basedir}/${uitestclasses.dir}/uitest" />
        <attribute name="propfile" default="${user.home}/.hdfview${app.version}" />
        <attribute name="includes" default="**/*Test*" />
        <attribute name="excludes" default="**/*All* **/*$*" />
        <attribute name="if" default="" />
        <sequential>
        <echo message="JUnit Testing: @{includes}" />
        <junit showoutput="yes" enabletestlistenerevents="true" fork="yes" printsummary="withOutAndErr" dir="${classes.dir}">
                <!-- Run in debug logging level because trace generates way too much output.
                     We will run manually using trace logging output when there are UI test failures. -->
                <jvmarg value="-Dorg.slf4j.simpleLogger.defaultLogLevel=${build.log.level.test}" />
                <jvmarg value="${XstartOnFirstThreadFlag}" />
                <jvmarg line="${agentvmparam}" />

                <classpath>
                    <path refid="test-classpath" />
                    <path refid="build-classpath" />
                    <pathelement location="${uitestclasses.dir}" />
                </classpath>

                <sysproperty key="java.library.path" path="${release.dir}${path.separator}${release.dir}/bin" />
                <sysproperty key="hdfview.root" path="@{rootdir}" />
                <sysproperty key="hdfview.workdir" path="@{workdir}" />
                <sysproperty key="hdfview.propfile" path="@{propfile}" />
                <env key="${platform.hdf.lib}" path="${release.dir}${path.separator}${release.dir}/bin${path.separator}${platform.hdf.lib}" />

                <test name="uitest.${test}" todir="${report.dir}" outfile="TEST-uitest.${test}">
                  <formatter type="xml" />
                  <formatter type="plain" />
                </test>
            </junit>
        </sequential>
    </macrodef>

    <target name="runauitest" description="Runs the test you specify on the command line with -Dtest=" depends="deploy,jar, clean-junit-uitest, compile-test, ensure-test5-name, ensure-test4-name, jacoco">
        <mkdir dir="${report.dir}" />

        <run-ui-junit
            rootdir="${basedir}/${jar.dir}"
            workdir="${basedir}/${uitestclasses.dir}/uitest"
            propfile="${basedir}/${uitestclasses.dir}/.hdfview${app.version}"
            includes="**/${uitestclasses.dir}/${test}.class"
            excludes="**/*All* **/*$*"
        />
    </target>

    <!-- Top-level target for UI tests. Calls separate targets for HDFView UI tests, HDF4 UI tests and HDF5 UI tests. -->
    <target name="junit-uitest" depends="jar, clean-junit-uitest, jacoco, compile-test, deploy, -hdfview-ui-tests" description="Runs the UI tests" />

    <!-- Internal target to run HDFView UI tests that are independent of FileFormats. -->
    <target name="-hdfview-ui-tests" depends="jar, compile-uitest, clean-junit-uitest">
        <mkdir dir="${report.dir}" />

        <run-ui-junit
            rootdir="${basedir}/${jar.dir}"
            workdir="${basedir}/${uitestclasses.dir}/uitest"
            propfile="${basedir}/${uitestclasses.dir}/.hdfview${app.version}"
            includes="**/${uitestclasses.dir}/${test}.class"
            excludes="**/*All* **/*$*"
        />
    </target>

    <!-- Internal target to run HDF4-related HDFView UI tests. -->
    <target name="-hdf4-ui-tests" if="h4path">
        <mkdir dir="${report.dir}" />

        <!-- Run the top-level HDF4 UI tests -->
        <run-ui-junit
            rootdir="${basedir}/${jar.dir}"
            workdir="${basedir}/${hdf4uitestclasses.dir}"
            propfile="${basedir}/${uitestclasses.dir}/.hdfview${app.version}"
            includes="**/${hdf4uitestclasses.dir}/${test}.class"
            excludes="**/*All* **/*$*"
            if="h4path"
        />
    </target>

    <target name="-hdf5-ui-tests">
        <mkdir dir="${report.dir}" />

        <!-- Run the top-level HDF5 UI tests -->
        <run-ui-junit
            rootdir="${basedir}/${jar.dir}"
            workdir="${basedir}/${hdf5uitestclasses.dir}"
            propfile="${basedir}/${uitestclasses.dir}/.hdfview${app.version}"
            includes="${hdf5uitestclasses.dir}/${test}.class"
            excludes="**/*All* **/*$*"
        />
    </target>

    <target name="junit-uimodules" depends="jar,modulejar,compile-uimodtest,clean-junit-uitest,jacoco" description="Runs the tests for the UI modules">
        <mkdir dir="${report.dir}" />

        <run-ui-junit
            rootdir="${basedir}/${jar.dir}"
            workdir="${basedir}/${testclasses.dir}/modules"
            includes="**/modules/*Test*"
            excludes="**/modules/*$*"
        />
    </target>

    <target name="junitreport">
        <junitreport todir="${report.dir}">
            <fileset dir="${report.dir}" includes="TEST-*.xml" />
            <report todir="${report.dir}" />
        </junitreport>
    </target>

    <!-- =================================================================
          JAVADOC
          ================================================================= -->


    <target name="javadoc" depends="jar">
        <javadoc
            modulesourcepath="${src.dir}"
            modulepathref="project-classpath"
            packagenames="hdf.*"
            use="true"
            author="true"
            version="true"
            access="package"
            destdir="${javadoc.dir}"
            windowtitle="${ant.project.name} ${app.version}"
            noqualifier="java.*:javax.*:com.sun.*"
            linksource="true"
            failonerror="false">

            <fileset dir="${src.dir}" />

            <doctitle>
                <![CDATA[= HDFView Application =]]>
            </doctitle>

            <bottom>
                <![CDATA[Copyright © 2022. All Rights Reserved.]]>
            </bottom>

            <group title="object packages" packages="hdf.object.*" />
            <group title="view packages" packages="hdf.view.*" />
            <classpath>
                <path refid="project-classpath" />
                <path refid="application" />
            </classpath>
        </javadoc>
    </target>

    <target name="createDocumentationTGZ" description="Compresses the application User's Guide project pointed to by userguide.dir into a .tar.gz file to be distributed">
        <mkdir dir="${build.dir}/docs" />
        <tar destfile="${build.dir}/docs/UserGuide.tar.gz" compression="gzip">
            <tarfileset dir="${userguide.dir}" includes="images/** javadocs/** *.html RELEASE.txt" />
        </tar>
    </target>

    <macrodef name="jdepslink" description="Generate a stand-alone application">
        <attribute name="java.bindir" default="${java.home}/bin" description="The directory in which Java executables can be found" />
        <sequential>
            <!-- Use generated list of Java modules to create custom JRE -->
            <exec executable="@{java.bindir}/jlink">
                <arg value="--no-header-files" />
                <arg value="--no-man-pages" />
                <arg value="--output" />
                <arg value="${jar.dir}/jre" />
                <arg value="--module-path" />
                <arg value="${release.dir}" />
                <arg value="--add-modules" />
                <arg value="java.desktop" />
            </exec>
        </sequential>
    </macrodef>

    <target name="createREADME" depends="clean-package" description="Creates the project README.txt file">
        <mkdir dir="${dist.dir}" />

        <echo>Create README.txt and add appropriate information</echo>
        <copy file="${packagefiles.dir}/README.txt.in" tofile="${dist.dir}/README.txt" />
        <replace file="${dist.dir}/README.txt" token="@HDFJAVA_PACKAGE_NAME@" value="${ant.project.name}" />
        <replace file="${dist.dir}/README.txt" token="@HDFVIEW_PACKAGE_VERSION_STRING@" value="${app.version}" />
        <replace file="${dist.dir}/README.txt" token="@HDFVIEW_PACKAGE_VERSION@" value="${app.version}" />
        <replace file="${dist.dir}/README.txt" token="@JDK_VERSION@" value="${java.version}" />
        <replace file="${dist.dir}/README.txt" token="@LIB_TYPE@" value="SHARED" />
        <replace file="${dist.dir}/README.txt" token="@HDF4_VERSION_STRING@" value="${hdf4.version}" />
        <replace file="${dist.dir}/README.txt" token="@HDF5_VERSION_STRING@" value="${hdf5.version}" />
        <replace file="${dist.dir}/README.txt" token="@JRE_VERSION@" value="${jre.version}" />
        <replace file="${dist.dir}/README.txt" token="@FILE_SEP@" value="${file.separator}" />
    </target>

    <target name="createWindowsREADME" depends="createREADME" if="${isXWindows}">
        <!-- Windows-specific README.txt replacements -->
        <echo>Create Windows-specific README.txt and add appropriate version information</echo>
        <replace file="${dist.dir}/README.txt" token="@BINARY_PLATFORM@" value="Windows win-${os.arch}" />
        <replace file="${dist.dir}/README.txt" token="@BINARY_FILE@" value="${ant.project.name}-${app.version}.exe (or .msi)  - ${ant.project.name} Installer" />
        <replace file="${dist.dir}/README.txt" token="@EXECUTABLE@" value="C:\Users\user-name\AppData\Local\HDF_Group\HDFView" />
        <replace file="${dist.dir}/README.txt" token="@INSTALL_TYPE@" value="Running" />
        <replace file="${dist.dir}/README.txt" token="@INSTALL_PREFIX_HEADER@" value="To install ${ant.project.name} for Windows:${line.separator}" />
        <replace file="${dist.dir}/README.txt" token="@INSTALL_OR_RUN_FILE@" value="1. Execute ${ant.project.name}-${app.version}.exe (or .msi)" />
        <replace file="${dist.dir}/README.txt" token="@OPTIONAL_STEP@" value="2. Follow prompts${line.separator}3. Execute install-dir\${ant.project.name}.exe" />
    </target>

    <target name="createWindowsAppREADME" depends="createREADME" if="${isAppWindows}">
        <!-- Windows-specific README.txt replacements -->
        <echo>Create Windows-specific README.txt and add appropriate version information</echo>
        <replace file="${dist.dir}/README.txt" token="@BINARY_PLATFORM@" value="Windows win-${os.arch}" />
        <replace file="${dist.dir}/README.txt" token="@BINARY_FILE@" value="${ant.project.name}       - ${ant.project.name} Directory" />
        <replace file="${dist.dir}/README.txt" token="@EXECUTABLE@" value="current-dir\HDFView" />
        <replace file="${dist.dir}/README.txt" token="@INSTALL_TYPE@" value="Running" />
        <replace file="${dist.dir}/README.txt" token="@INSTALL_PREFIX_HEADER@" value="To install ${ant.project.name} for Windows, copy ${ant.project.name} directory to where you want${line.separator}to install ${ant.project.name} and:${line.separator}" />
        <replace file="${dist.dir}/README.txt" token="@INSTALL_OR_RUN_FILE@" value="1. cd into the new ${ant.project.name}" />
        <replace file="${dist.dir}/README.txt" token="@OPTIONAL_STEP@" value="2. Execute ./${ant.project.name}.exe${line.separator}3. Or execute .\app\${ant.project.name}.bat" />
    </target>

    <target name="createUnixREADME" depends="createREADME" if="${isAppUnix}">
        <exec executable="uname" outputproperty="uname.os">
            <arg value="-s" />
        </exec>

        <exec executable="uname" outputproperty="uname.version">
            <arg value="-r" />
        </exec>

        <!-- Unix-specific README.txt replacements -->
        <echo>Create Unix-specific README.txt and add appropriate version information</echo>
        <replace file="${dist.dir}/README.txt" token="@BINARY_PLATFORM@" value="${uname.os} ${uname.version}" />
        <replace file="${dist.dir}/README.txt" token="@BINARY_FILE@" value="${ant.project.name} - ${ant.project.name} Directory" />
        <replace file="${dist.dir}/README.txt" token="@EXECUTABLE@" value="current-dir/bin/HDFView" />
        <replace file="${dist.dir}/README.txt" token="@INSTALL_TYPE@" value="Running" />
        <replace file="${dist.dir}/README.txt" token="@INSTALL_PREFIX_HEADER@" value="To install ${ant.project.name} for ${uname.os}, copy ${ant.project.name} directory to where you want${line.separator}to install ${ant.project.name} and:${line.separator}" />
        <replace file="${dist.dir}/README.txt" token="@INSTALL_OR_RUN_FILE@" value="1. cd into the new ${ant.project.name}" />
        <replace file="${dist.dir}/README.txt" token="@OPTIONAL_STEP@" value="2. Execute ./bin/${ant.project.name}${line.separator}3. Or execute ./lib/app/${ant.project.name}.sh" />
    </target>

    <target name="createRPMREADME" depends="createREADME" if="${isXrpm}">
        <exec executable="uname" outputproperty="uname.os">
            <arg value="-s" />
        </exec>

        <exec executable="uname" outputproperty="uname.version">
            <arg value="-r" />
        </exec>

        <!-- Unix-specific README.txt replacements -->
        <echo>Create RPM Unix-specific README.txt and add appropriate version information</echo>
        <replace file="${dist.dir}/README.txt" token="@BINARY_PLATFORM@" value="${uname.os} ${uname.version}" />
        <replace file="${dist.dir}/README.txt" token="@BINARY_FILE@" value="hdfview-${app.version}-${uname.os}.rpm - ${ant.project.name} Installer" />
        <replace file="${dist.dir}/README.txt" token="@EXECUTABLE@" value="/opt/hdfview/bin/HDFView" />
        <replace file="${dist.dir}/README.txt" token="@INSTALL_TYPE@" value="Installation" />
        <replace file="${dist.dir}/README.txt" token="@INSTALL_PREFIX_HEADER@" value="To install ${ant.project.name} for ${uname.os}${line.separator}    Install RPM File Using RPM Command${line.separator}    ------------------------------------------------------------------------------${line.separator}
            To install a .rpm package in CentOS Linux, enter the following:${line.separator}        sudo rpm -i hdfview-${app.version}-1.x86_64.rpm${line.separator}
            The -i switch tells the package manager you want to install the file.${line.separator}${line.separator}    More information on the RPM installer can be found in the RPM documentation.${line.separator}
            ------------------------------------------------------------------------------${line.separator}${line.separator}" />
        <replace file="${dist.dir}/README.txt" token="@INSTALL_OR_RUN_FILE@" value="1. Install RPM File with dnf${line.separator}
            ------------------------------------------------------------------------------${line.separator}
            Alternately, you can use the dnf utility to install .rpm files.${line.separator}${line.separator}
            Enter the following:${line.separator}
                sudo dnf localinstall hdfview-${app.version}-1.x86_64.rpm${line.separator}
            The localinstall option instructions dnf to look at your current working directory for the installation${line.separator}${line.separator}" />
        <replace file="${dist.dir}/README.txt" token="@OPTIONAL_STEP@" value="    Remove RPM Package${line.separator}
            ------------------------------------------------------------------------------${line.separator}
            The RPM installer can be used to remove (or uninstall) a software package.${line.separator}${line.separator}
            Enter the following into a terminal window:${line.separator}
            sudo rpm -e ${ant.project.name}-${app.version}-1.x86_64${line.separator}
            The -e option instructs RPM to erase the software.${line.separator}${line.separator}" />
    </target>

    <target name="createDEBREADME" depends="createREADME" if="${isXdebian}">
        <exec executable="uname" outputproperty="uname.os">
            <arg value="-s" />
        </exec>

        <exec executable="uname" outputproperty="uname.version">
            <arg value="-r" />
        </exec>

        <!-- Unix-specific README.txt replacements -->
        <echo>Create DEB Unix-specific README.txt and add appropriate version information</echo>
        <replace file="${dist.dir}/README.txt" token="@BINARY_PLATFORM@" value="${uname.os} ${uname.version}" />
        <replace file="${dist.dir}/README.txt" token="@BINARY_FILE@" value="hdfview-${app.version}-${uname.os}.deb - ${ant.project.name} Installer" />
        <replace file="${dist.dir}/README.txt" token="@EXECUTABLE@" value="/opt/hdfview/bin/HDFView" />
        <replace file="${dist.dir}/README.txt" token="@INSTALL_TYPE@" value="Installation" />
        <replace file="${dist.dir}/README.txt" token="@INSTALL_PREFIX_HEADER@" value="To install ${ant.project.name} for ${uname.os}${line.separator}    Install DEB File Using dpkg Command${line.separator}    ------------------------------------------------------------------------------${line.separator}
            To install a .deb package in Ubuntu Linux, enter the following:${line.separator}        sudo dpkg -i hdfview-${app.version}-1_amd64.deb${line.separator}
            The –i switch tells the package manager you want to install the file.${line.separator}${line.separator}    More information on the dpkg installer can be found in the dpkg documentation.${line.separator}
            ------------------------------------------------------------------------------${line.separator}${line.separator}" />
        <replace file="${dist.dir}/README.txt" token="@INSTALL_OR_RUN_FILE@" value="1. Install deb File with dpkg${line.separator}
            ------------------------------------------------------------------------------${line.separator}
            Alternately, you can use the apt utility to install .deb files.${line.separator}${line.separator}
            Enter the following:${line.separator}
                sudo apt install ./hdfview-${app.version}-1_amd64.deb${line.separator}
            The ./ relative path (or an absolute path) cause apt to look at your current working directory for the installation${line.separator}${line.separator}" />
        <replace file="${dist.dir}/README.txt" token="@OPTIONAL_STEP@" value="    Remove deb Package${line.separator}
            ------------------------------------------------------------------------------${line.separator}
            The dpkg installer can be used to remove (or uninstall) a software package.${line.separator}${line.separator}
            Enter the following into a terminal window:${line.separator}
            sudo dpkg -r hdfview-${app.version}-1_amd64${line.separator}
            The -r option instructs dpkg to erase the software.${line.separator}${line.separator}
            The remove option instructs apt to erase the software.${line.separator}${line.separator}" />
    </target>

    <target name="createMacREADME" depends="createREADME" if="isMac">
        <exec executable="uname" outputproperty="uname.os">
            <arg value="-s" />
        </exec>

        <exec executable="uname" outputproperty="uname.version">
            <arg value="-r" />
        </exec>

        <!-- Mac-specific README.txt replacements -->
        <echo>Create Mac-specific README.txt and add appropriate version information</echo>
        <replace file="${dist.dir}/README.txt" token="@BINARY_PLATFORM@" value="Mac OS X Darwin ${uname.version}" />
        <replace file="${dist.dir}/README.txt" token="@BINARY_FILE@" value="${ant.project.name}-${app.version}.dmg - ${ant.project.name} Installer" />
        <replace file="${dist.dir}/README.txt" token="@EXECUTABLE@" value="/Applications/HDFView" />
        <replace file="${dist.dir}/README.txt" token="@JAVAMOD_TEXT@" value="" />
        <replace file="${dist.dir}/README.txt" token="@INSTALL_TYPE@" value="" />
        <replace file="${dist.dir}/README.txt" token="@INSTALL_PREFIX_HEADER@" value="To install ${ant.project.name} for ${uname.os}:" />
        <replace file="${dist.dir}/README.txt" token="@INSTALL_OR_RUN_FILE@" value="1. Execute ${ant.project.name}-${app.version}.dmg" />
        <replace file="${dist.dir}/README.txt" token="@OPTIONAL_STEP@" value="" />
    </target>

    <!-- =================================================================
          DEPLOY
          ================================================================= -->

    <target name="deploy" depends="deployWindows, deployUnix, deployMac" description="Creates the release directory containing the fully-prepared application binaries, libraries, etc. ready to be packaged up for distribution" />

    <target name="deployBase" depends="objectjar,jar,javadoc">
        <mkdir dir="${release.dir}" />
        <mkdir dir="${release.dir}/extra" />
        <mkdir dir="${release.dir}/samples" />
        <mkdir dir="${release.dir}/doc" />
        <mkdir dir="${release.dir}/plugin" />

        <!-- Copy the application and dependencies -->
        <copy todir="${release.dir}">
            <fileset dir="${jar.dir}" includes="${ant.project.name}.jar" />
            <fileset dir="${jar.dir}" includes="hdfobject.jar" />
            <fileset dir="${lib.dir}" includes="fits.jar netcdf.jar" excludes="*sources.jar" />
            <fileset dir="${lib.dir}/extra" includes="slf4j-api${version.slf4j}.jar" excludes="*sources.jar" />
            <fileset dir="${lib.dir}/extra" includes="slf4j-nop${version.slf4j}.jar" excludes="*sources.jar" />
            <fileset dir="${lib.dir}/ext/swt" includes="*.jar" />
            <fileset file="${lib.dir}/ext/swt/${machine.os}/${machine.arch}/swt.jar" />
            <fileset file="${packagefiles.dir}/simplelogger.properties" />
        </copy>

        <copy todir="${release.dir}/extra">
            <fileset dir="${lib.dir}/extra" includes="slf4j-simple${version.slf4j}.jar" excludes="*sources.jar" />
        </copy>

        <!-- Copy the documentation -->
        <copy todir="${release.dir}/doc/javadocs" failonerror="false">
            <fileset dir="${javadoc.dir}" />
        </copy>
        <copy todir="${release.dir}/doc">
            <fileset dir="${docs.dir}" />
        </copy>

        <!-- Change to unzip task -->
        <!-- <untar src="${userguide.dir}/UsersGuide.tar.gz" dest="${release.dir}/doc" compression="gzip" /> -->

        <!-- Copy the samples -->
        <copy todir="${release.dir}/samples">
            <fileset dir="${samples.dir}" />
        </copy>
        <echo if:set="isWindows">isWindows=${isWindows}</echo>
        <echo if:set="isUnix">isUnix=${isUnix}</echo>
        <echo if:set="isMac">isMac=${isMac}</echo>
    </target>

    <target name="deployWindows" depends="deployBase, objectjar,jar,javadoc" if="isWindows">
        <!-- Copy the application and dependencies -->
        <mkdir dir="${release.dir}/bin" />
        <echo> Copy the windows application and dependencies</echo>
        <copy todir="${release.dir}">
            <fileset dir="${hdf.lib.dir}">
                <include name="*.jar" />
                <include name="hdf_java.dll" />
                <exclude name="slf4j*.jar" />
                <exclude name="*.lib" />
            </fileset>
            <fileset dir="${hdf5.lib.dir}">
                <include name="*.jar" />
                <include name="hdf5_java.dll" />
                <exclude name="slf4j*.jar" />
                <exclude name="*.lib" />
            </fileset>
        </copy>
        <copy todir="${release.dir}/bin">
            <fileset dir="${hdf.lib.dir}">
                <include name="hdf_java.dll" />
            </fileset>
            <fileset dir="${hdf.lib.dir}/../bin">
                <include name="hdf_java.dll" />
                <include name="hdf.dll"/>
                <include name="mfhdf.dll"/>
            </fileset>
            <fileset dir="${hdf5.lib.dir}">
                <include name="hdf5_java.dll" />
            </fileset>
            <fileset dir="${hdf5.lib.dir}/../bin">
                <include name="hdf5_java.dll" />
                <include name="hdf5.dll"/>
            </fileset>
        </copy>
        <!-- Optional copy xdr -->
        <copy todir="${release.dir}/bin" failonerror="false">
            <fileset dir="${hdf.lib.dir}/../bin">
                <include name="xdr.dll"/>
            </fileset>
        </copy>
        <!-- Optional copy plugins -->
        <copy todir="${release.dir}/bin/plugin" failonerror="false">
            <fileset dir="${hdf5.lib.dir}/plugin">
                <include name="*.dll" />
            </fileset>
        </copy>

        <!-- Create the run batch file -->
        <copy file="${packagefiles.dir}/hdfview.bat.in" tofile="${release.dir}/hdfview.bat" />

        <property name="runscript.slf4j" value="slf4j-nop${version.slf4j}.jar" />
        <replace file="${release.dir}/hdfview.bat" token="@SLF4J@" value="${runscript.slf4j}" />
    </target>

    <target name="deployUnix" depends="deployBase, objectjar, jar, javadoc" if="isUnix">
        <!-- Copy the application and dependencies -->
        <echo> Copy the unix application and dependencies</echo>
        <copy todir="${release.dir}">
            <fileset dir="${hdf.lib.dir}" followsymlinks="true">
                <include name="libhdf_java.so" />
                <include name="*.jar" />
                <exclude name="slf4j*.jar" />
            </fileset>
            <fileset dir="${hdf.lib.dir}" followsymlinks="true">
                <filename regex="libhdf\.so(\.[0-9][0-9])$"/>
            </fileset>
            <fileset dir="${hdf.lib.dir}" followsymlinks="true">
                <filename regex="libmfhdf\.so(\.[0-9][0-9])$"/>
            </fileset>
            <fileset dir="${hdf5.lib.dir}" followsymlinks="true">
                <include name="libhdf5_java.so" />
                <include name="*.jar" />
                <exclude name="slf4j*.jar" />
            </fileset>
            <fileset dir="${hdf5.lib.dir}" followsymlinks="true">
                <filename regex="libhdf5\.so(\.[0-9][0-9][0-9][0-9]?)$"/>
            </fileset>
        </copy>
        <!-- Optional copy xdr -->
        <copy todir="${release.dir}" failonerror="false">
            <fileset dir="${hdf.lib.dir}" followsymlinks="true">
                <filename regex="libxdr\.so(\.[0-9])$"/>
                <exclude name="*.a" />
            </fileset>
        </copy>
        <!-- Optional copy plugins -->
        <copy todir="${release.dir}/plugin" failonerror="false">
            <fileset dir="${hdf5.lib.dir}/plugin">
                <include name="*.so" />
            </fileset>
        </copy>

        <!-- Create the .sh run script -->
        <copy file="${packagefiles.dir}/hdfview.sh.in" tofile="${release.dir}/hdfview.sh" />

        <!-- Set the correct classpath for the run script -->
        <property name="runscript.slf4j" value="slf4j-nop${version.slf4j}.jar" />
        <replace file="${release.dir}/hdfview.sh" token="@SLF4J@" value="${runscript.slf4j}" />

        <chmod perm="ugo+rx">
            <fileset dir="${release.dir}" includes="**/**" excludes="doc/** samples/**" />
        </chmod>
    </target>

    <target name="deployMac" depends="deployBase, objectjar,jar,javadoc" if="isMac">
        <!-- Copy the application and dependencies -->
        <echo> Copy the mac application and dependencies</echo>
        <copy todir="${release.dir}">
            <fileset dir="${hdf.lib.dir}" followsymlinks="true">
                <include name="libhdf_java.dylib" />
                <include name="*.jar" />
                <exclude name="slf4j*.jar" />
            </fileset>
            <fileset dir="${hdf.lib.dir}" followsymlinks="true">
                <filename regex="libhdf(\.[0-9][0-9]?)(\.dylib)$"/>
                <exclude name="*.a" />
            </fileset>
            <fileset dir="${hdf.lib.dir}" followsymlinks="true">
                <filename regex="libmfhdf(\.[0-9][0-9]?)(\.dylib)$"/>
                <exclude name="*.a" />
            </fileset>
            <fileset dir="${hdf5.lib.dir}" followsymlinks="true">
                <include name="libhdf5_java.dylib" />
                <include name="*.jar" />
                <exclude name="slf4j*.jar" />
            </fileset>
            <fileset dir="${hdf5.lib.dir}" followsymlinks="true">
                <filename regex="libhdf5(\.[0-9][0-9][0-9][0-9]?)(\.dylib)$"/>
                <exclude name="*.a" />
            </fileset>
        </copy>
        <!-- Optional copy xdr -->
        <copy todir="${release.dir}" failonerror="false">
            <fileset dir="${hdf.lib.dir}" followsymlinks="true">
                <filename regex="libxdr(\.[0-9])(\.dylib)$"/>
                <exclude name="*.a" />
            </fileset>
        </copy>
        <!-- Optional copy plugins -->
        <copy todir="${release.dir}/plugin" failonerror="false">
            <fileset dir="${hdf5.lib.dir}/plugin">
                <include name="*.dylib" />
            </fileset>
        </copy>
    </target>

    <!-- =================================================================
          PACKAGE SOURCE
          ================================================================= -->

    <target name="packageSource" depends="packageSourceWindows, packageSourceUnix" description="Packages the application source files into a compressed archive" />

    <target name="packageSourceWindows" depends="clean-package" if="isWindows">
        <zip destfile="${build.dir}/${ant.project.name}-${app.version}-source.zip">
            <zipfileset dir="${basedir}" excludes="bin/** build/** .*
                  lib/eos/**
                  lib/*sources.jar
                  lib/fest-assert-*.jar
                  lib/fest-reflect-*.jar
                  lib/fest-swing-*.jar
                  lib/fest-util-*.jar
                  lib/jcip-annotations-*.jar
                  lib/extra/hamcrest*.jar
                  lib/extra/junit*.jar
                  lib/extra/netcdf*.jar
                  lib/extra/*sources.jar" />
        </zip>
    </target>

    <target name="packageSourceUnix" depends="clean-package" if="isUnix">
        <tar destfile="${build.dir}/${ant.project.name}-${app.version}-source.tar.gz" compression="gzip">
            <tarfileset dir="${basedir}" excludes="bin/** build/** .*
                  lib/eos/**
                  lib/*sources.jar
                  lib/fest-assert-*.jar
                  lib/fest-reflect-*.jar
                  lib/fest-swing-*.jar
                  lib/fest-util-*.jar
                  lib/jcip-annotations-*.jar
                  lib/extra/hamcrest*.jar
                  lib/extra/junit*.jar
                  lib/extra/netcdf*.jar
                  lib/extra/*sources.jar" />
        </tar>
    </target>

    <!-- =================================================================
          JPackage
         ================================================================= -->

    <target name="createJPackageBase" depends="clean-package, deploy">
        <mkdir dir="${dist.dir}" />

        <!-- Bundle jre -->
        <echo>Bundling JRE with jdeps and jlink...</echo>
        <jdepslink java.bindir="${java.home}/bin" />

        <condition property="isXMac" else="false">
            <and>
                <equals arg1="${isMac}" arg2="true" />
                <equals arg1="${XPackage}" arg2="true" />
            </and>
        </condition>
        <echo if:set="isXMac">isXMac=${isXMac}</echo>

        <condition property="isXUnix" else="false">
            <and>
                <equals arg1="${isUnix}" arg2="true" />
                <equals arg1="${XPackage}" arg2="true" />
            </and>
        </condition>
        <echo if:set="isXUnix">isXUnix=${isXUnix}</echo>

        <condition property="isXdebian" else="false">
            <and>
                <equals arg1="${isUnix}" arg2="true" />
                <equals arg1="${isUbuntu}" arg2="true" />
                <equals arg1="${XPackage}" arg2="true" />
            </and>
        </condition>
        <echo if:set="isXdebian">isXdebian=${isXdebian}</echo>

        <condition property="isXrpm" else="false">
            <and>
                <equals arg1="${isUnix}" arg2="true" />
                <equals arg1="${XPackage}" arg2="true" />
                <not>
                    <equals arg1="${isUbuntu}" arg2="true" />
                </not>
            </and>
        </condition>
        <echo if:set="isXrpm">isXrpm=${isXrpm}</echo>

        <condition property="isXWindows" else="false">
            <and>
                <equals arg1="${isWindows}" arg2="true" />
                <equals arg1="${XPackage}" arg2="true" />
            </and>
        </condition>
        <echo if:set="isXWindows">isXWindows=${isXWindows}</echo>

        <condition property="isAppMac" else="false">
            <and>
                <equals arg1="${isMac}" arg2="true" />
                <not>
                    <equals arg1="${XPackage}" arg2="true" />
                </not>
            </and>
        </condition>
        <echo if:set="isAppMac">isAppMac=${isAppMac}</echo>

        <condition property="isAppUnix" else="false">
            <and>
                <equals arg1="${isUnix}" arg2="true" />
                <not>
                    <equals arg1="${XPackage}" arg2="true" />
                </not>
            </and>
        </condition>
        <echo if:set="isAppUnix">isAppUnix=${isAppUnix}</echo>

        <condition property="isAppWindows" else="false">
            <and>
                <equals arg1="${isWindows}" arg2="true" />
                <not>
                    <equals arg1="${XPackage}" arg2="true" />
                </not>
            </and>
        </condition>
        <echo if:set="isAppWindows">isAppWindows=${isAppWindows}</echo>
    </target>

    <!-- =================================================================
          BINARY - PACKAGE
          ================================================================= -->
    <target name="binaryPackage" depends="binaryPackX"
        description="Packages into a distributable form"  />

    <target name="binaryAppPackage" depends="binaryPack"
        description="Packages the app image into a distributable form"  />

    <!-- =================================================================
          BINARY - PACKX
          ================================================================= -->
    <target name="setXPackage">
        <property name="XPackage" value="true" />
    </target>

    <target name="binaryPackX" depends="setXPackage, binaryPackXWindows, binaryPackXUnix, binaryPackXMac"
        description="Packages up the installer, the license file and the README file into a distributable form"  />

    <target name="binaryPackXWindows" depends="createJXPackage, createWindowsREADME" if="${isXWindows}">
        <mkdir dir="${dist.dir}" />

        <attrib file="${basedir}\${dist.dir}\${ant.project.name}-${app.version}.exe" readonly="false" />
        <echo message="xxxx Sign the windows binary xxxx"/>
        <!-- Sign the generated exe -->
        <exec executable="${env.SIGNTOOLDIR}\signtool.exe" failifexecutionfails="false">
            <arg value="sign" />
            <arg value="/v" />
            <arg value="/debug" />
            <arg value="/fd" />
            <arg value="SHA256" />
            <arg value="/d" />
            <arg value="${ant.project.name} ${app.version} Utility" />
            <arg value="/f" />
            <arg value="${env.CERTIFICATE}" />
            <arg value="/p" />
            <arg value="${env.SIGNPASSWORD}" />
            <arg value="/t" />
            <arg value="http://timestamp.digicert.com" />
            <arg value="${basedir}\${dist.dir}\${ant.project.name}-${app.version}.exe" />
        </exec>

        <echo message="xxxx Package the windows binary xxxx"/>
        <!-- Copy over license file -->
        <copy todir="${dist.dir}">
            <fileset dir="${basedir}" includes="COPYING" />
        </copy>

        <!-- Compress everything into one zip file -->
        <condition property="win.extension" value="win64" else="win32">
            <contains string="${os.arch}" substring="64" />
        </condition>
        <zip destfile="${dist.dir}/${ant.project.name}-${app.version}-${win.extension}.zip" basedir="${dist.dir}" />
    </target>

    <target name="binaryPackXUnix" depends="createJXPackage, createDEBREADME, createRPMREADME" if="${isXUnix}">
        <echo message="xxxx Package the unix binary xxxx"/>
        <!-- Copy over license file -->
        <copy todir="${dist.dir}">
            <fileset dir="${basedir}" includes="COPYING" />
        </copy>

        <exec executable="uname" outputproperty="uname.os">
            <arg value="-s" />
        </exec>

        <exec executable="uname" outputproperty="uname.version">
            <arg value="-r" />
        </exec>

        <!-- Compress everything into one tar.gz file -->
        <tar destfile="${dist.dir}/${ant.project.name}-${app.version}-${uname.os}-${machine.arch}.tar.gz" compression="gzip">
            <tarfileset dir="${dist.dir}" filemode="755">
                <exclude name="temp.tar.gz" />
            </tarfileset>
        </tar>
        <chmod perm="ugo+rx" file="${dist.dir}/${ant.project.name}-${app.version}-${uname.os}-${machine.arch}.tar.gz" />
        <chmod perm="u+w" file="${dist.dir}/${ant.project.name}-${app.version}-${uname.os}-${machine.arch}.tar.gz" />
    </target>

    <target name="binaryPackXMac" depends="createJXPackageMac, createMacREADME" if="${isXMac}">
        <!-- unlock keychain -->
        <exec executable="security" dir="${dist.dir}" failonerror="true">
            <arg value="unlock-keychain" />
            <arg value="-p" />
            <arg value="${pass.keychain_key}" />
            <arg value="${name.keychain_key}" />
        </exec>

        <echo message="xxxx Code sign the mac dmg xxxx"/>
        <!-- Code signing the dmg -->
        <exec executable="codesign" dir="${dist.dir}" failonerror="true">
            <arg value="--force" />
            <arg value="--timestamp" />
            <arg value="--options" />
            <arg value="runtime" />
            <arg value="--entitlements" />
            <arg value="${basedir}/${lib.dir}/macosx/distribution.entitlements" />
            <arg value="--verbose=4" />
            <arg value="--strict" />
            <arg value="--sign" />
            <arg value="${sign.account}" />
            <arg value="--deep" />
            <arg value="${ant.project.name}-${app.version}.dmg" />
        </exec>

        <echo message="xxxx Check for secure dmg timestamp xxxx"/>
        <!-- Code signing the application image -->
        <exec executable="codesign" dir="${dist.dir}" failonerror="true">
            <arg value="-dvv" />
            <arg value="${ant.project.name}-${app.version}.dmg" />
        </exec>

        <echo message="xxxx Verify dmg xxxx"/>
        <exec dir="${dist.dir}" executable="hdiutil">
            <arg value="verify" />
            <arg value="${ant.project.name}-${app.version}.dmg" />
        </exec>

        <echo message="xxxx Notarize dmg xxxx"/>
        <antcall target="submit-notary" />

        <echo message="xxxx Staple notary ID to dmg xxxx"/>
        <antcall target="staple-notary" />

        <echo message="xxxx Package the mac dmg binary xxxx"/>
        <!-- Copy over license file -->
        <copy tofile="${dist.dir}/COPYING.txt">
            <fileset dir="${basedir}" includes="COPYING" />
        </copy>

        <exec executable="uname" outputproperty="uname.os">
            <arg value="-s" />
        </exec>

        <exec executable="uname" outputproperty="uname.version">
            <arg value="-r" />
        </exec>

        <exec dir="${dist.dir}" executable="hdiutil">
            <arg value="verify" />
            <arg value="${ant.project.name}-${app.version}.dmg" />
        </exec>

        <echo message="xxxx Compress the mac dmg binary xxxx"/>
        <!-- Copy over license file -->
        <copy tofile="${dist.dir}/COPYING.txt">
            <fileset dir="${basedir}" includes="COPYING" />
        </copy>

        <!-- Compress everything into one tar.gz file -->
        <tar destfile="${dist.dir}/${ant.project.name}-${app.version}-${uname.os}.tar.gz" compression="gzip">
            <tarfileset dir="${dist.dir}" filemode="755">
                <include name="COPYING.txt" />
                <include name="README.txt" />
                <include name="${ant.project.name}-${app.version}.dmg" />
            </tarfileset>
        </tar>

    </target>

    <!-- =================================================================
          JXPackage - native
         ================================================================= -->

    <target name="createJXPackage" depends="createJXPackageWindows, createJXPackageUnix, createJXPackageMac"
            description="Create the final package for distribution" />

    <!-- package args for fixed jpackage -->
    <target name="createJXPackageMac" depends="createJPackageBase" if="${isXMac}">
        <!-- unlock keychain -->
        <exec executable="security" dir="${dist.dir}" failonerror="true">
            <arg value="unlock-keychain" />
            <arg value="-p" />
            <arg value="${pass.keychain_key}" />
            <arg value="${name.keychain_key}" />
        </exec>

        <echo> JXPackage the mac application</echo>
        <exec executable="${java.home}/bin/jpackage">
            <!-- Basic usage -->
            <arg value="--verbose" />
            <arg value="--name" />
            <arg value="${ant.project.name}" />
            <arg value="--module-path" />
            <arg value="${basedir}/${release.dir}" />
            <arg value="--input" />
            <arg value="${release.dir}" />
            <arg value="--main-jar" />
            <arg value="${ant.project.name}.jar"/>
            <arg value="--main-class" />
            <arg value="${main-class}"/>
            <arg value="--dest" />
            <arg value="${dist.dir}" />
            <!-- Package metadata -->
            <arg value="--app-version" />
            <arg value="${app.version}" />
            <arg value="--copyright" />
            <arg value="Copyright 2006 by The HDF Group" />
            <arg value="--description" />
            <arg value="A visual tool for browsing and editing HDF files" />
            <arg value="--vendor" />
            <arg value="The HDF Group" />
            <arg value="--license-file" />
            <arg value="${basedir}/COPYING" />
            <!-- File associations -->
            <arg value="--file-associations" />
            <arg value="${basedir}/package_files/HDFViewHDF.properties" />
            <arg value="--file-associations" />
            <arg value="${basedir}/package_files/HDFViewH4.properties" />
            <arg value="--file-associations" />
            <arg value="${basedir}/package_files/HDFViewHDF4.properties" />
            <arg value="--file-associations" />
            <arg value="${basedir}/package_files/HDFViewH5.properties" />
            <arg value="--file-associations" />
            <arg value="${basedir}/package_files/HDFViewHDF5.properties" />
            <!-- Launchers -->
            <!-- <arg value="- -arguments" />
            <arg value="-Dhdfview.root='/Applications/HDF_Group/${ant.project.name}'" /> -->
            <arg value="--arguments" />
            <arg value="-Dhdfview.root='$APPDIR'" />
            <arg value="--java-options" />
            <arg value="-Xmx1024M" />
            <arg value="--java-options" />
            <arg value="-XstartOnFirstThread" />
            <!-- <arg value="- -java-options" />
            <arg value="-Djava.library.path='/Applications/HDF_Group/${ant.project.name}/lib:/Applications/HDF_Group/${ant.project.name}/lib/ext'" /> -->
            <arg value="--java-options" />
            <arg value="-Djava.library.path='$APPDIR'" />
            <!-- Application images -->
            <arg value="--resource-dir" />
            <arg value="${basedir}/package_files/macosx" />

            <!-- Runtime images -->
            <arg value="--runtime-image" />
            <arg value="${jar.dir}/jre" />
            <!-- Platform-specific details -->
            <!-- <arg value="- -install-dir" /> -->
            <!-- <arg value="/Applications/HDF_Group/${ant.project.name}" /> -->
            <arg value="--type" />
            <arg value="dmg" />
            <arg value="--icon" />
            <arg value="${basedir}/package_files/macosx/HDFView.icns" />
            <arg value="--mac-sign" />
            <arg value="--mac-package-identifier" />
            <arg value="HDFView.hdfgroup.org" />
            <arg value="--mac-package-name" />
            <arg value="${ant.project.name}-${app.version}" />
            <arg value="--mac-package-signing-prefix" />
            <arg value="org.hdfgroup.HDFView" />
            <arg value="--mac-signing-key-user-name" />
            <arg value="The HDF Group (${sign.account})" />
            <arg value="--mac-signing-keychain" />
            <arg value="${name.keychain_key}" />
        </exec>
    </target>

    <target name="createJXPackageUnix" depends="createJPackageBase" if="${isXUnix}">
        <echo> JXPackage the unix application</echo>
        <exec executable="${java.home}/bin/jpackage">
            <!-- Basic usage -->
            <arg value="--verbose" />
            <arg value="--name" />
            <arg value="${ant.project.name}" />
            <arg value="--module-path" />
            <arg value="${basedir}/${release.dir}" />
            <arg value="--input" />
            <arg value="${release.dir}" />
            <arg value="--main-jar" />
            <arg value="${ant.project.name}.jar"/>
            <arg value="--main-class" />
            <arg value="${main-class}"/>
            <arg value="--dest" />
            <arg value="${dist.dir}" />
            <!-- Package metadata -->
            <arg value="--app-version" />
            <arg value="${app.version}" />
            <arg value="--copyright" />
            <arg value="Copyright 2006 by The HDF Group" />
            <arg value="--description" />
            <arg value="A visual tool for browsing and editing HDF files" />
            <arg value="--vendor" />
            <arg value="The HDF Group" />
            <!-- <arg value="- -license-file" />
            <arg value="${basedir}/COPYING" /> -->
            <!-- File associations -->
            <arg value="--file-associations" />
            <arg value="${basedir}/package_files/HDFViewHDF.properties" />
            <arg value="--file-associations" />
            <arg value="${basedir}/package_files/HDFViewH4.properties" />
            <arg value="--file-associations" />
            <arg value="${basedir}/package_files/HDFViewHDF4.properties" />
            <arg value="--file-associations" />
            <arg value="${basedir}/package_files/HDFViewH5.properties" />
            <arg value="--file-associations" />
            <arg value="${basedir}/package_files/HDFViewHDF5.properties" />
            <!-- Launchers -->
            <arg value="--arguments" />
            <arg value="-Dhdfview.root='$APPDIR'" />
            <arg value="--java-options" />
            <arg value="-Xmx1024M" />
            <arg value="--java-options" />
            <arg value="-Djava.library.path='$APPDIR'" />
            <!-- Application images -->
            <arg value="--icon" />
            <arg value="${basedir}/package_files/hdfview.png" />
            <arg value="--linux-menu-group" />
            <arg value="The HDF Group" />
            <!-- Runtime images -->
            <!-- <arg value="- -install-dir" />
            <arg value="/opt/HDF_Group/${ant.project.name}" /> -->
            <arg value="--runtime-image" />
            <arg value="${jar.dir}/jre" />
            <!-- Platform-specific details -->
        </exec>
    </target>

    <target name="createJXPackageWindows" depends="createJPackageBase" if="${isXWindows}">
        <echo> JXPackage the windows application</echo>

        <copy todir="${jar.dir}/jre/bin">
            <fileset dir="${release.dir}/bin">
                <include name="*.dll"/>
            </fileset>
        </copy>

        <exec executable="${java.home}/bin/jpackage">
            <!-- Basic usage -->
            <arg value="--verbose" />
            <arg value="--name" />
            <arg value="${ant.project.name}" />
            <arg value="--module-path" />
            <arg value="${basedir}/${release.dir}" />
            <arg value="--input" />
            <arg value="${release.dir}" />
            <arg value="--main-jar" />
            <arg value="${ant.project.name}.jar"/>
            <arg value="--main-class" />
            <arg value="${main-class}"/>
            <arg value="--dest" />
            <arg value="${dist.dir}" />
            <!-- Package metadata -->
            <arg value="--app-version" />
            <arg value="${app.version}" />
            <arg value="--copyright" />
            <arg value="&quot;Copyright 2006 by The HDF Group&quot;" />
            <arg value="--description" />
            <arg value="&quot;A visual tool for browsing and editing HDF files&quot;" />
            <arg value="--vendor" />
            <arg value="&quot;The HDF Group&quot;" />
            <arg value="--license-file" />
            <arg value="${basedir}/COPYING" />
            <!-- File associations -->
            <arg value="--file-associations" />
            <arg value="${basedir}/package_files/HDFViewHDF.properties" />
            <arg value="--file-associations" />
            <arg value="${basedir}/package_files/HDFViewH4.properties" />
            <arg value="--file-associations" />
            <arg value="${basedir}/package_files/HDFViewHDF4.properties" />
            <arg value="--file-associations" />
            <arg value="${basedir}/package_files/HDFViewH5.properties" />
            <arg value="--file-associations" />
            <arg value="${basedir}/package_files/HDFViewHDF5.properties" />
            <!-- Launchers -->
            <arg value="--arguments" />
            <arg value="-Dhdfview.root=$APPDIR" />
            <arg value="--java-options" />
            <arg value="-Xmx1024M" />
            <arg value="--java-options" />
            <arg value="-Djava.library.path=$APPDIR" />
            <!-- Application images -->
            <arg value="--icon" />
            <arg value="${basedir}/package_files/hdfview.ico" />
            <arg value="--temp" />
            <arg value="${build.dir}/temp" />
            <!-- Runtime images -->
            <arg value="--install-dir" />
            <arg value="${ant.project.name}" />
            <arg value="--runtime-image" />
            <arg value="${jar.dir}/jre" />
            <!-- Platform-specific details -->
            <arg value="--win-console" />
            <arg value="--win-dir-chooser" />
            <arg value="--win-per-user-install" />
            <arg value="--win-menu" />
            <arg value="--win-menu-group" />
            <arg value="The HDF Group" />
            <!-- create exe installer - msi needs more work -->
            <!-- <arg value="- -type" />
            <arg value="msi" /> -->
        </exec>
    </target>

    <!-- =================================================================
          MAC NOTARY FOR JXPACKAGE
          ================================================================= -->

    <target name="zip-submit-notary" if="sign.enable">
        <exec executable="/usr/bin/xcrun" failonerror="true"
              outputproperty="zipUUID.txt">
            <arg value="notarytool"/>
            <arg value="submit"/>
            <arg value="--wait"/>
            <arg value="--output-format"/>
            <arg value="json"/>
            <arg value="--apple-id"/>
            <arg value="${notarize.account}"/>
            <arg value="--password"/>
            <arg value="${notarize.keychain_key}"/>
            <arg value="--team-id"/>
            <arg value="${sign.account}"/>
            <arg value="${dist.dir}/${ant.project.name}-${app.version}.zip"/>
        </exec>
        <echo>.....notarize-zip-app output:${zipUUID.txt}.....</echo>
        <loadresource property="zipUUID">
            <concat>${zipUUID.txt}</concat>
            <filterchain>
                <tokenfilter>
                    <stringtokenizer delims=",:&quot;" suppressdelims="true" />
                    <containsregex pattern="([0-9a-fA-F]+\-[0-9a-fA-F]+\-[0-9a-fA-F]+\-[0-9a-fA-F]+\-[0-9a-fA-F]+)" replace="\1" />
                </tokenfilter>
                <striplinebreaks/>
            </filterchain>
        </loadresource>
        <echo>*** notarize-zip-app:${zipUUID} ***</echo>
    </target>

    <target name="zip-post-notary" if="sign.enable">
        <exec executable="/usr/bin/xcrun" failonerror="true" outputproperty="logInfo" resultproperty="logUUID">
            <redirector output="notary.txt" alwayslog="true"/>
            <arg value="notarytool"/>
            <arg value="info"/>
            <arg value="--apple-id"/>
            <arg value="${notarize.account}"/>
            <arg value="--password"/>
            <arg value="${notarize.keychain_key}"/>
            <arg value="--team-id"/>
            <arg value="${sign.account}"/>
            <arg value="${zipUUID}"/>
        </exec>
        <condition property="isnotarized">
            <resourcecontains resource="notary.txt" substring="success"/>
        </condition>
        <echo>*** zip-notarize-info:${logInfo} ***</echo>
    </target>

    <!-- Staple the received notarization to the app -->
    <!-- run this after notarization is completed -->
    <target name="zip-staple-notary" if="sign.enable">
        <echo message="*** Stapling notarization to Mac Build ***"/>
        <exec executable="/usr/bin/xcrun" dir="${dist.dir}" failonerror="true">
            <arg value="stapler"/>
            <arg value="staple"/>
            <arg value="${ant.project.name}.app"/>
        </exec>

        <!-- verify staple -->
        <exec executable="/usr/bin/xcrun" dir="${dist.dir}">
            <arg value="stapler"/>
            <arg value="validate"/>
            <arg value="-v" />
            <arg value="${ant.project.name}.app"/>
        </exec>
    </target>

    <!-- =================================================================
          BINARY - PACK
          ================================================================= -->
    <target name="binaryPack" depends="clean-package, binaryPackWindows, binaryPackUnix, binaryPackMac"
        description="Packages up the release directory, the license file and the README file into a distributable form" />

    <target name="binaryPackWindows" depends="createJPackage, createWindowsAppREADME" if="${isAppWindows}">
        <mkdir dir="${dist.dir}" />

        <echo message="---- Create the windows installer binary ----"/>
        <!-- Copy over license file -->
        <copy todir="${dist.dir}">
            <fileset dir="${basedir}" includes="COPYING" />
        </copy>

        <!-- Compress everything into one zip file -->
        <condition property="win.extension" value="win64" else="win32">
            <contains string="${os.arch}" substring="64" />
        </condition>
        <zip destfile="${dist.dir}/${ant.project.name}-${app.version}-${win.extension}.zip" basedir="${dist.dir}" />
    </target>

    <target name="binaryPackUnix" depends="createJPackage, createUnixREADME" if="${isAppUnix}">
        <mkdir dir="${dist.dir}" />

        <echo message="---- Create the unix installer binary ----"/>
        <!-- Copy over license file -->
        <copy todir="${dist.dir}">
            <fileset dir="${basedir}" includes="COPYING" />
        </copy>

        <!-- Compress everything into one tar.gz file -->
        <tar destfile="${dist.dir}/${ant.project.name}-${app.version}-${uname.os}-${machine.arch}.tar.gz" compression="gzip">
            <tarfileset dir="${dist.dir}" filemode="755">
                <exclude name="temp.tar.gz" />
            </tarfileset>
        </tar>
        <chmod perm="ugo+rx" file="${dist.dir}/${ant.project.name}-${app.version}-${uname.os}-${machine.arch}.tar.gz" />
        <chmod perm="u+w" file="${dist.dir}/${ant.project.name}-${app.version}-${uname.os}-${machine.arch}.tar.gz" />
    </target>

    <target name="binaryPackMac" depends="createJPackageMac, createMacREADME" if="${isAppMac}">
        <!-- unlock keychain -->
        <exec executable="security" dir="${dist.dir}" failonerror="true">
            <arg value="unlock-keychain" />
            <arg value="-p" />
            <arg value="${pass.keychain_key}" />
            <arg value="${name.keychain_key}" />
        </exec>

        <echo message="---- Create the mac zip ----"/>
        <!-- create zip -->
        <exec executable="ditto" dir="${dist.dir}" failonerror="true">
            <arg value="-c" />
            <arg value="-k" />
            <arg value="--sequesterRsrc" />
            <arg value="--keepParent" />
            <arg value="${ant.project.name}.app" />
            <arg value="${ant.project.name}-${app.version}.zip" />
        </exec>

        <echo message="---- Code sign the mac zip ----"/>
        <!-- Code signing the dmg -->
        <exec executable="codesign" dir="${dist.dir}" failonerror="true">
            <arg value="--force" />
            <arg value="--timestamp" />
            <arg value="--options" />
            <arg value="runtime" />
            <arg value="--entitlements" />
            <arg value="${basedir}/${lib.dir}/macosx/distribution.entitlements" />
            <arg value="--verbose=4" />
            <arg value="--strict" />
            <arg value="--sign" />
            <arg value="${sign.account}" />
            <arg value="--deep" />
            <arg value="${ant.project.name}-${app.version}.zip" />
        </exec>

        <echo message="---- Check for secure timestamp ----"/>
        <!-- Code signing the application image -->
        <exec executable="codesign" dir="${dist.dir}" failonerror="true">
            <arg value="-dvv" />
            <arg value="${ant.project.name}-${app.version}.zip" />
        </exec>

        <echo message="---- Notarize zip AppImage ----"/>
        <antcall target="zip-submit-notary" />

<<<<<<< HEAD
        <!-- <antcall target="zip-post-notary" /> -->

        <echo message="---- Staple zip AppImage ----"/>
        <antcall target="zip-staple-notary" />
=======
        <!-- <echo message="xxxx Notarize dmg xxxx"/> -->
        <!-- <antcall target="submit-notary" /> -->

        <!-- <echo message="xxxx Get notary ID xxxx"/> -->
        <!-- <antcall target="post-notary" /> -->
>>>>>>> 2912cb05

        <!-- verify codesign -->
        <echo message="---- Verify app codesign ----"/>
        <exec executable="codesign" dir="${dist.dir}">
            <arg value="-vvvv" />
            <arg value="--strict" />
            <arg value="${ant.project.name}.app" />
        </exec>

        <!-- verify gatekeeper -->
        <echo message="---- Verify app gatekeeper ----"/>
        <exec executable="spctl" dir="${dist.dir}" failonerror="true">
            <arg value="-vvvv" />
            <arg value="--assess" />
            <arg value="--type" />
            <arg value="execute" />
            <arg value="${ant.project.name}.app" />
        </exec>

        <exec executable="uname" outputproperty="uname.os">
            <arg value="-s" />
        </exec>

        <exec executable="uname" outputproperty="uname.version">
            <arg value="-r" />
        </exec>

        <!-- verify gatekeeper -->
        <exec executable="spctl" dir="${dist.dir}" failonerror="false">
            <arg value="-vvvv" />
            <arg value="--assess" />
            <arg value="--type" />
            <arg value="install" />
            <arg value="${ant.project.name}.app" />
        </exec>

        <echo message="---- Compress the mac app binary ----"/>
        <!-- Copy over license file -->
        <copy tofile="${dist.dir}/COPYING.txt">
            <fileset dir="${basedir}" includes="COPYING" />
        </copy>

        <!-- Compress everything into one tar.gz file -->
        <tar destfile="${dist.dir}/${ant.project.name}-${app.version}-${uname.os}.tar.gz" compression="gzip">
            <tarfileset dir="${dist.dir}" filemode="755">
                <include name="COPYING.txt" />
                <include name="README.txt" />
                <include name="${ant.project.name}.app/**" />
            </tarfileset>
        </tar>
    </target>

    <!-- =================================================================
          JPACKAGE APP-IMAGE
          ================================================================= -->

    <target name="createJPackage" depends="createJPackageWindows, createJPackageUnix, createJPackageMac"
            description="Create the final package for distribution" />

    <target name="createJPackageMac" depends="createJPackageBase" if="${isAppMac}">
        <!-- unlock keychain -->
        <exec executable="security" dir="${dist.dir}" failonerror="true">
            <arg value="unlock-keychain" />
            <arg value="-p" />
            <arg value="${pass.keychain_key}" />
            <arg value="${name.keychain_key}" />
        </exec>

        <echo> Create the mac jpackage</echo>
        <exec executable="${java.home}/bin/jpackage">
            <!-- Basic usage -->
            <arg value="--verbose" />
            <arg value="--name" />
            <arg value="${ant.project.name}" />
            <arg value="--module-path" />
            <arg value="${basedir}/${release.dir}" />
            <arg value="--input" />
            <arg value="${release.dir}" />
            <arg value="--main-jar" />
            <arg value="${ant.project.name}.jar"/>
            <arg value="--main-class" />
            <arg value="${main-class}"/>
            <arg value="--dest" />
            <arg value="${dist.dir}" />
            <!-- Package metadata -->
            <arg value="--app-version" />
            <arg value="${app.version}" />
            <arg value="--copyright" />
            <arg value="Copyright 2006 by The HDF Group" />
            <arg value="--description" />
            <arg value="A visual tool for browsing and editing HDF files" />
            <arg value="--vendor" />
            <arg value="The HDF Group" />
            <!-- <arg value="- -license-file" />
            <arg value="${basedir}/COPYING" /> -->
            <!-- Launchers -->
            <!-- <arg value="- -arguments" />
            <arg value="-Dhdfview.root='/Applications/HDF_Group/${ant.project.name}'" /> -->
            <arg value="--arguments" />
            <arg value="-Dhdfview.root='$APPDIR'" />
            <arg value="--java-options" />
            <arg value="-Xmx1024M" />
            <arg value="--java-options" />
            <arg value="-XstartOnFirstThread" />
            <!-- <arg value="- -java-options" />
            <arg value="-Djava.library.path='/Applications/HDF_Group/${ant.project.name}/lib:/Applications/HDF_Group/${ant.project.name}/lib/ext'" /> -->
            <arg value="--java-options" />
            <arg value="-Djava.library.path='$APPDIR'" />
            <!-- Application images -->
            <arg value="--resource-dir" />
            <arg value="${basedir}/package_files/macosx" />

            <!-- Runtime images -->
            <!-- <arg value="- -install-dir" />
            <arg value="/Applications/HDF_Group/${ant.project.name}" /> -->
            <arg value="--runtime-image" />
            <arg value="${jar.dir}/jre" />
            <!-- Platform-specific details -->
            <arg value="--type" />
            <arg value="app-image" />
            <arg value="--icon" />
            <arg value="${basedir}/package_files/macosx/HDFView.icns" />
            <arg value="--mac-sign" />
            <arg value="--mac-package-identifier" />
            <arg value="HDFView.hdfgroup.org" />
            <arg value="--mac-package-name" />
            <arg value="${ant.project.name}-${app.version}" />
            <arg value="--mac-package-signing-prefix" />
            <arg value="org.hdfgroup.HDFView" />
            <arg value="--mac-signing-key-user-name" />
            <arg value="The HDF Group (${sign.account})" />
        </exec>
    </target>

    <target name="createJPackageUnix" depends="createJPackageBase" if="${isAppUnix}">
        <echo> Create the unix jpackage</echo>
        <exec executable="${java.home}/bin/jpackage">
            <!-- Basic usage -->
            <arg value="--verbose" />
            <arg value="--name" />
            <arg value="${ant.project.name}" />
            <arg value="--module-path" />
            <arg value="${basedir}/${release.dir}" />
            <arg value="--input" />
            <arg value="${release.dir}" />
            <arg value="--main-jar" />
            <arg value="${ant.project.name}.jar"/>
            <arg value="--main-class" />
            <arg value="${main-class}"/>
            <arg value="--dest" />
            <arg value="${dist.dir}" />
            <!-- Package metadata -->
            <arg value="--app-version" />
            <arg value="${app.version}" />
            <arg value="--copyright" />
            <arg value="Copyright 2006 by The HDF Group" />
            <arg value="--description" />
            <arg value="A visual tool for browsing and editing HDF files" />
            <arg value="--vendor" />
            <arg value="The HDF Group" />
            <!-- <arg value="- -license-file" />
            <arg value="${basedir}/COPYING" /> -->
            <!-- File associations -->
            <!-- <arg value="- -file-associations" />
            <arg value="${basedir}/package_files/HDFViewHDF.properties" /> -->
            <!-- <arg value="- -file-associations" />
            <arg value="${basedir}/package_files/HDFViewHDF5.properties" /> -->
            <!-- Launchers -->
            <arg value="--arguments" />
            <arg value="-Dhdfview.root='$APPDIR'" />
            <arg value="--java-options" />
            <arg value="-Xmx1024M" />
            <arg value="--java-options" />
            <arg value="-Djava.library.path='$APPDIR'" />
            <!-- Application images -->

            <!-- Runtime images -->
            <!-- <arg value="- -install-dir" />
            <arg value="/opt/HDF_Group/${ant.project.name}" /> -->
            <arg value="--runtime-image" />
            <arg value="${jar.dir}/jre" />
            <!-- Platform-specific details -->
            <arg value="--type" />
            <arg value="app-image" />
        </exec>
    </target>

    <target name="createJPackageWindows" depends="createJPackageBase" if="${isAppWindows}">
        <mkdir dir="${dist.dir}" />
        <echo> Create the windows jpackage</echo>

        <copy todir="${jar.dir}/jre/bin">
            <fileset dir="${release.dir}/bin">
                <include name="*.dll"/>
            </fileset>
        </copy>

        <exec executable="${java.home}/bin/jpackage">
            <!-- Basic usage -->
            <arg value="--verbose" />
            <arg value="--name" />
            <arg value="${ant.project.name}" />
            <arg value="--module-path" />
            <arg value="${basedir}/${release.dir}" />
            <arg value="--input" />
            <arg value="${release.dir}" />
            <arg value="--main-jar" />
            <arg value="${ant.project.name}.jar"/>
            <arg value="--main-class" />
            <arg value="${main-class}"/>
            <arg value="--dest" />
            <arg value="${dist.dir}" />
            <!-- Package metadata -->
            <arg value="--app-version" />
            <arg value="${app.version}" />
            <arg value="--copyright" />
            <arg value="&quot;Copyright 2006 by The HDF Group&quot;" />
            <arg value="--description" />
            <arg value="&quot;A visual tool for browsing and editing HDF files&quot;" />
            <arg value="--vendor" />
            <arg value="&quot;The HDF Group&quot;" />
            <!-- Launchers -->
            <arg value="--arguments" />
            <arg value="-Dhdfview.root=$APPDIR" />
            <arg value="--java-options" />
            <arg value="-Xmx1024M" />
            <arg value="--java-options" />
            <arg value="-Djava.library.path=$APPDIR" />
            <!-- Application images -->
            <!-- Runtime images -->
            <arg value="--runtime-image" />
            <arg value="${jar.dir}/jre" />
            <!-- Platform-specific details -->
            <arg value="--win-console" />
            <arg value="--type" />
            <arg value="app-image" />
        </exec>
    </target>

    <!-- =================================================================
          MAC NOTARY FOR JPACKAGE
          ================================================================= -->

    <target name="submit-notary" if="sign.enable">
        <exec executable="/usr/bin/xcrun" failonerror="true"
              outputproperty="retUUID.txt">
            <arg value="notarytool"/>
            <arg value="submit"/>
            <arg value="--wait"/>
            <arg value="--output-format"/>
            <arg value="json"/>
            <arg value="--apple-id"/>
            <arg value="${notarize.account}"/>
            <arg value="--password"/>
            <arg value="${notarize.keychain_key}"/>
            <arg value="--team-id"/>
            <arg value="${sign.account}"/>
            <arg value="${dist.dir}/${ant.project.name}-${app.version}.dmg"/>
        </exec>
        <echo>.....notarize-app output:${retUUID.txt}.....</echo>
        <loadresource property="retUUID">
            <concat>${retUUID.txt}</concat>
            <filterchain>
                <tokenfilter>
                    <stringtokenizer delims=",:&quot;" suppressdelims="true" />
                    <containsregex pattern="([0-9a-fA-F]+\-[0-9a-fA-F]+\-[0-9a-fA-F]+\-[0-9a-fA-F]+\-[0-9a-fA-F]+)" replace="\1" />
                </tokenfilter>
                <striplinebreaks/>
            </filterchain>
        </loadresource>
        <echo>*** notarize-app:${retUUID} ***</echo>
    </target>

    <target name="post-notary" if="sign.enable">
        <exec executable="/usr/bin/xcrun" failonerror="true" outputproperty="logInfo" resultproperty="logUUID">
            <redirector output="notary.txt" alwayslog="true"/>
            <arg value="notarytool"/>
            <arg value="info"/>
            <arg value="--apple-id"/>
            <arg value="${notarize.account}"/>
            <arg value="--password"/>
            <arg value="${notarize.keychain_key}"/>
            <arg value="--team-id"/>
            <arg value="${sign.account}"/>
            <arg value="${retUUID}"/>
        </exec>
        <condition property="isnotarized">
            <resourcecontains resource="notary.txt" substring="success"/>
        </condition>
        <echo>*** notarize-info:${logInfo} ***</echo>
    </target>

    <!-- Staple the received notarization to the app -->
    <!-- run this after notarization is completed -->
    <target name="staple-notary" if="sign.enable">
        <echo message="*** Stapling notarization to Mac Build ***"/>
        <exec executable="/usr/bin/xcrun" dir="${dist.dir}" failonerror="true">
            <arg value="stapler"/>
            <arg value="staple"/>
            <arg value="${ant.project.name}-${app.version}.dmg"/>
        </exec>

        <!-- verify staple -->
        <exec executable="/usr/bin/xcrun" dir="${dist.dir}">
            <arg value="stapler"/>
            <arg value="validate"/>
            <arg value="-v" />
            <arg value="${ant.project.name}-${app.version}.dmg"/>
        </exec>
    </target>

<<<<<<< HEAD
=======
    <target name="zip-submit-notary" if="sign.enable">
        <exec executable="/usr/bin/xcrun" failonerror="true"
              outputproperty="zipUUID.txt">
            <arg value="notarytool"/>
            <arg value="submit"/>
            <arg value="--wait"/>
            <arg value="--output-format"/>
            <arg value="json"/>
            <arg value="--apple-id"/>
            <arg value="${notarize.account}"/>
            <arg value="--password"/>
            <arg value="${notarize.keychain_key}"/>
            <arg value="--team-id"/>
            <arg value="${sign.account}"/>
            <arg value="${dist.dir}/${ant.project.name}-${app.version}.zip"/>
        </exec>
        <echo>.....notarize-zip-app output:${zipUUID.txt}.....</echo>
        <loadresource property="zipUUID">
            <concat>${zipUUID.txt}</concat>
            <filterchain>
                <tokenfilter>
                    <stringtokenizer delims=",:&quot;" suppressdelims="true" />
                    <containsregex pattern="([0-9a-fA-F]+\-[0-9a-fA-F]+\-[0-9a-fA-F]+\-[0-9a-fA-F]+\-[0-9a-fA-F]+)" replace="\1" />
                </tokenfilter>
                <striplinebreaks/>
            </filterchain>
        </loadresource>
        <echo>*** notarize-zip-app:${zipUUID} ***</echo>
    </target>

    <target name="zip-post-notary" if="sign.enable">
        <exec executable="/usr/bin/xcrun" failonerror="true" outputproperty="logInfo" resultproperty="logUUID">
            <redirector output="notary.txt" alwayslog="true"/>
            <arg value="notarytool"/>
            <arg value="info"/>
            <arg value="--apple-id"/>
            <arg value="${notarize.account}"/>
            <arg value="--password"/>
            <arg value="${notarize.keychain_key}"/>
            <arg value="--team-id"/>
            <arg value="${sign.account}"/>
            <arg value="${zipUUID}"/>
        </exec>
        <condition property="isnotarized">
            <resourcecontains resource="notary.txt" substring="success"/>
        </condition>
        <echo>*** zip-notarize-info:${logInfo} ***</echo>
    </target>

    <!-- Staple the received notarization to the app -->
    <!-- run this after notarization is completed -->
    <target name="zip-staple-notary" if="sign.enable">
        <echo message="*** Stapling notarization to Mac Build ***"/>
        <exec executable="/usr/bin/xcrun" dir="${dist.dir}" failonerror="true">
            <arg value="stapler"/>
            <arg value="staple"/>
            <arg value="${ant.project.name}.app"/>
        </exec>

        <!-- verify staple -->
        <exec executable="/usr/bin/xcrun" dir="${dist.dir}">
            <arg value="stapler"/>
            <arg value="validate"/>
            <arg value="-v" />
            <arg value="${ant.project.name}.app"/>
        </exec>
    </target>

    <!-- =================================================================
          BINARY - PACK
          ================================================================= -->
    <target name="binaryPack" depends="clean-package, binaryPackWindows, binaryPackUnix, binaryPackMac"
        description="Packages up the release directory, the license file and the README file into a distributable form" />

    <target name="binaryPackWindows" depends="createJPackage, createWindowsAppREADME" if="${isAppWindows}">
        <mkdir dir="${dist.dir}" />

        <echo message="---- Create the windows installer binary ----"/>
        <!-- Copy over license file -->
        <copy todir="${dist.dir}">
            <fileset dir="${basedir}" includes="COPYING" />
        </copy>

        <!-- Compress everything into one zip file -->
        <condition property="win.extension" value="win64" else="win32">
            <contains string="${os.arch}" substring="64" />
        </condition>
        <zip destfile="${dist.dir}/${ant.project.name}-${app.version}-${win.extension}.zip" basedir="${dist.dir}" />
    </target>

    <target name="binaryPackUnix" depends="createJPackage, createUnixREADME" if="${isAppUnix}">
        <mkdir dir="${dist.dir}" />

        <echo message="---- Create the unix installer binary ----"/>
        <!-- Copy over license file -->
        <copy todir="${dist.dir}">
            <fileset dir="${basedir}" includes="COPYING" />
        </copy>

        <!-- Compress everything into one tar.gz file -->
        <tar destfile="${dist.dir}/${ant.project.name}-${app.version}-${uname.os}-${machine.arch}.tar.gz" compression="gzip">
            <tarfileset dir="${dist.dir}" filemode="755">
                <exclude name="temp.tar.gz" />
            </tarfileset>
        </tar>
        <chmod perm="ugo+rx" file="${dist.dir}/${ant.project.name}-${app.version}-${uname.os}-${machine.arch}.tar.gz" />
        <chmod perm="u+w" file="${dist.dir}/${ant.project.name}-${app.version}-${uname.os}-${machine.arch}.tar.gz" />
    </target>

    <target name="binaryPackMac" depends="createJPackageMac, createMacREADME" if="${isAppMac}">
        <!-- unlock keychain -->
        <exec executable="security" dir="${dist.dir}" failonerror="true">
            <arg value="unlock-keychain" />
            <arg value="-p" />
            <arg value="${pass.keychain_key}" />
            <arg value="${name.keychain_key}" />
        </exec>

        <echo message="---- Create the mac zip ----"/>
        <!-- create zip -->
        <exec executable="ditto" dir="${dist.dir}" failonerror="true">
            <arg value="-c" />
            <arg value="-k" />
            <arg value="--sequesterRsrc" />
            <arg value="--keepParent" />
            <arg value="${ant.project.name}.app" />
            <arg value="${ant.project.name}-${app.version}.zip" />
        </exec>

        <echo message="---- Code sign the mac zip ----"/>
        <!-- Code signing the dmg -->
        <exec executable="codesign" dir="${dist.dir}" failonerror="true">
            <arg value="--force" />
            <arg value="--timestamp" />
            <arg value="--options" />
            <arg value="runtime" />
            <arg value="--entitlements" />
            <arg value="${basedir}/${lib.dir}/macosx/distribution.entitlements" />
            <arg value="--verbose=4" />
            <arg value="--strict" />
            <arg value="--sign" />
            <arg value="${sign.account}" />
            <arg value="--deep" />
            <arg value="${ant.project.name}-${app.version}.zip" />
        </exec>

        <echo message="---- Check for secure timestamp ----"/>
        <!-- Code signing the application image -->
        <exec executable="codesign" dir="${dist.dir}" failonerror="true">
            <arg value="-dvv" />
            <arg value="${ant.project.name}-${app.version}.zip" />
        </exec>

        <antcall target="zip-submit-notary" />

        <!-- <antcall target="zip-post-notary" /> -->

        <antcall target="zip-staple-notary" />

        <!-- verify codesign -->
        <echo message="---- Verify app codesign ----"/>
        <exec executable="codesign" dir="${dist.dir}">
            <arg value="-vvvv" />
            <arg value="--strict" />
            <arg value="${ant.project.name}.app" />
        </exec>

        <!-- verify gatekeeper -->
        <echo message="---- Verify app gatekeeper ----"/>
        <exec executable="spctl" dir="${dist.dir}" failonerror="true">
            <arg value="-vvvv" />
            <arg value="--assess" />
            <arg value="--type" />
            <arg value="execute" />
            <arg value="${ant.project.name}.app" />
        </exec>

        <exec executable="uname" outputproperty="uname.os">
            <arg value="-s" />
        </exec>

        <exec executable="uname" outputproperty="uname.version">
            <arg value="-r" />
        </exec>

        <!-- verify gatekeeper -->
        <exec executable="spctl" dir="${dist.dir}" failonerror="false">
            <arg value="-vvvv" />
            <arg value="--assess" />
            <arg value="--type" />
            <arg value="install" />
            <arg value="${ant.project.name}.app" />
        </exec>

        <echo message="---- Compress the mac app binary ----"/>
        <!-- Copy over license file -->
        <copy tofile="${dist.dir}/COPYING.txt">
            <fileset dir="${basedir}" includes="COPYING" />
        </copy>

        <!-- Compress everything into one tar.gz file -->
        <tar destfile="${dist.dir}/${ant.project.name}-${app.version}-${uname.os}.tar.gz" compression="gzip">
            <tarfileset dir="${dist.dir}" filemode="755">
                <include name="COPYING.txt" />
                <include name="README.txt" />
                <include name="${ant.project.name}.app/**" />
            </tarfileset>
        </tar>
    </target>

>>>>>>> 2912cb05
    <target name="main" depends="clean,run" />

</project><|MERGE_RESOLUTION|>--- conflicted
+++ resolved
@@ -1990,18 +1990,10 @@
         <echo message="---- Notarize zip AppImage ----"/>
         <antcall target="zip-submit-notary" />
 
-<<<<<<< HEAD
         <!-- <antcall target="zip-post-notary" /> -->
 
         <echo message="---- Staple zip AppImage ----"/>
         <antcall target="zip-staple-notary" />
-=======
-        <!-- <echo message="xxxx Notarize dmg xxxx"/> -->
-        <!-- <antcall target="submit-notary" /> -->
-
-        <!-- <echo message="xxxx Get notary ID xxxx"/> -->
-        <!-- <antcall target="post-notary" /> -->
->>>>>>> 2912cb05
 
         <!-- verify codesign -->
         <echo message="---- Verify app codesign ----"/>
@@ -2313,219 +2305,6 @@
         </exec>
     </target>
 
-<<<<<<< HEAD
-=======
-    <target name="zip-submit-notary" if="sign.enable">
-        <exec executable="/usr/bin/xcrun" failonerror="true"
-              outputproperty="zipUUID.txt">
-            <arg value="notarytool"/>
-            <arg value="submit"/>
-            <arg value="--wait"/>
-            <arg value="--output-format"/>
-            <arg value="json"/>
-            <arg value="--apple-id"/>
-            <arg value="${notarize.account}"/>
-            <arg value="--password"/>
-            <arg value="${notarize.keychain_key}"/>
-            <arg value="--team-id"/>
-            <arg value="${sign.account}"/>
-            <arg value="${dist.dir}/${ant.project.name}-${app.version}.zip"/>
-        </exec>
-        <echo>.....notarize-zip-app output:${zipUUID.txt}.....</echo>
-        <loadresource property="zipUUID">
-            <concat>${zipUUID.txt}</concat>
-            <filterchain>
-                <tokenfilter>
-                    <stringtokenizer delims=",:&quot;" suppressdelims="true" />
-                    <containsregex pattern="([0-9a-fA-F]+\-[0-9a-fA-F]+\-[0-9a-fA-F]+\-[0-9a-fA-F]+\-[0-9a-fA-F]+)" replace="\1" />
-                </tokenfilter>
-                <striplinebreaks/>
-            </filterchain>
-        </loadresource>
-        <echo>*** notarize-zip-app:${zipUUID} ***</echo>
-    </target>
-
-    <target name="zip-post-notary" if="sign.enable">
-        <exec executable="/usr/bin/xcrun" failonerror="true" outputproperty="logInfo" resultproperty="logUUID">
-            <redirector output="notary.txt" alwayslog="true"/>
-            <arg value="notarytool"/>
-            <arg value="info"/>
-            <arg value="--apple-id"/>
-            <arg value="${notarize.account}"/>
-            <arg value="--password"/>
-            <arg value="${notarize.keychain_key}"/>
-            <arg value="--team-id"/>
-            <arg value="${sign.account}"/>
-            <arg value="${zipUUID}"/>
-        </exec>
-        <condition property="isnotarized">
-            <resourcecontains resource="notary.txt" substring="success"/>
-        </condition>
-        <echo>*** zip-notarize-info:${logInfo} ***</echo>
-    </target>
-
-    <!-- Staple the received notarization to the app -->
-    <!-- run this after notarization is completed -->
-    <target name="zip-staple-notary" if="sign.enable">
-        <echo message="*** Stapling notarization to Mac Build ***"/>
-        <exec executable="/usr/bin/xcrun" dir="${dist.dir}" failonerror="true">
-            <arg value="stapler"/>
-            <arg value="staple"/>
-            <arg value="${ant.project.name}.app"/>
-        </exec>
-
-        <!-- verify staple -->
-        <exec executable="/usr/bin/xcrun" dir="${dist.dir}">
-            <arg value="stapler"/>
-            <arg value="validate"/>
-            <arg value="-v" />
-            <arg value="${ant.project.name}.app"/>
-        </exec>
-    </target>
-
-    <!-- =================================================================
-          BINARY - PACK
-          ================================================================= -->
-    <target name="binaryPack" depends="clean-package, binaryPackWindows, binaryPackUnix, binaryPackMac"
-        description="Packages up the release directory, the license file and the README file into a distributable form" />
-
-    <target name="binaryPackWindows" depends="createJPackage, createWindowsAppREADME" if="${isAppWindows}">
-        <mkdir dir="${dist.dir}" />
-
-        <echo message="---- Create the windows installer binary ----"/>
-        <!-- Copy over license file -->
-        <copy todir="${dist.dir}">
-            <fileset dir="${basedir}" includes="COPYING" />
-        </copy>
-
-        <!-- Compress everything into one zip file -->
-        <condition property="win.extension" value="win64" else="win32">
-            <contains string="${os.arch}" substring="64" />
-        </condition>
-        <zip destfile="${dist.dir}/${ant.project.name}-${app.version}-${win.extension}.zip" basedir="${dist.dir}" />
-    </target>
-
-    <target name="binaryPackUnix" depends="createJPackage, createUnixREADME" if="${isAppUnix}">
-        <mkdir dir="${dist.dir}" />
-
-        <echo message="---- Create the unix installer binary ----"/>
-        <!-- Copy over license file -->
-        <copy todir="${dist.dir}">
-            <fileset dir="${basedir}" includes="COPYING" />
-        </copy>
-
-        <!-- Compress everything into one tar.gz file -->
-        <tar destfile="${dist.dir}/${ant.project.name}-${app.version}-${uname.os}-${machine.arch}.tar.gz" compression="gzip">
-            <tarfileset dir="${dist.dir}" filemode="755">
-                <exclude name="temp.tar.gz" />
-            </tarfileset>
-        </tar>
-        <chmod perm="ugo+rx" file="${dist.dir}/${ant.project.name}-${app.version}-${uname.os}-${machine.arch}.tar.gz" />
-        <chmod perm="u+w" file="${dist.dir}/${ant.project.name}-${app.version}-${uname.os}-${machine.arch}.tar.gz" />
-    </target>
-
-    <target name="binaryPackMac" depends="createJPackageMac, createMacREADME" if="${isAppMac}">
-        <!-- unlock keychain -->
-        <exec executable="security" dir="${dist.dir}" failonerror="true">
-            <arg value="unlock-keychain" />
-            <arg value="-p" />
-            <arg value="${pass.keychain_key}" />
-            <arg value="${name.keychain_key}" />
-        </exec>
-
-        <echo message="---- Create the mac zip ----"/>
-        <!-- create zip -->
-        <exec executable="ditto" dir="${dist.dir}" failonerror="true">
-            <arg value="-c" />
-            <arg value="-k" />
-            <arg value="--sequesterRsrc" />
-            <arg value="--keepParent" />
-            <arg value="${ant.project.name}.app" />
-            <arg value="${ant.project.name}-${app.version}.zip" />
-        </exec>
-
-        <echo message="---- Code sign the mac zip ----"/>
-        <!-- Code signing the dmg -->
-        <exec executable="codesign" dir="${dist.dir}" failonerror="true">
-            <arg value="--force" />
-            <arg value="--timestamp" />
-            <arg value="--options" />
-            <arg value="runtime" />
-            <arg value="--entitlements" />
-            <arg value="${basedir}/${lib.dir}/macosx/distribution.entitlements" />
-            <arg value="--verbose=4" />
-            <arg value="--strict" />
-            <arg value="--sign" />
-            <arg value="${sign.account}" />
-            <arg value="--deep" />
-            <arg value="${ant.project.name}-${app.version}.zip" />
-        </exec>
-
-        <echo message="---- Check for secure timestamp ----"/>
-        <!-- Code signing the application image -->
-        <exec executable="codesign" dir="${dist.dir}" failonerror="true">
-            <arg value="-dvv" />
-            <arg value="${ant.project.name}-${app.version}.zip" />
-        </exec>
-
-        <antcall target="zip-submit-notary" />
-
-        <!-- <antcall target="zip-post-notary" /> -->
-
-        <antcall target="zip-staple-notary" />
-
-        <!-- verify codesign -->
-        <echo message="---- Verify app codesign ----"/>
-        <exec executable="codesign" dir="${dist.dir}">
-            <arg value="-vvvv" />
-            <arg value="--strict" />
-            <arg value="${ant.project.name}.app" />
-        </exec>
-
-        <!-- verify gatekeeper -->
-        <echo message="---- Verify app gatekeeper ----"/>
-        <exec executable="spctl" dir="${dist.dir}" failonerror="true">
-            <arg value="-vvvv" />
-            <arg value="--assess" />
-            <arg value="--type" />
-            <arg value="execute" />
-            <arg value="${ant.project.name}.app" />
-        </exec>
-
-        <exec executable="uname" outputproperty="uname.os">
-            <arg value="-s" />
-        </exec>
-
-        <exec executable="uname" outputproperty="uname.version">
-            <arg value="-r" />
-        </exec>
-
-        <!-- verify gatekeeper -->
-        <exec executable="spctl" dir="${dist.dir}" failonerror="false">
-            <arg value="-vvvv" />
-            <arg value="--assess" />
-            <arg value="--type" />
-            <arg value="install" />
-            <arg value="${ant.project.name}.app" />
-        </exec>
-
-        <echo message="---- Compress the mac app binary ----"/>
-        <!-- Copy over license file -->
-        <copy tofile="${dist.dir}/COPYING.txt">
-            <fileset dir="${basedir}" includes="COPYING" />
-        </copy>
-
-        <!-- Compress everything into one tar.gz file -->
-        <tar destfile="${dist.dir}/${ant.project.name}-${app.version}-${uname.os}.tar.gz" compression="gzip">
-            <tarfileset dir="${dist.dir}" filemode="755">
-                <include name="COPYING.txt" />
-                <include name="README.txt" />
-                <include name="${ant.project.name}.app/**" />
-            </tarfileset>
-        </tar>
-    </target>
-
->>>>>>> 2912cb05
-    <target name="main" depends="clean,run" />
+   <target name="main" depends="clean,run" />
 
 </project>