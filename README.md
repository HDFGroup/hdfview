--- conflicted
+++ resolved
@@ -49,11 +49,7 @@
 | 3.3.0 | 1.14.0 | 4.2.16 | HDF5 1.12 (new-style) references, Single-Writer/Multiple-Readers (SWMR) reads, bug fixes |
 | 3.3.1 | 1.14.2 | 4.2.16-2 | Fixes a critical HDF4 + HDFView bug |
 | 3.3.2 | 1.14.4 | 4.3.0 | Float16 support |
-<<<<<<< HEAD
-| 3.4.0 | 2.0.0 | 4.4.0 | Complex number support |
-=======
-| 3.3.3 | 2.0    | 4.3.1 | Complex number support |
->>>>>>> 275086bd
+| 3.4.0 | 2.0.0 | 4.3.1 | Complex number support |
 
 
 PREVIOUS RELEASES AND SOURCE CODE
