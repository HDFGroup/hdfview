/*****************************************************************************
 * Copyright by The HDF Group.                                               *
 * Copyright by the Board of Trustees of the University of Illinois.         *
 * All rights reserved.                                                      *
 *                                                                           *
 * This file is part of the HDF Java Products distribution.                  *
 * The full copyright notice, including terms governing use, modification,   *
 * and redistribution, is contained in the COPYING file, which can be found  *
 * at the root of the source code distribution tree,                         *
 * or in https://www.hdfgroup.org/licenses.                                  *
 * If you do not have access to either file, you may request a copy from     *
 * help@hdfgroup.org.                                                        *
 ****************************************************************************/

package hdf.object.h5;

import java.lang.reflect.Array;
import java.math.BigDecimal;
import java.math.BigInteger;
import java.text.DecimalFormat;
import java.util.ArrayList;
import java.util.Arrays;
import java.util.Iterator;
import java.util.List;
import java.util.Vector;

import hdf.object.Attribute;
import hdf.object.CompoundDS;
import hdf.object.Dataset;
import hdf.object.Datatype;
import hdf.object.FileFormat;
import hdf.object.Group;
import hdf.object.HObject;
import hdf.object.MetaDataContainer;
import hdf.object.Utils;
import hdf.object.h5.H5Datatype;
import hdf.object.h5.H5MetaDataContainer;
import hdf.object.h5.H5ReferenceType;

import hdf.hdf5lib.H5;
import hdf.hdf5lib.HDF5Constants;
import hdf.hdf5lib.HDFArray;
import hdf.hdf5lib.HDFNativeData;
import hdf.hdf5lib.exceptions.HDF5DataFiltersException;
import hdf.hdf5lib.exceptions.HDF5Exception;
import hdf.hdf5lib.exceptions.HDF5LibraryException;
import hdf.hdf5lib.structs.H5O_info_t;
import hdf.hdf5lib.structs.H5O_token_t;

import org.slf4j.Logger;
import org.slf4j.LoggerFactory;

/**
 * The H5CompoundDS class defines an HDF5 dataset of compound datatypes.
 *
 * An HDF5 dataset is an object composed of a collection of data elements, or raw data, and metadata that
 * stores a description of the data elements, data layout, and all other information necessary to write, read,
 * and interpret the stored data.
 *
 * A HDF5 compound datatype is similar to a struct in C or a common block in Fortran: it is a collection of
 * one or more atomic types or small arrays of such types. Each member of a compound type has a name which is
 * unique within that type, and a byte offset that determines the first byte (smallest byte address) of that
 * member in a compound datum.
 *
 * For more information on HDF5 datasets and datatypes, read <a href=
 * "https://support.hdfgroup.org/releases/hdf5/v1_14/v1_14_5/documentation/doxygen/_h5_d__u_g.html#sec_dataset">HDF5
 * Datasets in HDF5 User Guide</a> <a href=
 * "https://support.hdfgroup.org/releases/hdf5/v1_14/v1_14_5/documentation/doxygen/_h5_t__u_g.html#sec_datatype">HDF5
 * Datatypes in HDF5 User Guide</a>
 *
 * There are two basic types of compound datasets: simple compound data and nested compound data. Members of a
 * simple compound dataset have atomic datatypes. Members of a nested compound dataset are compound or array
 * of compound data.
 *
 * Since Java does not understand C structures, we cannot directly read/write compound data values as in the
 * following C example.
 *
 * <pre>
 * typedef struct s1_t {
 *         int    a;
 *         float  b;
 *         double c;
 *         } s1_t;
 *     s1_t       s1[LENGTH];
 *     ...
 *     H5Dwrite(..., s1);
 *     H5Dread(..., s1);
 * </pre>
 *
 * Values of compound data fields are stored in java.util.Vector object. We read and write compound data by
 * fields instead of compound structure. As for the example above, the java.util.Vector object has three
 * elements: int[LENGTH], float[LENGTH] and double[LENGTH]. Since Java understands the primitive datatypes of
 * int, float and double, we will be able to read/write the compound data by field.
 *
 * @version 1.1 9/4/2007
 * @author Peter X. Cao
 */
public class H5CompoundDS extends CompoundDS implements MetaDataContainer {
    private static final long serialVersionUID = -5968625125574032736L;

    private static final Logger log = LoggerFactory.getLogger(H5CompoundDS.class);

    /**
     * The metadata object for this data object. Members of the metadata are instances of Attribute.
     */
    private H5MetaDataContainer objMetadata;

    /** the object properties */
    private H5O_info_t objInfo;

    /** flag to indicate if the dataset is an external dataset */
    private boolean isExternal = false;

    /** flag to indicate if the dataset is a virtual dataset */
    private boolean isVirtual = false;
    /** the list of virtual names */
    private List<String> virtualNameList;

    /**
     * Constructs an instance of a HDF5 compound dataset with given file, dataset name and path.
     *
     * The dataset object represents an existing dataset in the file. For example, new
     * H5CompoundDS(file, "dset1", "/g0/") constructs a dataset object that corresponds to the
     * dataset,"dset1", at group "/g0/".
     *
     * This object is usually constructed at FileFormat.open(), which loads the file structure and
     * object information into memory. It is rarely used elsewhere.
     *
     * @param theFile
     *            the file that contains the data object.
     * @param theName
     *            the name of the data object, e.g. "dset".
     * @param thePath
     *            the full path of the data object, e.g. "/arrays/".
     */
    public H5CompoundDS(FileFormat theFile, String theName, String thePath)
    {
        this(theFile, theName, thePath, null);
    }

    /**
     * @deprecated Not for public use in the future.<br>
     *             Using {@link #H5CompoundDS(FileFormat, String, String)}
     *
     * @param theFile
     *            the file that contains the data object.
     * @param theName
     *            the name of the data object, e.g. "dset".
     * @param thePath
     *            the full path of the data object, e.g. "/arrays/".
     * @param oid
     *            the oid of the data object.
     */
    @Deprecated
    public H5CompoundDS(FileFormat theFile, String theName, String thePath, long[] oid)
    {
        super(theFile, theName, thePath, oid);
        objMetadata = new H5MetaDataContainer(theFile, theName, thePath, this);

        if (theFile != null) {
            if (oid == null) {
                // retrieve the object ID
                byte[] refBuf = null;
                try {
                    refBuf =
                        H5.H5Rcreate_object(theFile.getFID(), this.getFullName(), HDF5Constants.H5P_DEFAULT);
                    this.oid = HDFNativeData.byteToLong(refBuf);
                    log.trace("constructor REF {} to OID {}", refBuf, this.oid);
                }
                catch (Exception ex) {
                    log.debug("constructor ID {} for {} failed H5Rcreate_object", theFile.getFID(),
                              this.getFullName());
                }
                finally {
                    if (refBuf != null)
                        H5.H5Rdestroy(refBuf);
                }
            }
            log.trace("constructor OID {}", this.oid);
            try {
                objInfo = H5.H5Oget_info_by_name(theFile.getFID(), this.getFullName(),
                                                 HDF5Constants.H5O_INFO_BASIC, HDF5Constants.H5P_DEFAULT);
            }
            catch (Exception ex) {
                objInfo = new H5O_info_t(-1L, null, 0, 0, 0L, 0L, 0L, 0L, 0L);
            }
        }
        else {
            this.oid = null;
            objInfo  = new H5O_info_t(-1L, null, 0, 0, 0L, 0L, 0L, 0L, 0L);
        }
    }

    /*
     * (non-Javadoc)
     *
     * @see hdf.object.HObject#open()
     */
    @Override
    public long open()
    {
        long did = HDF5Constants.H5I_INVALID_HID;

        if (getFID() < 0)
            log.trace("open(): file id for:{} is invalid", getPath() + getName());
        else {
            try {
                did = H5.H5Dopen(getFID(), getPath() + getName(), HDF5Constants.H5P_DEFAULT);
                log.trace("open(): did={}", did);
            }
            catch (HDF5Exception ex) {
                log.debug("open(): Failed to open dataset {}", getPath() + getName(), ex);
                did = HDF5Constants.H5I_INVALID_HID;
            }
        }

        return did;
    }

    /*
     * (non-Javadoc)
     *
     * @see hdf.object.HObject#close(int)
     */
    @Override
    public void close(long did)
    {
        if (did >= 0) {
            try {
                H5.H5Fflush(did, HDF5Constants.H5F_SCOPE_LOCAL);
            }
            catch (Exception ex) {
                log.debug("close(): H5Fflush(did {}) failure: ", did, ex);
            }
            try {
                H5.H5Dclose(did);
            }
            catch (HDF5Exception ex) {
                log.debug("close(): H5Dclose(did {}) failure: ", did, ex);
            }
        }
    }

    /**
     * Retrieves datatype and dataspace information from file and sets the dataset
     * in memory.
     *
     * The init() is designed to support lazy operation in a dataset object. When a
     * data object is retrieved from file, the datatype, dataspace and raw data are
     * not loaded into memory. When it is asked to read the raw data from file,
     * init() is first called to get the datatype and dataspace information, then
     * load the raw data from file.
     *
     * init() is also used to reset the selection of a dataset (start, stride and
     * count) to the default, which is the entire dataset for 1D or 2D datasets. In
     * the following example, init() at step 1) retrieves datatype and dataspace
     * information from file. getData() at step 3) reads only one data point. init()
     * at step 4) resets the selection to the whole dataset. getData() at step 4)
     * reads the values of whole dataset into memory.
     *
     * <pre>
     * dset = (Dataset) file.get(NAME_DATASET);
     *
     * // 1) get datatype and dataspace information from file
     * dset.init();
     * rank = dset.getRank(); // rank = 2, a 2D dataset
     * count = dset.getSelectedDims();
     * start = dset.getStartDims();
     * dims = dset.getDims();
     *
     * // 2) select only one data point
     * for (int i = 0; i &lt; rank; i++) {
     *     start[0] = 0;
     *     count[i] = 1;
     * }
     *
     * // 3) read one data point
     * data = dset.getData();
     *
     * // 4) reset selection to the whole dataset
     * dset.init();
     *
     * // 5) clean the memory data buffer
     * dset.clearData();
     *
     * // 6) Read the whole dataset
     * data = dset.getData();
     * </pre>
     */
    @Override
    public void init()
    {
        if (inited) {
            resetSelection();
            log.trace("init(): Dataset already initialized");
            return; // already called. Initialize only once
        }

        long did     = HDF5Constants.H5I_INVALID_HID;
        long tid     = HDF5Constants.H5I_INVALID_HID;
        long sid     = HDF5Constants.H5I_INVALID_HID;
        flatNameList = new Vector<>();
        flatTypeList = new Vector<>();

        did = open();
        if (did >= 0) {
            // check if it is an external or virtual dataset
            long pid = HDF5Constants.H5I_INVALID_HID;
            try {
                pid = H5.H5Dget_create_plist(did);
                try {
                    int nfiles     = H5.H5Pget_external_count(pid);
                    isExternal     = (nfiles > 0);
                    int layoutType = H5.H5Pget_layout(pid);
                    if (isVirtual = (layoutType == HDF5Constants.H5D_VIRTUAL)) {
                        try {
                            long vmaps = H5.H5Pget_virtual_count(pid);
                            if (vmaps > 0) {
                                virtualNameList = new Vector<>();
                                for (long next = 0; next < vmaps; next++) {
                                    try {
                                        String fname = H5.H5Pget_virtual_filename(pid, next);
                                        virtualNameList.add(fname);
                                        log.trace("init(): virtualNameList[{}]={}", next, fname);
                                    }
                                    catch (Exception err) {
                                        log.trace("init(): vds[{}] continue", next);
                                    }
                                }
                            }
                        }
                        catch (Exception err) {
                            log.debug("init(): vds count error: ", err);
                        }
                    }
                    log.trace("init(): pid={} nfiles={} isExternal={} isVirtual={}", pid, nfiles, isExternal,
                              isVirtual);
                }
                catch (Exception ex) {
                    log.debug("init(): check if it is an external or virtual dataset: ", ex);
                }
            }
            catch (Exception ex) {
                log.debug("init(): H5Dget_create_plist() failure: ", ex);
            }
            finally {
                try {
                    H5.H5Pclose(pid);
                }
                catch (Exception ex) {
                    log.debug("init(): H5Pclose(pid {}) failure: ", pid, ex);
                }
            }

            try {
                sid        = H5.H5Dget_space(did);
                rank       = H5.H5Sget_simple_extent_ndims(sid);
                space_type = H5.H5Sget_simple_extent_type(sid);
                if (space_type == HDF5Constants.H5S_NULL)
                    isNULL = true;
                else
                    isNULL = false;
                tid = H5.H5Dget_type(did);
                log.trace("init(): tid={} sid={} rank={}", tid, sid, rank);

                if (rank == 0) {
                    // a scalar data point
                    isScalar = true;
                    rank     = 1;
                    dims     = new long[] {1};
                    log.trace("init(): rank is a scalar data point");
                }
                else {
                    isScalar = false;
                    dims     = new long[rank];
                    maxDims  = new long[rank];
                    H5.H5Sget_simple_extent_dims(sid, dims, maxDims);
                    log.trace("init(): rank={}, dims={}, maxDims={}", rank, dims, maxDims);
                }

                try {
                    int nativeClass = H5.H5Tget_class(tid);
                    if (nativeClass == HDF5Constants.H5T_REFERENCE) {
                        long lsize = 1;
                        if (rank > 0) {
                            log.trace("init():rank={}, dims={}", rank, dims);
                            for (int j = 0; j < dims.length; j++) {
                                lsize *= dims[j];
                            }
                        }
                        datatype = new H5ReferenceType(getFileFormat(), lsize, tid);
                    }
                    else
                        datatype = new H5Datatype(getFileFormat(), tid);

                    log.trace(
                        "init(): tid={} has isText={} : isVLEN={} : isEnum={} : isUnsigned={} : isStdRef={} : isRegRef={}",
                        tid, datatype.isText(), datatype.isVLEN(), ((H5Datatype)datatype).isEnum(),
                        datatype.isUnsigned(), ((H5Datatype)datatype).isStdRef(),
                        ((H5Datatype)datatype).isRegRef());

                    H5Datatype.extractCompoundInfo((H5Datatype)datatype, "", flatNameList, flatTypeList);
                }
                catch (Exception ex) {
                    log.debug("init(): failed to create datatype for dataset: ", ex);
                    datatype = null;
                }

                // initialize member information
                numberOfMembers = flatNameList.size();
                log.trace("init(): numberOfMembers={}", numberOfMembers);

                memberNames      = new String[numberOfMembers];
                memberTypes      = new Datatype[numberOfMembers];
                memberOrders     = new int[numberOfMembers];
                isMemberSelected = new boolean[numberOfMembers];
                memberDims       = new Object[numberOfMembers];

                for (int i = 0; i < numberOfMembers; i++) {
                    isMemberSelected[i] = true;
                    memberOrders[i]     = 1;
                    memberDims[i]       = null;

                    try {
                        memberTypes[i] = flatTypeList.get(i);
                        log.trace("init()[{}]: memberTypes[{}]={}", i, i, memberTypes[i].getDescription());

                        if (memberTypes[i].isArray()) {
                            long mdim[]      = memberTypes[i].getArrayDims();
                            int idim[]       = new int[mdim.length];
                            int arrayNpoints = 1;

                            for (int j = 0; j < idim.length; j++) {
                                idim[j] = (int)mdim[j];
                                arrayNpoints *= idim[j];
                            }

                            memberDims[i]   = idim;
                            memberOrders[i] = arrayNpoints;
                        }
                    }
                    catch (Exception ex) {
                        log.debug("init()[{}]: memberTypes[{}] get failure: ", i, i, ex);
                        memberTypes[i] = null;
                    }

                    try {
                        memberNames[i] = flatNameList.get(i);
                        log.trace("init()[{}]: memberNames[{}]={}", i, i, memberNames[i]);
                    }
                    catch (Exception ex) {
                        log.debug("init()[{}]: memberNames[{}] get failure: ", i, i, ex);
                        memberNames[i] = "null";
                    }
                } //  (int i=0; i<numberOfMembers; i++)

                inited = true;
            }
            catch (HDF5Exception ex) {
                numberOfMembers = 0;
                memberNames     = null;
                memberTypes     = null;
                memberOrders    = null;
                log.debug("init(): ", ex);
            }
            finally {
                if (datatype != null)
                    datatype.close(tid);

                try {
                    H5.H5Sclose(sid);
                }
                catch (HDF5Exception ex2) {
                    log.debug("init(): H5Sclose(sid {}) failure: ", sid, ex2);
                }
            }

            close(did);

            startDims    = new long[rank];
            selectedDims = new long[rank];

            resetSelection();
        }
        else {
            log.debug("init(): failed to open dataset");
        }
    }

    /**
     * Get the token for this object.
     *
     * @return true if it has any attributes, false otherwise.
     */
    public long[] getToken()
    {
        H5O_token_t token = objInfo.token;
        return HDFNativeData.byteToLong(token.data);
    }

    /**
     * Check if the object has any attributes attached.
     *
     * @return true if it has any attributes, false otherwise.
     */
    @Override
    public boolean hasAttribute()
    {
        objInfo.num_attrs = objMetadata.getObjectAttributeSize();

        if (objInfo.num_attrs < 0) {
            long did = open();
            if (did >= 0) {
                objInfo.num_attrs = 0;

                try {
                    objInfo = H5.H5Oget_info(did);
                }
                catch (Exception ex) {
                    objInfo.num_attrs = 0;
                    log.debug("hasAttribute(): get object info failure: ", ex);
                }
                finally {
                    close(did);
                }
                objMetadata.setObjectAttributeSize((int)objInfo.num_attrs);
            }
            else {
                log.debug("hasAttribute(): could not open dataset");
            }
        }

        log.trace("hasAttribute(): nAttributes={}", objInfo.num_attrs);
        return (objInfo.num_attrs > 0);
    }

    /**
     * Returns the datatype of the data object.
     *
     * @return the datatype of the data object.
     */
    @Override
    public Datatype getDatatype()
    {
        if (!inited)
            init();

        if (datatype == null) {
            long did = HDF5Constants.H5I_INVALID_HID;
            long tid = HDF5Constants.H5I_INVALID_HID;

            did = open();
            if (did >= 0) {
                try {
                    tid             = H5.H5Dget_type(did);
                    int nativeClass = H5.H5Tget_class(tid);
                    if (nativeClass == HDF5Constants.H5T_REFERENCE) {
                        long lsize = 1;
                        if (rank > 0) {
                            log.trace("getDatatype(): rank={}, dims={}", rank, dims);
                            for (int j = 0; j < dims.length; j++) {
                                lsize *= dims[j];
                            }
                        }
                        datatype = new H5ReferenceType(getFileFormat(), lsize, tid);
                    }
                    else
                        datatype = new H5Datatype(getFileFormat(), tid);
                }
                catch (Exception ex) {
                    log.debug("getDatatype(): ", ex);
                }
                finally {
                    try {
                        H5.H5Tclose(tid);
                    }
                    catch (HDF5Exception ex) {
                        log.debug("getDatatype(): H5Tclose(tid {}) failure: ", tid, ex);
                    }
                    try {
                        H5.H5Dclose(did);
                    }
                    catch (HDF5Exception ex) {
                        log.debug("getDatatype(): H5Dclose(did {}) failure: ", did, ex);
                    }
                }
            }
        }

        if (isExternal) {
            String pdir = this.getFileFormat().getAbsoluteFile().getParent();

            if (pdir == null) {
                pdir = ".";
            }
            System.setProperty("user.dir", pdir);
            log.trace("getDatatype(): External dataset: user.dir={}", pdir);
        }

        return datatype;
    }

    /**
     * Removes all of the elements from metadata list.
     * The list should be empty after this call returns.
     */
    @Override
    public void clear()
    {
        super.clear();
        objMetadata.clear();
    }

    /*
     * (non-Javadoc)
     *
     * @see hdf.object.Dataset#readBytes()
     */
    @Override
    public byte[] readBytes() throws HDF5Exception
    {
        byte[] theData = null;

        if (!isInited())
            init();

        long did = open();
        if (did >= 0) {
            long fspace = HDF5Constants.H5I_INVALID_HID;
            long mspace = HDF5Constants.H5I_INVALID_HID;
            long tid    = HDF5Constants.H5I_INVALID_HID;

            try {
                long[] lsize = {1};
                for (int j = 0; j < selectedDims.length; j++)
                    lsize[0] *= selectedDims[j];

                fspace = H5.H5Dget_space(did);
                mspace = H5.H5Screate_simple(rank, selectedDims, null);

                // set the rectangle selection
                // HDF5 bug: for scalar dataset, H5Sselect_hyperslab gives core dump
                if (rank * dims[0] > 1)
                    H5.H5Sselect_hyperslab(fspace, HDF5Constants.H5S_SELECT_SET, startDims, selectedStride,
                                           selectedDims, null); // set block to 1

                tid       = H5.H5Dget_type(did);
                long size = H5.H5Tget_size(tid) * lsize[0];
                log.trace("readBytes(): size = {}", size);

                if (size < Integer.MIN_VALUE || size > Integer.MAX_VALUE)
                    throw new Exception("Invalid int size");

                theData = new byte[(int)size];

                log.trace("readBytes(): H5Dread: did={} tid={} fspace={} mspace={}", did, tid, fspace,
                          mspace);
                H5.H5Dread(did, tid, mspace, fspace, HDF5Constants.H5P_DEFAULT, theData);
            }
            catch (Exception ex) {
                log.debug("readBytes(): failed to read data: ", ex);
            }
            finally {
                try {
                    H5.H5Sclose(fspace);
                }
                catch (Exception ex2) {
                    log.debug("readBytes(): H5Sclose(fspace {}) failure: ", fspace, ex2);
                }
                try {
                    H5.H5Sclose(mspace);
                }
                catch (Exception ex2) {
                    log.debug("readBytes(): H5Sclose(mspace {}) failure: ", mspace, ex2);
                }
                try {
                    H5.H5Tclose(tid);
                }
                catch (HDF5Exception ex2) {
                    log.debug("readBytes(): H5Tclose(tid {}) failure: ", tid, ex2);
                }
                close(did);
            }
        }

        return theData;
    }

    /**
     * Reads the data from file.
     *
     * read() reads the data from file to a memory buffer and returns the memory
     * buffer. The dataset object does not hold the memory buffer. To store the
     * memory buffer in the dataset object, one must call getData().
     *
     * By default, the whole dataset is read into memory. Users can also select
     * a subset to read. Subsetting is done in an implicit way.
     *
     * <b>How to Select a Subset</b>
     *
     * A selection is specified by three arrays: start, stride and count.
     * <ol>
     * <li>start: offset of a selection
     * <li>stride: determines how many elements to move in each dimension
     * <li>count: number of elements to select in each dimension
     * </ol>
     * getStartDims(), getStride() and getSelectedDims() returns the start,
     * stride and count arrays respectively. Applications can make a selection
     * by changing the values of the arrays.
     *
     * The following example shows how to make a subset. In the example, the
     * dataset is a 4-dimensional array of [200][100][50][10], i.e. dims[0]=200;
     * dims[1]=100; dims[2]=50; dims[3]=10; <br>
     * We want to select every other data point in dims[1] and dims[2]
     *
     * <pre>
     * int rank = dataset.getRank(); // number of dimensions of the dataset
     * long[] dims = dataset.getDims(); // the dimension sizes of the dataset
     * long[] selected = dataset.getSelectedDims(); // the selected size of the
     *                                              // dataset
     * long[] start = dataset.getStartDims(); // the offset of the selection
     * long[] stride = dataset.getStride(); // the stride of the dataset
     * int[] selectedIndex = dataset.getSelectedIndex(); // the selected
     *                                                   // dimensions for
     *                                                   // display
     *
     * // select dim1 and dim2 as 2D data for display, and slice through dim0
     * selectedIndex[0] = 1;
     * selectedIndex[1] = 2;
     * selectedIndex[1] = 0;
     *
     * // reset the selection arrays
     * for (int i = 0; i &lt; rank; i++) {
     *     start[i] = 0;
     *     selected[i] = 1;
     *     stride[i] = 1;
     * }
     *
     * // set stride to 2 on dim1 and dim2 so that every other data point is
     * // selected.
     * stride[1] = 2;
     * stride[2] = 2;
     *
     * // set the selection size of dim1 and dim2
     * selected[1] = dims[1] / stride[1];
     * selected[2] = dims[1] / stride[2];
     *
     * // when dataset.getData() is called, the selection above will be used
     * // since
     * // the dimension arrays are passed by reference. Changes of these arrays
     * // outside the dataset object directly change the values of these array
     * // in the dataset object.
     * </pre>
     *
     * For CompoundDS, the memory data object is an java.util.List object. Each
     * element of the list is a data array that corresponds to a compound field.
     *
     * For example, if compound dataset "comp" has the following nested
     * structure, and member datatypes
     *
     * <pre>
     * comp --&gt; m01 (int)
     * comp --&gt; m02 (float)
     * comp --&gt; nest1 --&gt; m11 (char)
     * comp --&gt; nest1 --&gt; m12 (String)
     * comp --&gt; nest1 --&gt; nest2 --&gt; m21 (long)
     * comp --&gt; nest1 --&gt; nest2 --&gt; m22 (double)
     * </pre>
     *
     * getData() returns a list of six arrays: {int[], float[], char[],
     * String[], long[] and double[]}.
     *
     * @return the data read from file.
     *
     * @see #getData()
     * @see hdf.object.DataFormat#read()
     *
     * @throws Exception
     *             if object can not be read
     */
    @Override
    public Object read() throws Exception
    {
        Object readData = null;

        if (!isInited())
            init();

        try {
            readData = compoundDatasetCommonIO(H5File.IO_TYPE.READ, null);
        }
        catch (Exception ex) {
            log.debug("read(): failed to read compound dataset: ", ex);
            throw new Exception("failed to read compound dataset: " + ex.getMessage(), ex);
        }

        return readData;
    }

    /**
     * Writes the given data buffer into this dataset in a file.
     *
     * The data buffer is a vector that contains the data values of compound fields. The data is written
     * into file field by field.
     *
     * @param buf
     *            The vector that contains the data values of compound fields.
     *
     * @throws Exception
     *             If there is an error at the HDF5 library level.
     */
    @Override
    public void write(Object buf) throws Exception
    {
        if (this.getFileFormat().isReadOnly())
            throw new Exception("cannot write to compound dataset in file opened as read-only");

        if (!isInited())
            init();

        try {
            compoundDatasetCommonIO(H5File.IO_TYPE.WRITE, buf);
            // Clear the data cache after writing to ensure fresh reads
            clearData();
            log.debug("write(Object): data cache cleared after successful write");
        }
        catch (Exception ex) {
            log.debug("write(Object): failed to write compound dataset: ", ex);
            throw new Exception("failed to write compound dataset: " + ex.getMessage(), ex);
        }
    }

    /*
     * Routine to convert datatypes that are read in as byte arrays to
     * regular types.
     */
    @Override
    protected Object convertByteMember(final Datatype dtype, byte[] byteData)
    {
        Object theObj = null;
        log.debug("convertByteMember(): dtype={} byteData={}", dtype, byteData);

        if (dtype.isFloat() && dtype.getDatatypeSize() == 16)
            theObj = ((H5Datatype)dtype).byteToBigDecimal(byteData, 0);
        else
            theObj = super.convertByteMember(dtype, byteData);

        return theObj;
    }

    private Object compoundDatasetCommonIO(H5File.IO_TYPE ioType, Object writeBuf) throws Exception
    {
        H5Datatype dsDatatype = (H5Datatype)getDatatype();
        Object theData        = null;

        if (numberOfMembers <= 0) {
            log.debug("compoundDatasetCommonIO(): Dataset contains no members");
            throw new Exception("dataset contains no members");
        }

        /*
         * I/O type-specific pre-initialization.
         */
        if (ioType == H5File.IO_TYPE.WRITE) {
            if ((writeBuf == null) || !(writeBuf instanceof List)) {
                log.debug("compoundDatasetCommonIO(): writeBuf is null or invalid");
                throw new Exception("write buffer is null or invalid");
            }

            /*
             * Check for any unsupported datatypes and fail early before
             * attempting to write to the dataset.
             */
            if (dsDatatype.isArray() && dsDatatype.getDatatypeBase().isCompound()) {
                log.debug("compoundDatasetCommonIO(): cannot write dataset of type ARRAY of COMPOUND");
                throw new HDF5Exception("Unsupported dataset of type ARRAY of COMPOUND");
            }

            if (dsDatatype.isVLEN() && !dsDatatype.isVarStr() && dsDatatype.getDatatypeBase().isCompound()) {
                log.debug("compoundDatasetCommonIO(): cannot write dataset of type VLEN of COMPOUND");
                throw new HDF5Exception("Unsupported dataset of type VLEN of COMPOUND");
            }
        }

        long did = open();
        if (did >= 0) {
            long[] spaceIDs = {HDF5Constants.H5I_INVALID_HID,
                               HDF5Constants.H5I_INVALID_HID}; // spaceIDs[0]=mspace, spaceIDs[1]=fspace

            try {
                /*
                 * NOTE: this call sets up a hyperslab selection in the file according to the
                 * current selection in the dataset object.
                 */
                long totalSelectedSpacePoints = H5Utils.getTotalSelectedSpacePoints(
                    did, dims, startDims, selectedStride, selectedDims, spaceIDs);

                theData = compoundTypeIO(ioType, did, spaceIDs, (int)totalSelectedSpacePoints, dsDatatype,
                                         writeBuf, new int[] {0});
            }
            finally {
                if (HDF5Constants.H5S_ALL != spaceIDs[0]) {
                    try {
                        H5.H5Sclose(spaceIDs[0]);
                    }
                    catch (Exception ex) {
                        log.debug(
                            "compoundDatasetCommonIO(): H5Sclose(spaceIDs[0] {}) failure: ", spaceIDs[0], ex);
                    }
                }

                if (HDF5Constants.H5S_ALL != spaceIDs[1]) {
                    try {
                        H5.H5Sclose(spaceIDs[1]);
                    }
                    catch (Exception ex) {
                        log.debug(
                            "compoundDatasetCommonIO(): H5Sclose(spaceIDs[1] {}) failure: ", spaceIDs[1], ex);
                    }
                }

                close(did);
            }
        }
        else
            log.debug("compoundDatasetCommonIO(): failed to open dataset");

        return theData;
    }

    /*
     * Private recursive routine to read/write an entire compound datatype field by
     * field. This routine is called recursively for ARRAY of COMPOUND and VLEN of
     * COMPOUND datatypes.
     *
     * NOTE: the globalMemberIndex hack is ugly, but we need to keep track of a
     * running counter so that we can index properly into the flattened name list
     * generated from H5Datatype.extractCompoundInfo() at dataset init time.
     */
    private Object compoundTypeIO(H5File.IO_TYPE ioType, long did, long[] spaceIDs, int nSelPoints,
                                  final H5Datatype cmpdType, Object writeBuf, int[] globalMemberIndex)
    {
        Object theData = null;

        if (cmpdType.isArray()) {
            log.trace("compoundTypeIO(): ARRAY type");

            long[] arrayDims = cmpdType.getArrayDims();
            int arrSize      = nSelPoints;
            for (int i = 0; i < arrayDims.length; i++)
                arrSize *= arrayDims[i];
            theData = compoundTypeIO(ioType, did, spaceIDs, arrSize, (H5Datatype)cmpdType.getDatatypeBase(),
                                     writeBuf, globalMemberIndex);
        }
        else if (cmpdType.isVLEN() && !cmpdType.isVarStr()) {
            /*
             * TODO: true variable-length support.
             */
            String[] errVal = new String[nSelPoints];
            String errStr   = "*UNSUPPORTED*";

            for (int j = 0; j < nSelPoints; j++)
                errVal[j] = errStr;

            /*
             * Setup a fake data list.
             */
            Datatype baseType = cmpdType.getDatatypeBase();
            while (baseType != null && !baseType.isCompound()) {
                baseType = baseType.getDatatypeBase();
            }

            List<Object> fakeVlenData =
                (List<Object>)H5Datatype.allocateArray((H5Datatype)baseType, nSelPoints);
            fakeVlenData.add(errVal);

            theData = fakeVlenData;
        }
        else if (cmpdType.isCompound()) {
            List<Object> memberDataList = null;
            List<Datatype> typeList     = cmpdType.getCompoundMemberTypes();

            log.trace("compoundTypeIO(): {} {} members:", (ioType == H5File.IO_TYPE.READ) ? "read" : "write",
                      typeList.size());

            if (ioType == H5File.IO_TYPE.READ)
                memberDataList = (List<Object>)H5Datatype.allocateArray(cmpdType, nSelPoints);

            try {
                for (int i = 0, writeListIndex = 0; i < typeList.size(); i++) {
                    H5Datatype memberType = null;
                    String memberName     = null;
                    Object memberData     = null;

                    try {
                        memberType = (H5Datatype)typeList.get(i);
                    }
                    catch (Exception ex) {
                        log.debug("compoundTypeIO(): get member {} failure: ", i, ex);
                        globalMemberIndex[0]++;
                        continue;
                    }

                    /*
                     * Since the type list used here is not a flattened structure, we need to skip
                     * the member selection check for compound types, as otherwise having a single
                     * member not selected would skip the reading/writing for the entire compound
                     * type. The member selection check will be deferred to the recursive compound
                     * read/write below.
                     */
                    if (!memberType.isCompound()) {
                        if (!isMemberSelected[globalMemberIndex[0] % this.getMemberCount()]) {
                            log.debug("compoundTypeIO(): member[{}] is not selected", i);
                            globalMemberIndex[0]++;
                            continue; // the field is not selected
                        }
                    }

                    if (!memberType.isCompound()) {
                        try {
                            memberName = new String(flatNameList.get(globalMemberIndex[0]));
                        }
                        catch (Exception ex) {
                            log.debug("compoundTypeIO(): get member {} name failure: ", i, ex);
                            memberName = "null";
                        }
                    }

                    log.trace("compoundTypeIO(): member[{}]({}) is type {}", i, memberName,
                              memberType.getDescription());

                    if (ioType == H5File.IO_TYPE.READ) {
<<<<<<< HEAD
                        log.trace("=== READ COMPOUND MEMBER {} ===", i);
                        log.trace("  memberName='{}', memberType={}", memberName,
                                  memberType.getDescription());
                        log.trace("  BEFORE READ: globalMemberIndex[0]={}", globalMemberIndex[0]);
                        log.trace("  memberDataList.size()={} (will add at index {})", memberDataList.size(),
=======
                        log.debug("=== READ COMPOUND MEMBER {} ===", i);
                        log.debug("  memberName='{}', memberType={}", memberName,
                                  memberType.getDescription());
                        log.debug("  BEFORE READ: globalMemberIndex[0]={}", globalMemberIndex[0]);
                        log.debug("  memberDataList.size()={} (will add at index {})", memberDataList.size(),
>>>>>>> e027e730
                                  memberDataList.size());

                        try {
                            if (memberType.isCompound()) {
<<<<<<< HEAD
                                log.trace("  Member is COMPOUND type - recursing");
=======
                                log.debug("  Member is COMPOUND type - recursing");
>>>>>>> e027e730
                                memberData = compoundTypeIO(ioType, did, spaceIDs, nSelPoints, memberType,
                                                            writeBuf, globalMemberIndex);
                            }
                            else if (
                                memberType
                                    .isArray() /* || (memberType.isVLEN() && !memberType.isVarStr()) */) {
                                /*
                                 * Recursively detect any nested array/vlen of compound types.
                                 */
                                boolean compoundFound = false;

                                Datatype base = memberType.getDatatypeBase();
                                while (base != null) {
                                    if (base.isCompound())
                                        compoundFound = true;

                                    base = base.getDatatypeBase();
                                }

                                if (compoundFound) {
                                    /*
                                     * Skip the top-level array/vlen type.
                                     */
<<<<<<< HEAD
                                    log.trace(
=======
                                    log.debug(
>>>>>>> e027e730
                                        "  Array of compound - skipping top-level, incrementing globalMemberIndex");
                                    globalMemberIndex[0]++;

                                    memberData = compoundTypeIO(ioType, did, spaceIDs, nSelPoints, memberType,
                                                                writeBuf, globalMemberIndex);
                                }
                                else {
<<<<<<< HEAD
                                    log.trace("  Member is ARRAY type - calling readSingleCompoundMember");
                                    memberData = readSingleCompoundMember(did, spaceIDs, nSelPoints,
                                                                          memberType, memberName);
                                    globalMemberIndex[0]++;
                                    log.trace("  AFTER READ: globalMemberIndex[0]={}", globalMemberIndex[0]);
                                }
                            }
                            else {
                                log.trace("  Member is ATOMIC type - calling readSingleCompoundMember");
                                memberData = readSingleCompoundMember(did, spaceIDs, nSelPoints, memberType,
                                                                      memberName);
                                globalMemberIndex[0]++;
                                log.trace("  AFTER READ: globalMemberIndex[0]={}", globalMemberIndex[0]);

                                // Log first value for debugging
                                if (memberData != null && Array.getLength(memberData) > 0) {
                                    log.trace("  memberData type={}, first value={}",
=======
                                    log.debug("  Member is ARRAY type - calling readSingleCompoundMember");
                                    memberData = readSingleCompoundMember(did, spaceIDs, nSelPoints,
                                                                          memberType, memberName);
                                    globalMemberIndex[0]++;
                                    log.debug("  AFTER READ: globalMemberIndex[0]={}", globalMemberIndex[0]);
                                }
                            }
                            else {
                                log.debug("  Member is ATOMIC type - calling readSingleCompoundMember");
                                memberData = readSingleCompoundMember(did, spaceIDs, nSelPoints, memberType,
                                                                      memberName);
                                globalMemberIndex[0]++;
                                log.debug("  AFTER READ: globalMemberIndex[0]={}", globalMemberIndex[0]);

                                // Log first value for debugging
                                if (memberData != null && Array.getLength(memberData) > 0) {
                                    log.debug("  memberData type={}, first value={}",
>>>>>>> e027e730
                                              memberData.getClass().getSimpleName(),
                                              Array.get(memberData, 0));
                                }
                            }
                        }
                        catch (Exception ex) {
                            log.debug("compoundTypeIO(): failed to read member {}: ", i, ex);
                            globalMemberIndex[0]++;
                            memberData = null;
                        }

                        if (memberData == null) {
                            String[] errVal = new String[nSelPoints];
                            String errStr   = "*ERROR*";

                            for (int j = 0; j < nSelPoints; j++)
                                errVal[j] = errStr;

                            memberData = errVal;
<<<<<<< HEAD
                            log.trace("  memberData was null, created error array");
                        }

                        log.trace("  ADDING to memberDataList[{}]: memberName='{}', dataType={}",
                                  memberDataList.size(), memberName, memberData.getClass().getSimpleName());
                        memberDataList.add(memberData);
                        log.trace("  memberDataList.size() now = {}", memberDataList.size());
                    }
                    else {
                        log.trace("=== WRITE COMPOUND MEMBER {} ===", i);
                        log.trace("  memberName='{}', memberType={}", memberName,
                                  memberType.getDescription());
                        log.trace("  BEFORE: writeListIndex={}, globalMemberIndex[0]={}", writeListIndex,
=======
                            log.debug("  memberData was null, created error array");
                        }

                        log.debug("  ADDING to memberDataList[{}]: memberName='{}', dataType={}",
                                  memberDataList.size(), memberName, memberData.getClass().getSimpleName());
                        memberDataList.add(memberData);
                        log.debug("  memberDataList.size() now = {}", memberDataList.size());
                    }
                    else {
                        log.debug("=== WRITE COMPOUND MEMBER {} ===", i);
                        log.debug("  memberName='{}', memberType={}", memberName,
                                  memberType.getDescription());
                        log.debug("  BEFORE: writeListIndex={}, globalMemberIndex[0]={}", writeListIndex,
>>>>>>> e027e730
                                  globalMemberIndex[0]);

                        try {
                            /*
                             * TODO: currently doesn't correctly handle non-selected compound members.
                             */
                            memberData = ((List<?>)writeBuf).get(writeListIndex++);
<<<<<<< HEAD
                            log.trace("  Retrieved memberData from writeBuf[{}] (now writeListIndex={})",
=======
                            log.debug("  Retrieved memberData from writeBuf[{}] (now writeListIndex={})",
>>>>>>> e027e730
                                      writeListIndex - 1, writeListIndex);
                        }
                        catch (Exception ex) {
                            log.debug("compoundTypeIO(): get member[{}] data failure: ", i, ex);
                            globalMemberIndex[0]++;
                            continue;
                        }

                        if (memberData == null) {
                            log.debug("compoundTypeIO(): member[{}] data is null", i);
                            globalMemberIndex[0]++;
                            continue;
                        }

                        try {
                            if (memberType.isCompound()) {
<<<<<<< HEAD
                                log.trace("  Member is COMPOUND type - recursing");
                                List<?> nestedList = (List<?>)((List<?>)writeBuf).get(writeListIndex++);
                                log.trace("  Retrieved nestedList from writeBuf[{}] (now writeListIndex={})",
=======
                                log.debug("  Member is COMPOUND type - recursing");
                                List<?> nestedList = (List<?>)((List<?>)writeBuf).get(writeListIndex++);
                                log.debug("  Retrieved nestedList from writeBuf[{}] (now writeListIndex={})",
>>>>>>> e027e730
                                          writeListIndex - 1, writeListIndex);
                                compoundTypeIO(ioType, did, spaceIDs, nSelPoints, memberType, nestedList,
                                               globalMemberIndex);
                            }
                            else {
<<<<<<< HEAD
                                log.trace("  Member is ATOMIC type - calling writeSingleCompoundMember");
                                log.trace(
=======
                                log.debug("  Member is ATOMIC type - calling writeSingleCompoundMember");
                                log.debug(
>>>>>>> e027e730
                                    "  Calling writeSingleCompoundMember(memberName='{}', globalMemberIndex={})",
                                    memberName, globalMemberIndex[0]);
                                writeSingleCompoundMember(did, spaceIDs, nSelPoints, memberType, memberName,
                                                          memberData);
                                globalMemberIndex[0]++;
<<<<<<< HEAD
                                log.trace("  AFTER write: globalMemberIndex[0]={}", globalMemberIndex[0]);
=======
                                log.debug("  AFTER write: globalMemberIndex[0]={}", globalMemberIndex[0]);
>>>>>>> e027e730
                            }
                        }
                        catch (Exception ex) {
                            log.debug("compoundTypeIO(): failed to write member[{}]: ", i, ex);
                            globalMemberIndex[0]++;
                        }
                    }
                } //  (i = 0, writeListIndex = 0; i < atomicTypeList.size(); i++)
            }
            catch (Exception ex) {
                log.debug("compoundTypeIO(): failure: ", ex);
                memberDataList = null;
            }

            theData = memberDataList;
        }

        return theData;
    }

    /*
     * Private routine to read a single field of a compound datatype by creating a
     * compound datatype and inserting the single field into that datatype.
     */
    private Object readSingleCompoundMember(long dsetID, long[] spaceIDs, int nSelPoints,
                                            final H5Datatype memberType, String memberName) throws Exception
    {
        H5Datatype dsDatatype = (H5Datatype)this.getDatatype();
        Object memberData     = null;

        // Check for BFLOAT16 member which causes JVM crash due to HDF5 Java bindings bug
        // See https://github.com/HDFGroup/hdf5/issues/6076
        if (memberType.isFloat() && memberType.getDatatypeSize() == 2) {
            throw new Exception(
                "Compound dataset member '" + memberName + "' is BFLOAT16 (16-bit floating-point), "
                + "which is not supported due to a bug in HDF5 Java bindings. "
                +
                "Reading this datatype causes a JVM crash. See https://github.com/HDFGroup/hdf5/issues/6076 for details.");
        }

        try {
            memberData = H5Datatype.allocateArray(memberType, nSelPoints);
            log.trace("readSingleCompoundMember(): allocateArray {} points ", nSelPoints);
        }
        catch (OutOfMemoryError err) {
            memberData = null;
            throw new Exception("Out of memory");
        }
        catch (Exception ex) {
            log.debug("readSingleCompoundMember(): ", ex);
            memberData = null;
        }

        if (memberData != null) {
            /*
             * Create a compound datatype containing just a single field (the one which we
             * want to read).
             */
            long compTid = -1;
            try {
                compTid = dsDatatype.createCompoundFieldType(memberName);
            }
            catch (HDF5Exception ex) {
                log.debug(
                    "readSingleCompoundMember(): unable to create compound field type for member of type {}: ",
                    memberType.getDescription(), ex);
                memberData = null;
            }

            /*
             * Actually read the data for this member now that everything has been setup.
             */
            try {
                if (memberType.isVarStr()) {
                    log.trace(
                        "readSingleCompoundMember(): H5DreadVL did={} compTid={} spaceIDs[0]={} spaceIDs[1]={}",
                        dsetID, compTid,
                        (spaceIDs[0] == HDF5Constants.H5P_DEFAULT) ? "H5P_DEFAULT" : spaceIDs[0],
                        (spaceIDs[1] == HDF5Constants.H5P_DEFAULT) ? "H5P_DEFAULT" : spaceIDs[1]);

                    H5.H5Dread_VLStrings(dsetID, compTid, spaceIDs[0], spaceIDs[1], HDF5Constants.H5P_DEFAULT,
                                         (Object[])memberData);
                }
                else if (memberType.isVLEN() ||
                         (memberType.isArray() && memberType.getDatatypeBase().isVLEN())) {
                    log.trace(
                        "readSingleCompoundMember(): H5DreadVL did={} compTid={} spaceIDs[0]={} spaceIDs[1]={}",
                        dsetID, compTid,
                        (spaceIDs[0] == HDF5Constants.H5P_DEFAULT) ? "H5P_DEFAULT" : spaceIDs[0],
                        (spaceIDs[1] == HDF5Constants.H5P_DEFAULT) ? "H5P_DEFAULT" : spaceIDs[1]);

                    H5.H5DreadVL(dsetID, compTid, spaceIDs[0], spaceIDs[1], HDF5Constants.H5P_DEFAULT,
                                 (Object[])memberData);
                }
                else {
                    log.trace(
                        "readSingleCompoundMember(): H5Dread did={} compTid={} spaceIDs[0]={} spaceIDs[1]={}",
                        dsetID, compTid,
                        (spaceIDs[0] == HDF5Constants.H5P_DEFAULT) ? "H5P_DEFAULT" : spaceIDs[0],
                        (spaceIDs[1] == HDF5Constants.H5P_DEFAULT) ? "H5P_DEFAULT" : spaceIDs[1]);

                    H5.H5Dread(dsetID, compTid, spaceIDs[0], spaceIDs[1], HDF5Constants.H5P_DEFAULT,
                               memberData);
                }
            }
            catch (HDF5DataFiltersException exfltr) {
                log.debug("readSingleCompoundMember(): read failure: ", exfltr);
                throw new Exception("Filter not available exception: " + exfltr.getMessage(), exfltr);
            }
            catch (Exception ex) {
                log.debug("readSingleCompoundMember(): read failure: ", ex);
                throw new Exception("failed to read compound member: " + ex.getMessage(), ex);
            }
            finally {
                dsDatatype.close(compTid);
            }

            /*
             * Perform any necessary data conversions.
             */
            if (memberType.isUnsigned()) {
                log.trace("readSingleCompoundMember(): converting from unsigned C-type integers");
                memberData = Dataset.convertFromUnsignedC(memberData, null);
            }
            else if (Utils.getJavaObjectRuntimeClass(memberData) == 'B') {
                log.trace("readSingleCompoundMember(): converting byte array member into Object");

                /*
                 * For all other types that get read into memory as a byte[] (such as nested
                 * compounds and arrays of compounds), we must manually convert the byte[] into
                 * something usable.
                 */
                memberData = convertByteMember(memberType, (byte[])memberData);
            }
        }

        return memberData;
    }

    /*
     * Private routine to write a single field of a compound datatype by creating a
     * compound datatype and inserting the single field into that datatype.
     */
    private void writeSingleCompoundMember(long dsetID, long[] spaceIDs, int nSelPoints,
                                           final H5Datatype memberType, String memberName, Object theData)
        throws Exception
    {
<<<<<<< HEAD
        log.trace(">>> writeSingleCompoundMember: memberName='{}', memberType={}, nSelPoints={}", memberName,
                  memberType.getDescription(), nSelPoints);
        log.trace("    theData type: {}, length: {}", theData.getClass().getName(), Array.getLength(theData));
=======
        log.debug(">>> writeSingleCompoundMember: memberName='{}', memberType={}, nSelPoints={}", memberName,
                  memberType.getDescription(), nSelPoints);
        log.debug("    theData type: {}, length: {}", theData.getClass().getName(), Array.getLength(theData));
>>>>>>> e027e730
        // Log first few data values for debugging
        if (Array.getLength(theData) > 0) {
            StringBuilder dataSample = new StringBuilder();
            int sampleSize           = Math.min(5, Array.getLength(theData));
            for (int i = 0; i < sampleSize; i++) {
                if (i > 0)
                    dataSample.append(", ");
                dataSample.append(Array.get(theData, i));
            }
<<<<<<< HEAD
            log.trace("    Data sample (first {} values): [{}]", sampleSize, dataSample);
=======
            log.debug("    Data sample (first {} values): [{}]", sampleSize, dataSample);
>>>>>>> e027e730
        }

        H5Datatype dsDatatype = (H5Datatype)this.getDatatype();

        /*
         * Check for any unsupported datatypes before attempting to write this compound
         * member.
         */
        if (memberType.isVLEN() && !memberType.isVarStr()) {
            log.debug("writeSingleCompoundMember(): writing of VL non-strings is not currently supported");
            throw new Exception("writing of VL non-strings is not currently supported");
        }

        /*
         * Perform any necessary data conversions before writing the data.
         */
        Object tmpData = theData;
        try {
            if (memberType.isUnsigned()) {
                // Check if we need to convert unsigned integer data from Java-style
                // to C-style integers
                long tsize   = memberType.getDatatypeSize();
                String cname = theData.getClass().getName();
                char dname   = cname.charAt(cname.lastIndexOf('[') + 1);
                boolean doIntConversion =
                    (((tsize == 1) && (dname == 'S')) || ((tsize == 2) && (dname == 'I')) ||
                     ((tsize == 4) && (dname == 'J')));

                if (doIntConversion) {
                    log.trace(
                        "writeSingleCompoundMember(): converting integer data to unsigned C-type integers");
                    tmpData = convertToUnsignedC(theData, null);
                }
            }
            else if (memberType.isString() && (Array.get(theData, 0) instanceof String)) {
                log.trace("writeSingleCompoundMember(): converting string array to byte array");
                tmpData = stringToByte((String[])theData, (int)memberType.getDatatypeSize());
            }
            else if (memberType.isEnum() && (Array.get(theData, 0) instanceof String)) {
                log.trace("writeSingleCompoundMember(): converting enum names to values");
                tmpData = memberType.convertEnumNameToValue((String[])theData);
            }
        }
        catch (Exception ex) {
            log.debug("writeSingleCompoundMember(): data conversion failure: ", ex);
            tmpData = null;
        }

        if (tmpData == null) {
            log.debug("writeSingleCompoundMember(): data is null");
            return;
        }

        /*
         * Create a compound datatype containing just a single field (the one which we
         * want to write).
         */
        long compTid = -1;
        try {
            compTid = dsDatatype.createCompoundFieldType(memberName);
        }
        catch (HDF5Exception ex) {
            log.debug(
                "writeSingleCompoundMember(): unable to create compound field type for member of type {}: ",
                memberType.getDescription(), ex);
        }

        /*
         * Actually write the data now that everything has been setup.
         */
        try {
            if (memberType.isVarStr()) {
                log.trace(
                    "writeSingleCompoundMember(): H5Dwrite_string did={} compTid={} spaceIDs[0]={} spaceIDs[1]={}",
                    dsetID, compTid, (spaceIDs[0] == HDF5Constants.H5P_DEFAULT) ? "H5P_DEFAULT" : spaceIDs[0],
                    (spaceIDs[1] == HDF5Constants.H5P_DEFAULT) ? "H5P_DEFAULT" : spaceIDs[1]);

                H5.H5Dwrite_string(dsetID, compTid, spaceIDs[0], spaceIDs[1], HDF5Constants.H5P_DEFAULT,
                                   (String[])tmpData);
            }
            else {
                log.trace(
                    "writeSingleCompoundMember(): H5Dwrite did={} compTid={} spaceIDs[0]={} spaceIDs[1]={}",
                    dsetID, compTid, (spaceIDs[0] == HDF5Constants.H5P_DEFAULT) ? "H5P_DEFAULT" : spaceIDs[0],
                    (spaceIDs[1] == HDF5Constants.H5P_DEFAULT) ? "H5P_DEFAULT" : spaceIDs[1]);

                // BUG!!! does not write nested compound data and no
                // exception was caught. Need to check if it is a java
                // error or C library error.
                H5.H5Dwrite(dsetID, compTid, spaceIDs[0], spaceIDs[1], HDF5Constants.H5P_DEFAULT, tmpData);
            }
        }
        catch (Exception ex) {
            log.debug("writeSingleCompoundMember(): write failure: ", ex);
            throw new Exception("failed to write compound member: " + ex.getMessage(), ex);
        }
        finally {
            dsDatatype.close(compTid);
        }
    }

    /**
     * Converts the data values of this data object to appropriate Java integers if
     * they are unsigned integers.
     *
     * @see hdf.object.Dataset#convertToUnsignedC(Object)
     * @see hdf.object.Dataset#convertFromUnsignedC(Object, Object)
     *
     * @return the converted data buffer.
     */
    @Override
    public Object convertFromUnsignedC()
    {
        throw new UnsupportedOperationException("H5CompoundDS:convertFromUnsignedC Unsupported operation.");
    }

    /**
     * Converts Java integer data values of this data object back to unsigned C-type
     * integer data if they are unsigned integers.
     *
     * @see hdf.object.Dataset#convertToUnsignedC(Object)
     * @see hdf.object.Dataset#convertToUnsignedC(Object, Object)
     *
     * @return the converted data buffer.
     */
    @Override
    public Object convertToUnsignedC()
    {
        throw new UnsupportedOperationException("H5CompoundDS:convertToUnsignedC Unsupported operation.");
    }

    /**
     * Retrieves the object's metadata, such as attributes, from the file.
     *
     * Metadata, such as attributes, is stored in a List.
     *
     * @return the list of metadata objects.
     *
     * @throws HDF5Exception
     *             if the metadata can not be retrieved
     */
    @Override
    public List<Attribute> getMetadata() throws HDF5Exception
    {
        int gmIndexType  = 0;
        int gmIndexOrder = 0;

        try {
            gmIndexType = fileFormat.getIndexType(null);
        }
        catch (Exception ex) {
            log.debug("getMetadata(): getIndexType failed: ", ex);
        }
        try {
            gmIndexOrder = fileFormat.getIndexOrder(null);
        }
        catch (Exception ex) {
            log.debug("getMetadata(): getIndexOrder failed: ", ex);
        }
        return this.getMetadata(gmIndexType, gmIndexOrder);
    }

    /**
     * Retrieves the object's metadata, such as attributes, from the file.
     *
     * Metadata, such as attributes, is stored in a List.
     *
     * @param attrPropList
     *             the list of properties to get
     *
     * @return the list of metadata objects.
     *
     * @throws HDF5Exception
     *             if the metadata can not be retrieved
     */
    public List<Attribute> getMetadata(int... attrPropList) throws HDF5Exception
    {
        if (!isInited())
            init();

        try {
            this.linkTargetObjName = H5File.getLinkTargetName(this);
        }
        catch (Exception ex) {
            log.debug("getMetadata(): getLinkTargetName failed: ", ex);
        }

        if (objMetadata.getAttributeList() == null) {
            long did  = HDF5Constants.H5I_INVALID_HID;
            long pcid = HDF5Constants.H5I_INVALID_HID;
            long paid = HDF5Constants.H5I_INVALID_HID;

            did = open();
            if (did >= 0) {
                try {
                    // get the compression and chunk information
                    pcid             = H5.H5Dget_create_plist(did);
                    paid             = H5.H5Dget_access_plist(did);
                    long storageSize = H5.H5Dget_storage_size(did);
                    int nfilt        = H5.H5Pget_nfilters(pcid);
                    int layoutType   = H5.H5Pget_layout(pcid);

                    storageLayout.setLength(0);
                    compression.setLength(0);

                    if (layoutType == HDF5Constants.H5D_CHUNKED) {
                        chunkSize = new long[rank];
                        H5.H5Pget_chunk(pcid, rank, chunkSize);
                        int n = chunkSize.length;
                        storageLayout.append("CHUNKED: ").append(chunkSize[0]);
                        for (int i = 1; i < n; i++)
                            storageLayout.append(" X ").append(chunkSize[i]);

                        if (nfilt > 0) {
                            long nelmts = 1;
                            long uncompSize;
                            long datumSize = getDatatype().getDatatypeSize();

                            if (datumSize < 0) {
                                long tmptid = HDF5Constants.H5I_INVALID_HID;
                                try {
                                    tmptid    = H5.H5Dget_type(did);
                                    datumSize = H5.H5Tget_size(tmptid);
                                }
                                finally {
                                    try {
                                        H5.H5Tclose(tmptid);
                                    }
                                    catch (Exception ex2) {
                                        log.debug("getMetadata(): H5Tclose(tmptid {}) failure: ", tmptid,
                                                  ex2);
                                    }
                                }
                            }

                            for (int i = 0; i < rank; i++)
                                nelmts *= dims[i];
                            uncompSize = nelmts * datumSize;

                            /* compression ratio = uncompressed size / compressed size */

                            if (storageSize != 0) {
                                double ratio     = (double)uncompSize / (double)storageSize;
                                DecimalFormat df = new DecimalFormat();
                                df.setMinimumFractionDigits(3);
                                df.setMaximumFractionDigits(3);
                                compression.append(df.format(ratio)).append(":1");
                            }
                        }
                    }
                    else if (layoutType == HDF5Constants.H5D_COMPACT) {
                        storageLayout.append("COMPACT");
                    }
                    else if (layoutType == HDF5Constants.H5D_CONTIGUOUS) {
                        storageLayout.append("CONTIGUOUS");
                        if (H5.H5Pget_external_count(pcid) > 0)
                            storageLayout.append(" - EXTERNAL ");
                    }
                    else if (layoutType == HDF5Constants.H5D_VIRTUAL) {
                        storageLayout.append("VIRTUAL - ");
                        try {
                            long vmaps = H5.H5Pget_virtual_count(pcid);
                            try {
                                int virtView = H5.H5Pget_virtual_view(paid);
                                long virtGap = H5.H5Pget_virtual_printf_gap(paid);
                                if (virtView == HDF5Constants.H5D_VDS_FIRST_MISSING)
                                    storageLayout.append("First Missing");
                                else
                                    storageLayout.append("Last Available");
                                storageLayout.append("\nGAP : ").append(virtGap);
                            }
                            catch (Exception err) {
                                log.debug("getMetadata(): vds error: ", err);
                                storageLayout.append("ERROR");
                            }
                            storageLayout.append("\nMAPS : ").append(vmaps);
                            if (vmaps > 0) {
                                for (long next = 0; next < vmaps; next++) {
                                    try {
                                        H5.H5Pget_virtual_vspace(pcid, next);
                                        H5.H5Pget_virtual_srcspace(pcid, next);
                                        String fname    = H5.H5Pget_virtual_filename(pcid, next);
                                        String dsetname = H5.H5Pget_virtual_dsetname(pcid, next);
                                        storageLayout.append("\n").append(fname).append(" : ").append(
                                            dsetname);
                                    }
                                    catch (Exception err) {
                                        log.debug("getMetadata(): vds space[{}] error: ", next, err);
                                        storageLayout.append("ERROR");
                                    }
                                }
                            }
                        }
                        catch (Exception err) {
                            log.debug("getMetadata(): vds count error: ", err);
                            storageLayout.append("ERROR");
                        }
                    }
                    else {
                        chunkSize = null;
                        storageLayout.append("NONE");
                    }

                    int[] flags     = {0, 0};
                    long[] cdNelmts = {20};
                    int[] cdValues  = new int[(int)cdNelmts[0]];
                    String[] cdName = {"", ""};
                    log.trace("getMetadata(): {} filters in pipeline", nfilt);
                    int filter         = -1;
                    int[] filterConfig = {1};

                    filters.setLength(0);

                    if (nfilt == 0) {
                        filters.append("NONE");
                    }
                    else {
                        for (int i = 0, k = 0; i < nfilt; i++) {
                            log.trace("getMetadata(): filter[{}]", i);
                            if (i > 0)
                                filters.append(", ");
                            if (k > 0)
                                compression.append(", ");

                            try {
                                cdNelmts[0] = 20;
                                cdValues    = new int[(int)cdNelmts[0]];
                                cdValues    = new int[(int)cdNelmts[0]];
                                filter = H5.H5Pget_filter(pcid, i, flags, cdNelmts, cdValues, 120, cdName,
                                                          filterConfig);
                                log.trace("getMetadata(): filter[{}] is {} has {} elements ", i, cdName[0],
                                          cdNelmts[0]);
                                for (int j = 0; j < cdNelmts[0]; j++)
                                    log.trace("getMetadata(): filter[{}] element {} = {}", i, j, cdValues[j]);
                            }
                            catch (Exception err) {
                                log.debug("getMetadata(): filter[{}] error: ", i, err);
                                filters.append("ERROR");
                                continue;
                            }

                            if (filter == HDF5Constants.H5Z_FILTER_NONE) {
                                filters.append("NONE");
                            }
                            else if (filter == HDF5Constants.H5Z_FILTER_DEFLATE) {
                                filters.append("GZIP");
                                compression.append(COMPRESSION_GZIP_TXT).append(cdValues[0]);
                                k++;
                            }
                            else if (filter == HDF5Constants.H5Z_FILTER_FLETCHER32) {
                                filters.append("Error detection filter");
                            }
                            else if (filter == HDF5Constants.H5Z_FILTER_SHUFFLE) {
                                filters.append("SHUFFLE: Nbytes = ").append(cdValues[0]);
                            }
                            else if (filter == HDF5Constants.H5Z_FILTER_NBIT) {
                                filters.append("NBIT");
                            }
                            else if (filter == HDF5Constants.H5Z_FILTER_SCALEOFFSET) {
                                filters.append("SCALEOFFSET: MIN BITS = ").append(cdValues[0]);
                            }
                            else if (filter == HDF5Constants.H5Z_FILTER_SZIP) {
                                filters.append("SZIP");
                                compression.append("SZIP: Pixels per block = ").append(cdValues[1]);
                                k++;
                                int flag = -1;
                                try {
                                    flag = H5.H5Zget_filter_info(filter);
                                }
                                catch (Exception ex) {
                                    log.debug("getMetadata(): H5Zget_filter_info failure: ", ex);
                                    flag = -1;
                                }
                                if (flag == HDF5Constants.H5Z_FILTER_CONFIG_DECODE_ENABLED)
                                    compression.append(": H5Z_FILTER_CONFIG_DECODE_ENABLED");
                                else if ((flag == HDF5Constants.H5Z_FILTER_CONFIG_ENCODE_ENABLED) ||
                                         (flag >= (HDF5Constants.H5Z_FILTER_CONFIG_ENCODE_ENABLED +
                                                   HDF5Constants.H5Z_FILTER_CONFIG_DECODE_ENABLED)))
                                    compression.append(": H5Z_FILTER_CONFIG_ENCODE_ENABLED");
                            }
                            else {
                                filters.append("USERDEFINED ")
                                    .append(cdName[0])
                                    .append("(")
                                    .append(filter)
                                    .append("): ");
                                for (int j = 0; j < cdNelmts[0]; j++) {
                                    if (j > 0)
                                        filters.append(", ");
                                    filters.append(cdValues[j]);
                                }
                                log.trace("getMetadata(): filter[{}] is user defined compression", i);
                            }
                        } //  (int i=0; i<nfilt; i++)
                    }

                    if (compression.length() == 0)
                        compression.append("NONE");
                    log.trace("getMetadata(): filter compression={}", compression);
                    log.trace("getMetadata(): filter information={}", filters);

                    storage.setLength(0);
                    storage.append("SIZE: ").append(storageSize);

                    try {
                        int[] at = {0};
                        H5.H5Pget_alloc_time(pcid, at);
                        storage.append(", allocation time: ");
                        if (at[0] == HDF5Constants.H5D_ALLOC_TIME_EARLY)
                            storage.append("Early");
                        else if (at[0] == HDF5Constants.H5D_ALLOC_TIME_INCR)
                            storage.append("Incremental");
                        else if (at[0] == HDF5Constants.H5D_ALLOC_TIME_LATE)
                            storage.append("Late");
                        else
                            storage.append("Default");
                    }
                    catch (Exception ex) {
                        log.debug("getMetadata(): Storage allocation time:", ex);
                    }
                    log.trace("getMetadata(): storage={}", storage);
                }
                finally {
                    try {
                        H5.H5Pclose(paid);
                    }
                    catch (Exception ex) {
                        log.debug("getMetadata(): H5Pclose(paid {}) failure: ", paid, ex);
                    }
                    try {
                        H5.H5Pclose(pcid);
                    }
                    catch (Exception ex) {
                        log.debug("getMetadata(): H5Pclose(pcid {}) failure: ", pcid, ex);
                    }
                    close(did);
                }
            }
        }

        List<Attribute> attrlist = null;
        try {
            attrlist = objMetadata.getMetadata(attrPropList);
        }
        catch (Exception ex) {
            log.debug("getMetadata(): getMetadata failed: ", ex);
        }
        return attrlist;
    }

    /**
     * Writes a specific piece of metadata (such as an attribute) into the file.
     *
     * If an HDF(4&amp;5) attribute exists in the file, this method updates its
     * value. If the attribute does not exist in the file, it creates the
     * attribute in the file and attaches it to the object. It will fail to
     * write a new attribute to the object where an attribute with the same name
     * already exists. To update the value of an existing attribute in the file,
     * one needs to get the instance of the attribute by getMetadata(), change
     * its values, then use writeMetadata() to write the value.
     *
     * @param info
     *            the metadata to write.
     *
     * @throws Exception
     *             if the metadata can not be written
     */
    @Override
    public void writeMetadata(Object info) throws Exception
    {
        try {
            objMetadata.writeMetadata(info);
        }
        catch (Exception ex) {
            log.debug("writeMetadata(): Object not an Attribute");
            return;
        }
    }

    /**
     * Deletes an existing piece of metadata from this object.
     *
     * @param info
     *            the metadata to delete.
     *
     * @throws HDF5Exception
     *             if the metadata can not be removed
     */
    @Override
    public void removeMetadata(Object info) throws HDF5Exception
    {
        try {
            objMetadata.removeMetadata(info);
        }
        catch (Exception ex) {
            log.debug("removeMetadata(): Object not an Attribute");
            return;
        }

        Attribute attr = (Attribute)info;
        log.trace("removeMetadata(): {}", attr.getAttributeName());
        long did = open();
        if (did >= 0) {
            try {
                H5.H5Adelete(did, attr.getAttributeName());
            }
            finally {
                close(did);
            }
        }
        else {
            log.debug("removeMetadata(): failed to open compound dataset");
        }
    }

    /**
     * Updates an existing piece of metadata attached to this object.
     *
     * @param info
     *            the metadata to update.
     *
     * @throws HDF5Exception
     *             if the metadata can not be updated
     */
    @Override
    public void updateMetadata(Object info) throws HDF5Exception
    {
        try {
            objMetadata.updateMetadata(info);
        }
        catch (Exception ex) {
            log.debug("updateMetadata(): Object not an Attribute");
            return;
        }
    }

    /*
     * (non-Javadoc)
     *
     * @see hdf.object.HObject#setName(java.lang.String)
     */
    @Override
    public void setName(String newName) throws Exception
    {
        if (newName == null)
            throw new IllegalArgumentException("The new name is NULL");

        H5File.renameObject(this, newName);
        super.setName(newName);
    }

    /**
     * @deprecated Not for public use in the future. <br>
     *             Using
     *             {@link #create(String, Group, long[], long[], long[], int, String[], Datatype[], int[],
     * long[][], Object)}
     *
     * @param name
     *            the name of the dataset to create.
     * @param pgroup
     *            parent group where the new dataset is created.
     * @param dims
     *            the dimension size of the dataset.
     * @param memberNames
     *            the names of compound datatype
     * @param memberDatatypes
     *            the datatypes of the compound datatype
     * @param memberSizes
     *            the dim sizes of the members
     * @param data
     *            list of data arrays written to the new dataset, null if no data is written to the new
     *            dataset.
     *
     * @return the new compound dataset if successful; otherwise returns null.
     *
     * @throws Exception
     *             if there is a failure.
     */
    @Deprecated
    public static Dataset create(String name, Group pgroup, long[] dims, String[] memberNames,
                                 Datatype[] memberDatatypes, int[] memberSizes, Object data) throws Exception
    {
        if ((pgroup == null) || (name == null) || (dims == null) || (memberNames == null) ||
            (memberDatatypes == null) || (memberSizes == null)) {
            return null;
        }

        int nMembers        = memberNames.length;
        int memberRanks[]   = new int[nMembers];
        long memberDims[][] = new long[nMembers][1];
        for (int i = 0; i < nMembers; i++) {
            memberRanks[i]   = 1;
            memberDims[i][0] = memberSizes[i];
        }

        return H5CompoundDS.create(name, pgroup, dims, memberNames, memberDatatypes, memberRanks, memberDims,
                                   data);
    }

    /**
     * @deprecated Not for public use in the future. <br>
     *             Using
     *             {@link #create(String, Group, long[], long[], long[], int, String[], Datatype[], int[],
     * long[][], Object)}
     *
     * @param name
     *            the name of the dataset to create.
     * @param pgroup
     *            parent group where the new dataset is created.
     * @param dims
     *            the dimension size of the dataset.
     * @param memberNames
     *            the names of compound datatype
     * @param memberDatatypes
     *            the datatypes of the compound datatype
     * @param memberRanks
     *            the ranks of the members
     * @param memberDims
     *            the dim sizes of the members
     * @param data
     *            list of data arrays written to the new dataset, null if no data is written to the new
     *            dataset.
     *
     * @return the new compound dataset if successful; otherwise returns null.
     *
     * @throws Exception
     *             if the dataset can not be created.
     */
    @Deprecated
    public static Dataset create(String name, Group pgroup, long[] dims, String[] memberNames,
                                 Datatype[] memberDatatypes, int[] memberRanks, long[][] memberDims,
                                 Object data) throws Exception
    {
        return H5CompoundDS.create(name, pgroup, dims, null, null, -1, memberNames, memberDatatypes,
                                   memberRanks, memberDims, data);
    }

    /**
     * Creates a simple compound dataset in a file with/without chunking and compression.
     *
     * This function provides an easy way to create a simple compound dataset in file by hiding tedious
     * details of creating a compound dataset from users.
     *
     * This function calls H5.H5Dcreate() to create a simple compound dataset in file. Nested compound
     * dataset is not supported. The required information to create a compound dataset includes the
     * name, the parent group and data space of the dataset, the names, datatypes and data spaces of the
     * compound fields. Other information such as chunks, compression and the data buffer is optional.
     *
     * The following example shows how to use this function to create a compound dataset in file.
     *
     * <pre>
     * H5File file = null;
     * String message = &quot;&quot;;
     * Group pgroup = null;
     * int[] DATA_INT = new int[DIM_SIZE];
     * float[] DATA_FLOAT = new float[DIM_SIZE];
     * String[] DATA_STR = new String[DIM_SIZE];
     * long[] DIMs = { 50, 10 };
     * long[] CHUNKs = { 25, 5 };
     *
     * try {
     *     file = (H5File) H5FILE.open(fname, H5File.CREATE);
     *     file.open();
     *     pgroup = (Group) file.get(&quot;/&quot;);
     * }
     * catch (Exception ex) {
     * }
     *
     * Vector data = new Vector();
     * data.add(0, DATA_INT);
     * data.add(1, DATA_FLOAT);
     * data.add(2, DATA_STR);
     *
     * // create groups
     * Datatype[] mdtypes = new H5Datatype[3];
     * String[] mnames = { &quot;int&quot;, &quot;float&quot;, &quot;string&quot; };
     * Dataset dset = null;
     * try {
     *     mdtypes[0] = new H5Datatype(Datatype.CLASS_INTEGER, 4, Datatype.NATIVE, Datatype.NATIVE);
     *     mdtypes[1] = new H5Datatype(Datatype.CLASS_FLOAT, 4, Datatype.NATIVE, Datatype.NATIVE);
     *     mdtypes[2] = new H5Datatype(Datatype.CLASS_STRING, STR_LEN, Datatype.NATIVE, Datatype.NATIVE);
     *     dset = file.createCompoundDS(&quot;/CompoundDS&quot;, pgroup, DIMs, null, CHUNKs, 9, mnames,
     * mdtypes, null, data);
     * }
     * catch (Exception ex) {
     *     failed(message, ex, file);
     *     return 1;
     * }
     * </pre>
     *
     * @param name
     *            the name of the dataset to create.
     * @param pgroup
     *            parent group where the new dataset is created.
     * @param dims
     *            the dimension size of the dataset.
     * @param maxdims
     *            the max dimension size of the dataset. maxdims is set to dims if maxdims = null.
     * @param chunks
     *            the chunk size of the dataset. No chunking if chunk = null.
     * @param gzip
     *            GZIP compression level (1 to 9). 0 or negative values if no compression.
     * @param memberNames
     *            the names of compound datatype
     * @param memberDatatypes
     *            the datatypes of the compound datatype
     * @param memberRanks
     *            the ranks of the members
     * @param memberDims
     *            the dim sizes of the members
     * @param data
     *            list of data arrays written to the new dataset, null if no data is written to the new
     *            dataset.
     *
     * @return the new compound dataset if successful; otherwise returns null.
     *
     * @throws Exception
     *             if there is a failure.
     */
    public static Dataset create(String name, Group pgroup, long[] dims, long[] maxdims, long[] chunks,
                                 int gzip, String[] memberNames, Datatype[] memberDatatypes,
                                 int[] memberRanks, long[][] memberDims, Object data) throws Exception
    {
        H5CompoundDS dataset = null;
        String fullPath      = null;
        long did             = HDF5Constants.H5I_INVALID_HID;
        long plist           = HDF5Constants.H5I_INVALID_HID;
        long sid             = HDF5Constants.H5I_INVALID_HID;
        long tid             = HDF5Constants.H5I_INVALID_HID;

        if ((pgroup == null) || (name == null) || (dims == null) || ((gzip > 0) && (chunks == null)) ||
            (memberNames == null) || (memberDatatypes == null) || (memberRanks == null) ||
            (memberDims == null)) {
            log.debug("create(): one or more parameters are null");
            return null;
        }

        H5File file = (H5File)pgroup.getFileFormat();
        if (file == null) {
            log.debug("create(): parent group FileFormat is null");
            return null;
        }

        String path = HObject.SEPARATOR;
        if (!pgroup.isRoot()) {
            path = pgroup.getPath() + pgroup.getName() + HObject.SEPARATOR;
            if (name.endsWith("/"))
                name = name.substring(0, name.length() - 1);
            int idx = name.lastIndexOf('/');
            if (idx >= 0)
                name = name.substring(idx + 1);
        }

        fullPath = path + name;

        int typeSize   = 0;
        int nMembers   = memberNames.length;
        long[] mTypes  = new long[nMembers];
        int memberSize = 1;
        for (int i = 0; i < nMembers; i++) {
            memberSize = 1;
            for (int j = 0; j < memberRanks[i]; j++)
                memberSize *= memberDims[i][j];

            mTypes[i] = -1;
            // the member is an array
            if ((memberSize > 1) && (!memberDatatypes[i].isString())) {
                long tmptid = -1;
                if ((tmptid = memberDatatypes[i].createNative()) >= 0) {
                    try {
                        mTypes[i] = H5.H5Tarray_create(tmptid, memberRanks[i], memberDims[i]);
                    }
                    finally {
                        try {
                            H5.H5Tclose(tmptid);
                        }
                        catch (Exception ex) {
                            log.debug("create(): H5Tclose(tmptid {}) failure: ", tmptid, ex);
                        }
                    }
                }
            }
            else {
                mTypes[i] = memberDatatypes[i].createNative();
            }
            try {
                typeSize += H5.H5Tget_size(mTypes[i]);
            }
            catch (Exception ex) {
                log.debug("create(): array create H5Tget_size:", ex);

                while (i > 0) {
                    try {
                        H5.H5Tclose(mTypes[i]);
                    }
                    catch (HDF5Exception ex2) {
                        log.debug("create(): H5Tclose(mTypes[{}] {}) failure: ", i, mTypes[i], ex2);
                    }
                    i--;
                }
                throw ex;
            }
        } //  (int i = 0; i < nMembers; i++) {

        // setup chunking and compression
        boolean isExtentable = false;
        if (maxdims != null) {
            for (int i = 0; i < maxdims.length; i++) {
                if (maxdims[i] == 0)
                    maxdims[i] = dims[i];
                else if (maxdims[i] < 0)
                    maxdims[i] = HDF5Constants.H5S_UNLIMITED;

                if (maxdims[i] != dims[i])
                    isExtentable = true;
            }
        }

        // HDF5 requires you to use chunking in order to define extendible
        // datasets. Chunking makes it possible to extend datasets efficiently,
        // without having to reorganize storage excessively. Using default size
        // of 64x...which has good performance
        if ((chunks == null) && isExtentable) {
            chunks = new long[dims.length];
            for (int i = 0; i < dims.length; i++)
                chunks[i] = Math.min(dims[i], 64);
        }

        // prepare the dataspace and datatype
        int rank = dims.length;

        try {
            sid = H5.H5Screate_simple(rank, dims, maxdims);

            // figure out creation properties
            plist = HDF5Constants.H5P_DEFAULT;

            tid        = H5.H5Tcreate(HDF5Constants.H5T_COMPOUND, typeSize);
            int offset = 0;
            for (int i = 0; i < nMembers; i++) {
                H5.H5Tinsert(tid, memberNames[i], offset, mTypes[i]);
                offset += H5.H5Tget_size(mTypes[i]);
            }

            if (chunks != null) {
                plist = H5.H5Pcreate(HDF5Constants.H5P_DATASET_CREATE);

                H5.H5Pset_layout(plist, HDF5Constants.H5D_CHUNKED);
                H5.H5Pset_chunk(plist, rank, chunks);

                // compression requires chunking
                if (gzip > 0) {
                    H5.H5Pset_deflate(plist, gzip);
                }
            }

            long fid = file.getFID();

            did     = H5.H5Dcreate(fid, fullPath, tid, sid, HDF5Constants.H5P_DEFAULT, plist,
                                   HDF5Constants.H5P_DEFAULT);
            dataset = new H5CompoundDS(file, name, path);
        }
        finally {
            try {
                H5.H5Pclose(plist);
            }
            catch (HDF5Exception ex) {
                log.debug("create(): H5Pclose(plist {}) failure: ", plist, ex);
            }
            try {
                H5.H5Sclose(sid);
            }
            catch (HDF5Exception ex) {
                log.debug("create(): H5Sclose(sid {}) failure: ", sid, ex);
            }
            try {
                H5.H5Tclose(tid);
            }
            catch (HDF5Exception ex) {
                log.debug("create(): H5Tclose(tid {}) failure: ", tid, ex);
            }
            try {
                H5.H5Dclose(did);
            }
            catch (HDF5Exception ex) {
                log.debug("create(): H5Dclose(did {}) failure: ", did, ex);
            }

            for (int i = 0; i < nMembers; i++) {
                try {
                    H5.H5Tclose(mTypes[i]);
                }
                catch (HDF5Exception ex) {
                    log.debug("create(): H5Tclose(mTypes[{}] {}) failure: ", i, mTypes[i], ex);
                }
            }
        }

        if (dataset != null) {
            pgroup.addToMemberList(dataset);
            if (data != null) {
                dataset.init();
                long selected[] = dataset.getSelectedDims();
                for (int i = 0; i < rank; i++)
                    selected[i] = dims[i];
                dataset.write(data);
            }
        }

        return dataset;
    }

    /*
     * (non-Javadoc)
     *
     * @see hdf.object.Dataset#isString(long)
     */
    @Override
    public boolean isString(long tid)
    {
        boolean b = false;
        try {
            b = (HDF5Constants.H5T_STRING == H5.H5Tget_class(tid));
        }
        catch (Exception ex) {
            b = false;
        }

        return b;
    }

    /*
     * (non-Javadoc)
     *
     * @see hdf.object.Dataset#getSize(long)
     */
    @Override
    public long getSize(long tid)
    {
        return H5Datatype.getDatatypeSize(tid);
    }

    /*
     * (non-Javadoc)
     *
     * @see hdf.object.Dataset#isVirtual()
     */
    @Override
    public boolean isVirtual()
    {
        return isVirtual;
    }

    /*
     * (non-Javadoc)
     *
     * @see hdf.object.Dataset#getVirtualFilename(int)
     */
    @Override
    public String getVirtualFilename(int index)
    {
        if (isVirtual)
            return virtualNameList.get(index);
        else
            return null;
    }

    /*
     * (non-Javadoc)
     *
     * @see hdf.object.Dataset#getVirtualMaps()
     */
    @Override
    public int getVirtualMaps()
    {
        if (isVirtual)
            return virtualNameList.size();
        else
            return -1;
    }

    /*
     * (non-Javadoc)
     *
     * @see hdf.object.Dataset#toString(String delimiter, int maxItems)
     */
    @Override
    public String toString(String delimiter, int maxItems)
    {
        Object theData = originalBuf;
        if (theData == null) {
            log.debug("toString: value is null");
            return null;
        }

        if (theData instanceof List<?>) {
            log.trace("toString: value is list");
            return null;
        }

        Class<? extends Object> valClass = theData.getClass();

        if (!valClass.isArray()) {
            log.trace("toString: finish - not array");
            String strValue = theData.toString();
            if (maxItems > 0 && strValue.length() > maxItems)
                // truncate the extra characters
                strValue = strValue.substring(0, maxItems);
            return strValue;
        }

        // value is an array
        StringBuilder sb = new StringBuilder();
        int n            = Array.getLength(theData);
        if ((maxItems > 0) && (n > maxItems))
            n = maxItems;

        log.trace("toString: isStdRef={} Array.getLength={}", ((H5Datatype)getDatatype()).isStdRef(), n);
        if (((H5Datatype)getDatatype()).isStdRef()) {
            String cname = valClass.getName();
            char dname   = cname.charAt(cname.lastIndexOf('[') + 1);
            log.trace("toString: isStdRef with cname={} dname={}", cname, dname);
            String ref_str = ((H5ReferenceType)getDatatype()).getObjectReferenceName((byte[])theData);
            log.trace("toString: ref_str={}", ref_str);
            return ref_str;
        }
        else {
            return super.toString(delimiter, maxItems);
        }
    }
}<|MERGE_RESOLUTION|>--- conflicted
+++ resolved
@@ -1030,28 +1030,16 @@
                               memberType.getDescription());
 
                     if (ioType == H5File.IO_TYPE.READ) {
-<<<<<<< HEAD
                         log.trace("=== READ COMPOUND MEMBER {} ===", i);
                         log.trace("  memberName='{}', memberType={}", memberName,
                                   memberType.getDescription());
                         log.trace("  BEFORE READ: globalMemberIndex[0]={}", globalMemberIndex[0]);
                         log.trace("  memberDataList.size()={} (will add at index {})", memberDataList.size(),
-=======
-                        log.debug("=== READ COMPOUND MEMBER {} ===", i);
-                        log.debug("  memberName='{}', memberType={}", memberName,
-                                  memberType.getDescription());
-                        log.debug("  BEFORE READ: globalMemberIndex[0]={}", globalMemberIndex[0]);
-                        log.debug("  memberDataList.size()={} (will add at index {})", memberDataList.size(),
->>>>>>> e027e730
                                   memberDataList.size());
 
                         try {
                             if (memberType.isCompound()) {
-<<<<<<< HEAD
                                 log.trace("  Member is COMPOUND type - recursing");
-=======
-                                log.debug("  Member is COMPOUND type - recursing");
->>>>>>> e027e730
                                 memberData = compoundTypeIO(ioType, did, spaceIDs, nSelPoints, memberType,
                                                             writeBuf, globalMemberIndex);
                             }
@@ -1075,11 +1063,7 @@
                                     /*
                                      * Skip the top-level array/vlen type.
                                      */
-<<<<<<< HEAD
                                     log.trace(
-=======
-                                    log.debug(
->>>>>>> e027e730
                                         "  Array of compound - skipping top-level, incrementing globalMemberIndex");
                                     globalMemberIndex[0]++;
 
@@ -1087,7 +1071,6 @@
                                                                 writeBuf, globalMemberIndex);
                                 }
                                 else {
-<<<<<<< HEAD
                                     log.trace("  Member is ARRAY type - calling readSingleCompoundMember");
                                     memberData = readSingleCompoundMember(did, spaceIDs, nSelPoints,
                                                                           memberType, memberName);
@@ -1105,25 +1088,6 @@
                                 // Log first value for debugging
                                 if (memberData != null && Array.getLength(memberData) > 0) {
                                     log.trace("  memberData type={}, first value={}",
-=======
-                                    log.debug("  Member is ARRAY type - calling readSingleCompoundMember");
-                                    memberData = readSingleCompoundMember(did, spaceIDs, nSelPoints,
-                                                                          memberType, memberName);
-                                    globalMemberIndex[0]++;
-                                    log.debug("  AFTER READ: globalMemberIndex[0]={}", globalMemberIndex[0]);
-                                }
-                            }
-                            else {
-                                log.debug("  Member is ATOMIC type - calling readSingleCompoundMember");
-                                memberData = readSingleCompoundMember(did, spaceIDs, nSelPoints, memberType,
-                                                                      memberName);
-                                globalMemberIndex[0]++;
-                                log.debug("  AFTER READ: globalMemberIndex[0]={}", globalMemberIndex[0]);
-
-                                // Log first value for debugging
-                                if (memberData != null && Array.getLength(memberData) > 0) {
-                                    log.debug("  memberData type={}, first value={}",
->>>>>>> e027e730
                                               memberData.getClass().getSimpleName(),
                                               Array.get(memberData, 0));
                                 }
@@ -1143,7 +1107,6 @@
                                 errVal[j] = errStr;
 
                             memberData = errVal;
-<<<<<<< HEAD
                             log.trace("  memberData was null, created error array");
                         }
 
@@ -1157,21 +1120,6 @@
                         log.trace("  memberName='{}', memberType={}", memberName,
                                   memberType.getDescription());
                         log.trace("  BEFORE: writeListIndex={}, globalMemberIndex[0]={}", writeListIndex,
-=======
-                            log.debug("  memberData was null, created error array");
-                        }
-
-                        log.debug("  ADDING to memberDataList[{}]: memberName='{}', dataType={}",
-                                  memberDataList.size(), memberName, memberData.getClass().getSimpleName());
-                        memberDataList.add(memberData);
-                        log.debug("  memberDataList.size() now = {}", memberDataList.size());
-                    }
-                    else {
-                        log.debug("=== WRITE COMPOUND MEMBER {} ===", i);
-                        log.debug("  memberName='{}', memberType={}", memberName,
-                                  memberType.getDescription());
-                        log.debug("  BEFORE: writeListIndex={}, globalMemberIndex[0]={}", writeListIndex,
->>>>>>> e027e730
                                   globalMemberIndex[0]);
 
                         try {
@@ -1179,11 +1127,7 @@
                              * TODO: currently doesn't correctly handle non-selected compound members.
                              */
                             memberData = ((List<?>)writeBuf).get(writeListIndex++);
-<<<<<<< HEAD
                             log.trace("  Retrieved memberData from writeBuf[{}] (now writeListIndex={})",
-=======
-                            log.debug("  Retrieved memberData from writeBuf[{}] (now writeListIndex={})",
->>>>>>> e027e730
                                       writeListIndex - 1, writeListIndex);
                         }
                         catch (Exception ex) {
@@ -1200,37 +1144,22 @@
 
                         try {
                             if (memberType.isCompound()) {
-<<<<<<< HEAD
                                 log.trace("  Member is COMPOUND type - recursing");
                                 List<?> nestedList = (List<?>)((List<?>)writeBuf).get(writeListIndex++);
                                 log.trace("  Retrieved nestedList from writeBuf[{}] (now writeListIndex={})",
-=======
-                                log.debug("  Member is COMPOUND type - recursing");
-                                List<?> nestedList = (List<?>)((List<?>)writeBuf).get(writeListIndex++);
-                                log.debug("  Retrieved nestedList from writeBuf[{}] (now writeListIndex={})",
->>>>>>> e027e730
                                           writeListIndex - 1, writeListIndex);
                                 compoundTypeIO(ioType, did, spaceIDs, nSelPoints, memberType, nestedList,
                                                globalMemberIndex);
                             }
                             else {
-<<<<<<< HEAD
                                 log.trace("  Member is ATOMIC type - calling writeSingleCompoundMember");
                                 log.trace(
-=======
-                                log.debug("  Member is ATOMIC type - calling writeSingleCompoundMember");
-                                log.debug(
->>>>>>> e027e730
                                     "  Calling writeSingleCompoundMember(memberName='{}', globalMemberIndex={})",
                                     memberName, globalMemberIndex[0]);
                                 writeSingleCompoundMember(did, spaceIDs, nSelPoints, memberType, memberName,
                                                           memberData);
                                 globalMemberIndex[0]++;
-<<<<<<< HEAD
                                 log.trace("  AFTER write: globalMemberIndex[0]={}", globalMemberIndex[0]);
-=======
-                                log.debug("  AFTER write: globalMemberIndex[0]={}", globalMemberIndex[0]);
->>>>>>> e027e730
                             }
                         }
                         catch (Exception ex) {
@@ -1378,15 +1307,9 @@
                                            final H5Datatype memberType, String memberName, Object theData)
         throws Exception
     {
-<<<<<<< HEAD
         log.trace(">>> writeSingleCompoundMember: memberName='{}', memberType={}, nSelPoints={}", memberName,
                   memberType.getDescription(), nSelPoints);
         log.trace("    theData type: {}, length: {}", theData.getClass().getName(), Array.getLength(theData));
-=======
-        log.debug(">>> writeSingleCompoundMember: memberName='{}', memberType={}, nSelPoints={}", memberName,
-                  memberType.getDescription(), nSelPoints);
-        log.debug("    theData type: {}, length: {}", theData.getClass().getName(), Array.getLength(theData));
->>>>>>> e027e730
         // Log first few data values for debugging
         if (Array.getLength(theData) > 0) {
             StringBuilder dataSample = new StringBuilder();
@@ -1396,11 +1319,7 @@
                     dataSample.append(", ");
                 dataSample.append(Array.get(theData, i));
             }
-<<<<<<< HEAD
             log.trace("    Data sample (first {} values): [{}]", sampleSize, dataSample);
-=======
-            log.debug("    Data sample (first {} values): [{}]", sampleSize, dataSample);
->>>>>>> e027e730
         }
 
         H5Datatype dsDatatype = (H5Datatype)this.getDatatype();
