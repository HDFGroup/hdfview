--- conflicted
+++ resolved
@@ -32,9 +32,11 @@
 import hdf.object.CompoundDS;
 import hdf.object.Datatype;
 import hdf.object.FileFormat;
+import hdf.object.h5.H5MetaDataContainer;
 
 import hdf.hdf5lib.H5;
 import hdf.hdf5lib.HDF5Constants;
+import hdf.hdf5lib.HDFArray;
 import hdf.hdf5lib.HDFNativeData;
 import hdf.hdf5lib.exceptions.HDF5Exception;
 import hdf.hdf5lib.exceptions.HDF5LibraryException;
@@ -64,20 +66,20 @@
     private H5MetaDataContainer objMetadata;
 
     /**
-     * The dimension sizes of the reference object.
+     * The dimension sizes of the reference object
      */
     protected long[] refdims;
 
-    /** the datatype is an object reference. */
+    /** the datatype is an object reference */
     private boolean isRefObj = false;
 
-    /** the datatype is a region reference. */
+    /** the datatype is a region reference */
     private boolean isRegRef = false;
 
-    /** the datatype is a standard reference. */
+    /** the datatype is a standard reference */
     private boolean isStdRef = false;
 
-    /** the object properties. */
+    /** the object properties */
     private H5O_info_t objInfo;
 
     /**
@@ -144,16 +146,16 @@
     }
 
     /**
-     * Constructs an named HDF5 data type object for a given file, dataset name, group path and object id. The
-     * datatype object represents an existing named datatype in file. For example,
-     *
-     * @param theFile the file that contains the datatype.
-     * @param theName the name of the dataset such as "dset1".
-     * @param thePath the group path to the dataset such as "/g0/".
-     * @param oid     the oid of the dataset.
-     *
      * @deprecated Not for public use in the future. <br>
      *             Using {@link #H5Datatype(FileFormat, String, String)}
+     * @param theFile
+     *                the file that contains the datatype.
+     * @param theName
+     *                the name of the dataset such as "dset1".
+     * @param thePath
+     *                the group path to the dataset such as "/g0/".
+     * @param oid
+     *                the oid of the dataset.
      */
     @Deprecated
     public H5Datatype(FileFormat theFile, String theName, String thePath, long[] oid)
@@ -597,11 +599,14 @@
     }
 
     /**
-     * Convert from an array of BigDecimal into an array of bytes.
-     *
-     * @param start The position in the input array of BigDecimal to start
-     * @param len   The number of 'BigDecimal' to convert
-     * @param data  The input array of BigDecimal
+     * Convert from an array of BigDecimal into an array of bytes
+     *
+     * @param start
+     *              The position in the input array of BigDecimal to start
+     * @param len
+     *              The number of 'BigDecimal' to convert
+     * @param data
+     *              The input array of BigDecimal
      * @return an array of bytes
      */
     public byte[] bigDecimalToByte(int start, int len, BigDecimal[] data)
@@ -639,10 +644,12 @@
     }
 
     /**
-     * Convert from a single BigDecimal object from an array of BigDecimal into an array of bytes.
-     *
-     * @param start The position in the input array of BigDecimal to start
-     * @param data  The input Float
+     * Convert from a single BigDecimal object from an array of BigDecimal into an array of bytes
+     *
+     * @param start
+     *              The position in the input array of BigDecimal to start
+     * @param data
+     *              The input Float
      * @return an array of bytes
      */
     public byte[] bigDecimalToByte(BigDecimal[] data, int start)
@@ -653,9 +660,10 @@
     }
 
     /**
-     * Convert a BigDecimal to a byte array.
-     *
-     * @param num The BigDecimal number to convert
+     * Convert a BigDecimal to a byte array .
+     *
+     * @param num
+     *            The BigDecimal number to convert
      * @return A byte array representing the BigDecimal.
      */
     public byte[] convertBigDecimalToByte(BigDecimal num)
@@ -677,18 +685,21 @@
     }
 
     /**
-     * Convert a range from an array of bytes into an array of BigDecimal.
-     *
-     * @param start The position in the input array of bytes to start
-     * @param len   The number of 'BigDecimal' to convert
-     * @param data  The input array of bytes
+     * Convert a range from an array of bytes into an array of BigDecimal
+     *
+     * @param start
+     *              The position in the input array of bytes to start
+     * @param len
+     *              The number of 'BigDecimal' to convert
+     * @param data
+     *              The input array of bytes
      * @return an array of 'len' BigDecimal
      */
     public BigDecimal[] byteToBigDecimal(int start, int len, byte[] data)
     {
         int ii;
         byte[] bd            = new byte[(int)datatypeSize];
-        BigDecimal[] bdArray = new BigDecimal[len];
+        BigDecimal[] BDarray = new BigDecimal[len];
 
         for (ii = 0; ii < len; ii++) {
             int rawpos = (start + ii) * (int)datatypeSize;
@@ -706,16 +717,18 @@
                     log.trace("byteToBigDecimal(): arraycopy failure: ", err);
                 }
             }
-            bdArray[ii] = convertByteToBigDecimal(bd);
-        }
-        return bdArray;
-    }
-
-    /**
-     * Convert 4 bytes from an array of bytes into a single BigDecimal.
-     *
-     * @param start The position in the input array of bytes to start
-     * @param data  The input array of bytes
+            BDarray[ii] = convertByteToBigDecimal(bd);
+        }
+        return BDarray;
+    }
+
+    /**
+     * Convert 4 bytes from an array of bytes into a single BigDecimal
+     *
+     * @param start
+     *              The position in the input array of bytes to start
+     * @param data
+     *              The input array of bytes
      * @return The BigDecimal value of the bytes.
      */
     public BigDecimal byteToBigDecimal(byte[] data, int start)
@@ -847,8 +860,8 @@
             }
 
             datatypeOrder    = HDF5Constants.H5T_ORDER_NONE;
-            boolean isAtomic = datatypeClassIsAtomic(nativeClass);
-            if (isAtomic || (nativeClass == HDF5Constants.H5T_COMPOUND)) {
+            boolean IsAtomic = datatypeClassIsAtomic(nativeClass);
+            if (IsAtomic || (nativeClass == HDF5Constants.H5T_COMPOUND)) {
                 try {
                     torder        = H5.H5Tget_order(tid);
                     datatypeOrder = (torder == HDF5Constants.H5T_ORDER_BE) ? ORDER_BE : ORDER_LE;
@@ -858,7 +871,7 @@
                 }
             }
 
-            if (isAtomic && !datatypeClassIsOpaque(nativeClass)) {
+            if (IsAtomic && !datatypeClassIsOpaque(nativeClass)) {
                 try {
                     nativePrecision = H5.H5Tget_precision_long(tid);
                 }
@@ -1237,18 +1250,18 @@
         long tid    = HDF5Constants.H5I_INVALID_HID;
         long tmptid = HDF5Constants.H5I_INVALID_HID;
 
-        String thePath = getFullName();
+        String the_path = getFullName();
         // isNamed == true should have non-null fileFormat
         if (isNamed()) {
             try {
-                tid = H5.H5Topen(getFID(), thePath, HDF5Constants.H5P_DEFAULT);
+                tid = H5.H5Topen(getFID(), the_path, HDF5Constants.H5P_DEFAULT);
             }
             catch (Exception ex) {
-                log.debug("createNative(): name {} H5Topen failure: ", thePath, ex);
+                log.debug("createNative(): name {} H5Topen failure: ", the_path, ex);
             }
         }
         else
-            log.debug("createNative(): isNamed={} and named path={}", isNamed(), thePath);
+            log.debug("createNative(): isNamed={} and named path={}", isNamed(), the_path);
 
         if (tid >= 0)
             return tid;
@@ -1454,26 +1467,15 @@
                 else if (datatypeSize == 4)
                     tid = H5.H5Tcopy(HDF5Constants.H5T_NATIVE_FLOAT);
                 else if (datatypeSize == 2)
-<<<<<<< HEAD
-                    // HDF5Constants.H5T_NATIVE_FLOAT16 is not available in all versions of HDF5
-                    // so we need to check if it is available before using it.
-                    // If not available, fall back to FLOAT32 for reading 16-bit float types
-                    // (Float16/BFLOAT16).
-=======
                     // Always use the FLOAT32 type for safety
                     tid = H5.H5Tcopy(HDF5Constants.H5T_NATIVE_FLOAT);
                 else if (datatypeSize == 1)
                     // For Float8 (1-byte floats), fall back to FLOAT32/16 for reading
                     // as there is no native Float8 type in any HDF5 versions
->>>>>>> cb286411
                     if (HDF5Constants.H5T_NATIVE_FLOAT16 == HDF5Constants.H5I_INVALID_HID)
                         tid = H5.H5Tcopy(HDF5Constants.H5T_NATIVE_FLOAT);
                     else
                         tid = H5.H5Tcopy(HDF5Constants.H5T_NATIVE_FLOAT16);
-                else if (datatypeSize == 1)
-                    // For Float8 (1-byte floats), fall back to FLOAT32 for reading
-                    // as there is no native Float8 type in most HDF5 versions
-                    tid = H5.H5Tcopy(HDF5Constants.H5T_NATIVE_FLOAT);
                 else
                     tid = -1;
 
@@ -1793,7 +1795,8 @@
      * @throws OutOfMemoryError
      *                          If there is a failure.
      */
-    public static final Object allocateArray(final H5Datatype dtype, int numPoints) throws OutOfMemoryError
+    public static final Object allocateArray(final H5Datatype dtype, int numPoints)
+        throws OutOfMemoryError, HDF5Exception
     {
         log.trace("allocateArray(): start: numPoints={}", numPoints);
 
@@ -1886,22 +1889,12 @@
                                   typeSize, bufferTypeSize);
                     }
                     else {
-<<<<<<< HEAD
-                        // Fallback if native type creation fails
-                        bufferTypeSize = 4;
-                        log.warn("allocateArray(): Failed to create native type, using 4-byte fallback");
-=======
                         throw new HDF5Exception("Failed to create native type");
->>>>>>> cb286411
                     }
                 }
                 catch (Exception ex) {
                     log.warn("allocateArray(): Error querying native type size: {}", ex.getMessage());
-<<<<<<< HEAD
-                    bufferTypeSize = 4;
-=======
                     throw new HDF5Exception("Failed to create native type");
->>>>>>> cb286411
                 }
                 finally {
                     if (nativeTypeId >= 0) {
@@ -2511,10 +2504,10 @@
      */
     public static String descReferenceObject(long container, byte[] refarr)
     {
-        String regionDesc = H5.H5Rget_name_string(container, HDF5Constants.H5R_OBJECT, refarr);
-        regionDesc += " H5O_TYPE_OBJ_REF";
-        log.trace("descReferenceObject regionDesc={}:", regionDesc);
-        return regionDesc;
+        String region_desc = H5.H5Rget_name_string(container, HDF5Constants.H5R_OBJECT, refarr);
+        region_desc += " H5O_TYPE_OBJ_REF";
+        log.trace("descReferenceObject region_desc={}:", region_desc);
+        return region_desc;
     }
 
     /**
@@ -2529,80 +2522,80 @@
      */
     public static String descRegionDataset(long container, byte[] refarr)
     {
-        String regionDesc = H5.H5Rget_name_string(container, HDF5Constants.H5R_DATASET_REGION, refarr);
-        log.trace("descRegionDataset regionDesc={}:", regionDesc);
-        long newObjID = HDF5Constants.H5I_INVALID_HID;
+        String region_desc = H5.H5Rget_name_string(container, HDF5Constants.H5R_DATASET_REGION, refarr);
+        log.trace("descRegionDataset region_desc={}:", region_desc);
+        long new_obj_id = HDF5Constants.H5I_INVALID_HID;
         try {
             log.trace("descRegionDataset refarr2={}:", refarr);
-            newObjID       = H5.H5Rdereference(container, HDF5Constants.H5P_DEFAULT,
-                                               HDF5Constants.H5R_DATASET_REGION, refarr);
-            long newObjSid = HDF5Constants.H5I_INVALID_HID;
+            new_obj_id       = H5.H5Rdereference(container, HDF5Constants.H5P_DEFAULT,
+                                                 HDF5Constants.H5R_DATASET_REGION, refarr);
+            long new_obj_sid = HDF5Constants.H5I_INVALID_HID;
             try {
                 log.trace("descRegionDataset refarr3={}:", refarr);
-                newObjSid = H5.H5Rget_region(container, HDF5Constants.H5R_DATASET_REGION, refarr);
+                new_obj_sid = H5.H5Rget_region(container, HDF5Constants.H5R_DATASET_REGION, refarr);
                 try {
-                    int regionType = H5.H5Sget_select_type(newObjSid);
-                    log.trace("descRegionDataset Reference Region Type {}", regionType);
-                    long regNDims    = H5.H5Sget_simple_extent_ndims(newObjSid);
+                    int region_type = H5.H5Sget_select_type(new_obj_sid);
+                    log.trace("descRegionDataset Reference Region Type {}", region_type);
+                    long reg_ndims   = H5.H5Sget_simple_extent_ndims(new_obj_sid);
                     StringBuilder sb = new StringBuilder();
-                    if (HDF5Constants.H5S_SEL_POINTS == regionType) {
+                    if (HDF5Constants.H5S_SEL_POINTS == region_type) {
                         sb.append(" REGION_TYPE POINT ");
-                        long regNPoints = H5.H5Sget_select_elem_npoints(newObjSid);
-                        long[] getCoord = new long[(int)(regNDims * regNPoints)];
+                        long reg_npoints = H5.H5Sget_select_elem_npoints(new_obj_sid);
+                        long getcoord[]  = new long[(int)(reg_ndims * reg_npoints)];
                         try {
-                            H5.H5Sget_select_elem_pointlist(newObjSid, 0, regNPoints, getCoord);
+                            H5.H5Sget_select_elem_pointlist(new_obj_sid, 0, reg_npoints, getcoord);
                         }
                         catch (Exception ex5) {
                             log.debug("descRegionDataset H5.H5Sget_select_elem_pointlist: ", ex5);
                         }
                         sb.append("{ ");
-                        for (int i = 0; i < (int)regNPoints; i++) {
+                        for (int i = 0; i < (int)reg_npoints; i++) {
                             if (i > 0)
                                 sb.append(" ");
                             sb.append("(");
-                            for (int j = 0; j < (int)regNDims; j++) {
+                            for (int j = 0; j < (int)reg_ndims; j++) {
                                 if (j > 0)
                                     sb.append(",");
-                                sb.append(getCoord[i * (int)regNDims + j]);
+                                sb.append(getcoord[i * (int)reg_ndims + j]);
                             }
                             sb.append(")");
                         }
                         sb.append(" }");
-                        regionDesc += sb.toString();
-                    }
-                    else if (HDF5Constants.H5S_SEL_HYPERSLABS == regionType) {
+                        region_desc += sb.toString();
+                    }
+                    else if (HDF5Constants.H5S_SEL_HYPERSLABS == region_type) {
                         sb.append(" REGION_TYPE BLOCK ");
-                        long regNBlocks  = H5.H5Sget_select_hyper_nblocks(newObjSid);
-                        long[] getBlocks = new long[(int)(regNDims * regNBlocks) * 2];
+                        long reg_nblocks = H5.H5Sget_select_hyper_nblocks(new_obj_sid);
+                        long getblocks[] = new long[(int)(reg_ndims * reg_nblocks) * 2];
                         try {
-                            H5.H5Sget_select_hyper_blocklist(newObjSid, 0, regNBlocks, getBlocks);
+                            H5.H5Sget_select_hyper_blocklist(new_obj_sid, 0, reg_nblocks, getblocks);
                         }
                         catch (Exception ex5) {
                             log.debug("descRegionDataset H5.H5Sget_select_hyper_blocklist: ", ex5);
                         }
                         sb.append("{ ");
-                        for (int i = 0; i < (int)regNBlocks; i++) {
+                        for (int i = 0; i < (int)reg_nblocks; i++) {
                             if (i > 0)
                                 sb.append(" ");
                             sb.append("(");
-                            for (int j = 0; j < (int)regNDims; j++) {
+                            for (int j = 0; j < (int)reg_ndims; j++) {
                                 if (j > 0)
                                     sb.append(",");
-                                sb.append(getBlocks[i * 2 * (int)regNDims + j]);
+                                sb.append(getblocks[i * 2 * (int)reg_ndims + j]);
                             }
                             sb.append(")-(");
-                            for (int j = 0; j < (int)regNDims; j++) {
+                            for (int j = 0; j < (int)reg_ndims; j++) {
                                 if (j > 0)
                                     sb.append(",");
-                                sb.append(getBlocks[i * 2 * (int)regNDims + (int)regNDims + j]);
+                                sb.append(getblocks[i * 2 * (int)reg_ndims + (int)reg_ndims + j]);
                             }
                             sb.append(")");
                         }
                         sb.append(" }");
-                        regionDesc += sb.toString();
+                        region_desc += sb.toString();
                     }
                     else
-                        regionDesc += " REGION_TYPE UNKNOWN";
+                        region_desc += " REGION_TYPE UNKNOWN";
                 }
                 catch (Exception ex4) {
                     log.debug("descRegionDataset Region Type", ex4);
@@ -2612,7 +2605,7 @@
                 log.debug("descRegionDataset Space Open", ex3);
             }
             finally {
-                H5.H5Sclose(newObjSid);
+                H5.H5Sclose(new_obj_sid);
             }
             log.trace("descRegionDataset finish");
         }
@@ -2620,35 +2613,35 @@
             log.debug("descRegionDataset ", ex2);
         }
         finally {
-            H5.H5Dclose(newObjID);
-        }
-        return regionDesc;
+            H5.H5Dclose(new_obj_id);
+        }
+        return region_desc;
     }
 
     /**
      * Gets the dataset reference type for a 1.10 reference.
      *
      * @param container the dataset/attribute with the reference
-     * @param objType   the dataset/attribute object type
+     * @param obj_type  the dataset/attribute object type
      * @param refarr    the reference datatype data to be checked.
      *
      * @return the dataset reference type.
      */
-    public static int typeObjectRef(long container, int objType, byte[] refarr)
-    {
-        int refType   = -1;
-        long newObjID = HDF5Constants.H5I_INVALID_HID;
+    public static int typeObjectRef(long container, int obj_type, byte[] refarr)
+    {
+        int ref_type    = -1;
+        long new_obj_id = HDF5Constants.H5I_INVALID_HID;
         try {
             log.trace("typeObjectRef refarr2={}:", refarr);
-            newObjID = H5.H5Rdereference(container, HDF5Constants.H5P_DEFAULT, objType, refarr);
-            if (HDF5Constants.H5R_DATASET_REGION == objType) {
-                long newObjSid = HDF5Constants.H5I_INVALID_HID;
+            new_obj_id = H5.H5Rdereference(container, HDF5Constants.H5P_DEFAULT, obj_type, refarr);
+            if (HDF5Constants.H5R_DATASET_REGION == obj_type) {
+                long new_obj_sid = HDF5Constants.H5I_INVALID_HID;
                 try {
                     log.trace("typeObjectRef refarr3={}:", refarr);
-                    newObjSid = H5.H5Rget_region(container, HDF5Constants.H5R_DATASET_REGION, refarr);
+                    new_obj_sid = H5.H5Rget_region(container, HDF5Constants.H5R_DATASET_REGION, refarr);
                     try {
-                        refType = H5.H5Sget_select_type(newObjSid);
-                        log.debug("typeObjectRef Reference Region Type {}", refType);
+                        ref_type = H5.H5Sget_select_type(new_obj_sid);
+                        log.debug("typeObjectRef Reference Region Type {}", ref_type);
                     }
                     catch (Exception ex4) {
                         log.debug("typeObjectRef Region Type", ex4);
@@ -2658,14 +2651,14 @@
                     log.debug("typeObjectRef Space Open", ex3);
                 }
                 finally {
-                    H5.H5Sclose(newObjSid);
+                    H5.H5Sclose(new_obj_sid);
                 }
             }
             else {
                 H5O_info_t objInfo;
 
-                objInfo = H5.H5Oget_info(newObjID);
-                refType = objInfo.type;
+                objInfo  = H5.H5Oget_info(new_obj_id);
+                ref_type = objInfo.type;
             }
             log.trace("typeObjectRef finish");
         }
@@ -2673,9 +2666,9 @@
             log.debug("typeObjectRef ", ex2);
         }
         finally {
-            H5.H5Dclose(newObjID);
-        }
-        return refType;
+            H5.H5Dclose(new_obj_id);
+        }
+        return ref_type;
     }
 
     /**
@@ -2787,11 +2780,8 @@
                  * the nested compound.
                  */
                 /*
-                 * TODO(HDFView) [2025-12]: Don't flatten variable-length compound members once vlen support
-                 * implemented. Currently variable-length types are intentionally excluded from compound
-                 * flattening (see commented condition). When true vlen support is added, uncomment the
-                 * condition to include non-string vlen types in extraction. Related: H5CompoundAttr line 873,
-                 * H5CompoundDS line 946 - coordinate vlen implementation across all three.
+                 * TODO: Don't flatten variable-length types until true variable-length support is
+                 * implemented.
                  */
                 if (mtype.isArray() /* || (mtype.isVLEN() && !mtype.isVarStr()) */) {
                     H5Datatype.extractCompoundInfo((H5Datatype)mtype, mname + CompoundDS.SEPARATOR, names,
