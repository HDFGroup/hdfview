--- conflicted
+++ resolved
@@ -886,11 +886,7 @@
             scalarDatasetCommonIO(H5File.IO_TYPE.WRITE, buf);
             // Clear the data cache after writing to ensure fresh reads
             clearData();
-<<<<<<< HEAD
             log.trace("write(Object): data cache cleared after successful write");
-=======
-            log.debug("write(Object): data cache cleared after successful write");
->>>>>>> e027e730
         }
         catch (Exception ex) {
             log.debug("write(Object): failed to write to scalar dataset: ", ex);
@@ -984,7 +980,6 @@
                          */
                         long tid = HDF5Constants.H5I_INVALID_HID;
                         try {
-<<<<<<< HEAD
                             // For Float8 (1-byte float), createNative() fails in HDF5 2.0
                             // Use H5T_NATIVE_FLOAT directly to request conversion
                             if (dsDatatype.isFloat() && dsDatatype.getDatatypeSize() == 1) {
@@ -997,11 +992,6 @@
                                 tid = dsDatatype.createNative();
                                 log.trace("scalarDatasetCommonIO(): native type created tid={}", tid);
                             }
-=======
-                            log.trace("scalarDatasetCommonIO():read ioType create native");
-                            tid = dsDatatype.createNative();
-                            log.trace("scalarDatasetCommonIO(): native type created tid={}", tid);
->>>>>>> e027e730
 
                             if (dsDatatype.isVarStr()) {
                                 log.trace(
