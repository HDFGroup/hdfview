--- conflicted
+++ resolved
@@ -3121,17 +3121,10 @@
             openShell.setImage(ViewProperties.getHdfIcon());
             openShell.setLayout(new GridLayout(1, true));
 
-<<<<<<< HEAD
             String[] lowValues = { "Earliest", "V18", "V110", "Latest" };
             int[] lowConstants = { HDF5Constants.H5F_LIBVER_EARLIEST, HDF5Constants.H5F_LIBVER_V18, HDF5Constants.H5F_LIBVER_V110, HDF5Constants.H5F_LIBVER_LATEST };
             String[] highValues = { "V18", "V110", "Latest" };
             int[] highConstants = { HDF5Constants.H5F_LIBVER_V18, HDF5Constants.H5F_LIBVER_V110, HDF5Constants.H5F_LIBVER_LATEST };
-=======
-            String[] lowValues = { "Earliest", "V18", "V110", "V112", "Latest" };
-            int[] lowConstants = { HDF5Constants.H5F_LIBVER_EARLIEST, HDF5Constants.H5F_LIBVER_V18, HDF5Constants.H5F_LIBVER_V110, HDF5Constants.H5F_LIBVER_V112, HDF5Constants.H5F_LIBVER_LATEST };
-            String[] highValues = { "V18", "V110", "V112", "Latest" };
-            int[] highConstants = { HDF5Constants.H5F_LIBVER_V18, HDF5Constants.H5F_LIBVER_V110, HDF5Constants.H5F_LIBVER_V112, HDF5Constants.H5F_LIBVER_LATEST };
->>>>>>> b0585fbb
 
             // Try to retrieve the existing version bounds
             int[] current = null;
@@ -3270,4 +3263,4 @@
             }
         }
     }
-}
+}