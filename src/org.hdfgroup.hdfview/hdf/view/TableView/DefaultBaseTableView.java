--- conflicted
+++ resolved
@@ -409,16 +409,9 @@
         log.trace("Data object isDisplayTypeChar={} isEnumConverted={}", isDisplayTypeChar, isEnumConverted);
 
         if (dtype.isRef()) {
-<<<<<<< HEAD
             if (dtype.getDatatypeSize() > 8) {
                 isReadOnly = true;
                 isRegRef = true;
-=======
-            if (((HObject) dataObject).getFileFormat().isThisType(FileFormat.getFileFormat(FileFormat.FILE_TYPE_HDF5))) {
-                isStdRef = ((H5Datatype)dtype).isStdRef();
-                isRegRef = ((H5Datatype)dtype).isRegRef();
-                isObjRef = ((H5Datatype)dtype).isRefObj();
->>>>>>> b0585fbb
             }
         }
 
