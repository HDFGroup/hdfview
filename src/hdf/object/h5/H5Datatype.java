/*****************************************************************************
 * Copyright by The HDF Group.                                               *
 * Copyright by the Board of Trustees of the University of Illinois.         *
 * All rights reserved.                                                      *
 *                                                                           *
 * This file is part of the HDF Java Products distribution.                  *
 * The full copyright notice, including terms governing use, modification,   *
 * and redistribution, is contained in the files COPYING and Copyright.html. *
 * COPYING can be found at the root of the source code distribution tree.    *
 * Or, see https://support.hdfgroup.org/products/licenses.html               *
 * If you do not have access to either file, you may request a copy from     *
 * help@hdfgroup.org.                                                        *
 ****************************************************************************/

package hdf.object.h5;

import java.lang.reflect.Array;
import java.util.HashMap;
import java.util.Iterator;
import java.util.List;
import java.util.Map.Entry;
import java.util.Objects;
import java.util.Vector;

import hdf.hdf5lib.H5;
import hdf.hdf5lib.HDF5Constants;
import hdf.hdf5lib.HDFNativeData;
import hdf.hdf5lib.exceptions.HDF5Exception;
import hdf.hdf5lib.exceptions.HDF5LibraryException;
import hdf.hdf5lib.structs.H5O_info_t;
import hdf.object.Attribute;
import hdf.object.CompoundDS;
import hdf.object.Datatype;
import hdf.object.FileFormat;

/**
 * This class defines HDF5 datatype characteristics and APIs for a data type.
 * <p>
 * This class provides several methods to convert an HDF5 datatype identifier to a datatype object, and vice versa. A
 * datatype object is described by four basic fields: datatype class, size, byte order, and sign, while an HDF5 datatype
 * is presented by a datatype identifier.
 *
 * @version 1.1 9/4/2007
 * @author Peter X. Cao
 */
public class H5Datatype extends Datatype {
    private static final long serialVersionUID = -750546422258749792L;

    private final static org.slf4j.Logger log = org.slf4j.LoggerFactory.getLogger(H5Datatype.class);

    /**
     * The list of attributes of this data object.
     */
    private List<Attribute> attributeList;

    /** Flag to indicate if this datatype is a named datatype */
    private boolean isNamed = false;

    private boolean is_ref_obj = false;

    private boolean is_reg_ref = false;

    private int nAttributes = -1;

    private H5O_info_t obj_info;

    /**
     * The native class of the datatype.
     */
    private int nativeClass = -1;

    private int nativeStrPad = -1;

    /**
     * The tag for an opaque datatype.
     */
    private String opaqueTag = null;

    /**
     * Constructs an named HDF5 data type object for a given file, dataset name and group path.
     * <p>
     * The datatype object represents an existing named datatype in file. For example,
     *
     * <pre>
     * new H5Datatype(file, "dtype1", "/g0")
     * </pre>
     *
     * constructs a datatype object that corresponds to the dataset,"dset1", at group "/g0".
     *
     * @param theFile
     *            the file that contains the dataset.
     * @param name
     *            the name of the dataset such as "dset1".
     * @param path
     *            the group path to the dataset such as "/g0/".
     */
    public H5Datatype(FileFormat theFile, String name, String path) {
        this(theFile, name, path, null);
    }

    /**
     * @deprecated Not for public use in the future. <br>
     *             Using {@link #H5Datatype(FileFormat, String, String)}
     *
     * @param theFile
     *            the file that contains the dataset.
     * @param name
     *            the name of the dataset such as "dset1".
     * @param path
     *            the group path to the dataset such as "/g0/".
     * @param oid
     *            the oid of the dataset.
     */
    @Deprecated
    public H5Datatype(FileFormat theFile, String name, String path, long[] oid) {
        super(theFile, name, path, oid);
        obj_info = new H5O_info_t(-1L, -1L, 0, 0, -1L, 0L, 0L, 0L, 0L, null, null, null);

        if ((oid == null) && (theFile != null)) {
            // retrieve the object ID
            try {
                byte[] ref_buf = H5.H5Rcreate(theFile.getFID(), this.getFullName(), HDF5Constants.H5R_OBJECT, -1);
                this.oid = new long[1];
                this.oid[0] = HDFNativeData.byteToLong(ref_buf, 0);
            }
            catch (Exception ex) {
                log.debug("constructor ID {} for {} failed H5Rcreate", theFile.getFID(), this.getFullName());
            }
        }

        long tid = -1;
        try {
            tid = H5.H5Topen(theFile.getFID(), this.getFullName(), HDF5Constants.H5P_DEFAULT);
            fromNative(tid);
        }
        catch (Exception ex) {
            log.debug("constructor H5Topen() failure");
        }
        finally {
            close(tid);
        }
    }

    /**
     * Constructs a Datatype with specified class, size, byte order and sign.
     * <p>
     * The following is a list of a few example of H5Datatype.
     * <ol>
     * <li>to create unsigned native integer<br>
     * H5Datatype type = new H5Dataype(CLASS_INTEGER, NATIVE, NATIVE, SIGN_NONE);
     * <li>to create 16-bit signed integer with big endian<br>
     * H5Datatype type = new H5Dataype(CLASS_INTEGER, 2, ORDER_BE, NATIVE);
     * <li>to create native float<br>
     * H5Datatype type = new H5Dataype(CLASS_FLOAT, NATIVE, NATIVE, -1);
     * <li>to create 64-bit double<br>
     * H5Datatype type = new H5Dataype(CLASS_FLOAT, 8, NATIVE, -1);
     * </ol>
     *
     * @param tclass
     *            the class of the datatype, e.g. CLASS_INTEGER, CLASS_FLOAT and etc.
     * @param tsize
     *            the size of the datatype in bytes, e.g. for a 32-bit integer, the size is 4.
     * @param torder
     *            the byte order of the datatype. Valid values are ORDER_LE, ORDER_BE, ORDER_VAX and ORDER_NONE
     * @param tsign
     *            the sign of the datatype. Valid values are SIGN_NONE, SIGN_2 and MSGN
     */
    public H5Datatype(int tclass, int tsize, int torder, int tsign) {
        this(tclass, tsize, torder, tsign, null);
    }

    /**
     * Constructs a Datatype with specified class, size, byte order and sign.
     * <p>
     * The following is a list of a few example of H5Datatype.
     * <ol>
     * <li>to create unsigned native integer<br>
     * H5Datatype type = new H5Dataype(CLASS_INTEGER, NATIVE, NATIVE, SIGN_NONE);
     * <li>to create 16-bit signed integer with big endian<br>
     * H5Datatype type = new H5Dataype(CLASS_INTEGER, 2, ORDER_BE, NATIVE);
     * <li>to create native float<br>
     * H5Datatype type = new H5Dataype(CLASS_FLOAT, NATIVE, NATIVE, -1);
     * <li>to create 64-bit double<br>
     * H5Datatype type = new H5Dataype(CLASS_FLOAT, 8, NATIVE, -1);
     * </ol>
     *
     * @param tclass
     *            the class of the datatype, e.g. CLASS_INTEGER, CLASS_FLOAT and etc.
     * @param tsize
     *            the size of the datatype in bytes, e.g. for a 32-bit integer, the size is 4.
     * @param torder
     *            the byte order of the datatype. Valid values are ORDER_LE, ORDER_BE, ORDER_VAX and ORDER_NONE
     * @param tsign
     *            the sign of the datatype. Valid values are SIGN_NONE, SIGN_2 and MSGN
     * @param tbase
     *            the base datatype of the new datatype
     */
    public H5Datatype(int tclass, int tsize, int torder, int tsign, Datatype tbase) {
        this(tclass, tsize, torder, tsign, tbase, null);
    }

    /**
     * Constructs a Datatype with specified class, size, byte order and sign.
     * <p>
     * The following is a list of a few example of H5Datatype.
     * <ol>
     * <li>to create unsigned native integer<br>
     * H5Datatype type = new H5Dataype(CLASS_INTEGER, NATIVE, NATIVE, SIGN_NONE);
     * <li>to create 16-bit signed integer with big endian<br>
     * H5Datatype type = new H5Dataype(CLASS_INTEGER, 2, ORDER_BE, NATIVE);
     * <li>to create native float<br>
     * H5Datatype type = new H5Dataype(CLASS_FLOAT, NATIVE, NATIVE, -1);
     * <li>to create 64-bit double<br>
     * H5Datatype type = new H5Dataype(CLASS_FLOAT, 8, NATIVE, -1);
     * </ol>
     *
     * @param tclass
     *            the class of the datatype, e.g. CLASS_INTEGER, CLASS_FLOAT and etc.
     * @param tsize
     *            the size of the datatype in bytes, e.g. for a 32-bit integer, the size is 4.
     * @param torder
     *            the byte order of the datatype. Valid values are ORDER_LE, ORDER_BE, ORDER_VAX and
     *            ORDER_NONE
     * @param tsign
     *            the sign of the datatype. Valid values are SIGN_NONE, SIGN_2 and MSGN
     * @param tbase
     *            the base datatype of the new datatype
     * @param pbase
     *            the parent datatype of the new datatype
     */
    public H5Datatype(int tclass, int tsize, int torder, int tsign, Datatype tbase, Datatype pbase) {
<<<<<<< HEAD
        this(tclass, tsize, torder, tsign, tbase, pbase, null);
    }

    /**
     * Constructs a Datatype with specified class, size, byte order and sign.
     * <p>
     * The following is a list of a few example of H5Datatype.
     * <ol>
     * <li>to create unsigned native integer<br>
     * H5Datatype type = new H5Dataype(CLASS_INTEGER, NATIVE, NATIVE, SIGN_NONE);
     * <li>to create 16-bit signed integer with big endian<br>
     * H5Datatype type = new H5Dataype(CLASS_INTEGER, 2, ORDER_BE, NATIVE);
     * <li>to create native float<br>
     * H5Datatype type = new H5Dataype(CLASS_FLOAT, NATIVE, NATIVE, -1);
     * <li>to create 64-bit double<br>
     * H5Datatype type = new H5Dataype(CLASS_FLOAT, 8, NATIVE, -1);
     * </ol>
     *
     * @param tclass
     *            the class of the datatype, e.g. CLASS_INTEGER, CLASS_FLOAT and etc.
     * @param tsize
     *            the size of the datatype in bytes, e.g. for a 32-bit integer, the size is 4.
     * @param torder
     *            the byte order of the datatype. Valid values are ORDER_LE, ORDER_BE, ORDER_VAX and
     *            ORDER_NONE
     * @param tsign
     *            the sign of the datatype. Valid values are SIGN_NONE, SIGN_2 and MSGN
     * @param tbase
     *            the base datatype of the new datatype
     * @param pbase
     *            the parent datatype of the new datatype
     */
    public H5Datatype(int tclass, int tsize, int torder, int tsign, Datatype tbase, Datatype pbase, List<H5Datatype> members) {
        super(tclass, tsize, torder, tsign, tbase, pbase);
        if (members == null) {
            compoundMemberTypes = new Vector<>();
        }
        else {
            compoundMemberTypes = new Vector<>(members.size());
            compoundMemberTypes.addAll(members);
        }

=======
        super(tclass, tsize, torder, tsign, tbase, pbase);
>>>>>>> 39e7d17c
        datatypeDescription = getDescription();
    }

    /**
     * Constructs a Datatype with a given native datatype identifier.
     * <p>
     * For example, if the datatype identifier is a 32-bit unsigned integer created from HDF5,
     *
     * <pre>
     * int tid = H5.H5Tcopy(HDF5Constants.H5T_NATIVE_UNINT32);
     * Datatype dtype = new Datatype(tid);
     * </pre>
     *
     * will construct a datatype equivalent to new Datatype(CLASS_INTEGER, 4, NATIVE, SIGN_NONE);
     *
     * @see #fromNative(long nativeID)
     *
     * @param nativeID
     *            the native datatype identifier.
     */
    public H5Datatype(long nativeID) {
        this(nativeID, null);
    }

    /**
     * Constructs a Datatype with a given native datatype identifier.
     * <p>
     * For example, if the datatype identifier is a 32-bit unsigned integer created from HDF5,
     *
     * <pre>
     * int tid = H5.H5Tcopy(HDF5Constants.H5T_NATIVE_UNINT32);
     * Datatype dtype = new Datatype(tid);
     * </pre>
     *
     * will construct a datatype equivalent to new Datatype(CLASS_INTEGER, 4, NATIVE, SIGN_NONE);
     *
     * @see #fromNative(long nativeID)
     *
     * @param nativeID
     *            the native datatype identifier.
     * @param pbase
     *            the parent datatype of the new datatype
     */
    public H5Datatype(long nativeID, Datatype pbase) {
        super(nativeID, pbase);
        fromNative(nativeID);
        datatypeDescription = getDescription();
    }

    /**
     * Opens access to a named datatype.
     * <p>
     * It calls H5.H5Topen(loc, name).
     *
     * @return the datatype identifier if successful; otherwise returns negative value.
     *
     * @see hdf.hdf5lib.H5#H5Topen(long, String, long)
     */
    @Override
    public long open() {
        log.trace("open(): start");
        long tid = -1;

        try {
            tid = H5.H5Topen(getFID(), getPath() + getName(), HDF5Constants.H5P_DEFAULT);
        }
        catch (HDF5Exception ex) {
            tid = -1;
        }

        log.trace("open(): finish");
        return tid;
    }

    /**
     * Closes a datatype identifier.
     * <p>
     * It calls H5.H5close(tid).
     *
     * @param tid
     *            the datatype ID to close
     */
    @Override
    public void close(long tid) {
        if (tid >= 0) {
            try {
                H5.H5Tclose(tid);
            }
            catch (HDF5Exception ex) {
                log.debug("close(): H5Tclose(tid {}) failure: ", tid, ex);
            }
        }
    }

    /*
     * (non-Javadoc)
     *
     * @see hdf.object.DataFormat#hasAttribute()
     */
    @Override
    public boolean hasAttribute() {
        obj_info.num_attrs = nAttributes;

        if (obj_info.num_attrs < 0) {
            long tid = -1;
            try {
                tid = H5.H5Topen(getFID(), getPath() + getName(), HDF5Constants.H5P_DEFAULT);
                fromNative(tid);
                obj_info = H5.H5Oget_info(tid);
                isNamed = true;
            }
            catch (Exception ex) {
                obj_info.num_attrs = 0;
            }
            finally {
                close(tid);
            }
        }

        log.trace("hasAttribute(): nAttributes={}", obj_info.num_attrs);

        return (obj_info.num_attrs > 0);
    }

    /**
     * Converts values in an Enumeration Datatype to names.
     * <p>
     * This method searches the identified enumeration datatype for the values appearing in
     * <code>inValues</code> and returns the names corresponding to those values. If a given value is
     * not found in the enumeration datatype, the name corresponding to that value will be set to
     * <code>"ENUM ERR value"</code> in the string array that is returned.
     * <p>
     * If the method fails in general, null will be returned instead of a String array. An empty
     * <code>inValues</code> parameter would cause general failure.
     *
     * @param inValues
     *            The array of enumerations values to be converted.
     *
     * @return The string array of names if successful; otherwise return null.
     *
     * @throws HDF5Exception
     *             If there is an error at the HDF5 library level.
     *
     */
    public String[] convertEnumValueToName(Object inValues) throws HDF5Exception {
        log.trace("convertEnumValueToName() inValues={} start", inValues);
        int inSize = 0;
        String[] outNames = null;
        String cName = inValues.getClass().getName();
        boolean isArray = cName.lastIndexOf("[") >= 0;
        if (isArray) {
            inSize = Array.getLength(inValues);
        }
        else {
            inSize = 1;
        }

        if ((inValues == null) || (inSize <= 0)) {
            log.debug("convertEnumValueToName() failure: in values null or inSize length invalid");
            log.debug("convertEnumValueToName(): inValues={} inSize={}", inValues, inSize);
            log.trace("convertEnumValueToName(): finish");
            return null;
        }

        if (enumMembers == null || enumMembers.size() <= 0) {
            log.debug("convertEnumValueToName(): no members");
            log.trace("convertEnumValueToName(): finish");
            return null;
        }

        log.trace("convertEnumValueToName(): inSize={} nMembers={} enums={}", inSize, enumMembers.size(), enumMembers);
        outNames = new String[inSize];
        for (int i = 0; i < inSize; i++) {
            if (isArray) {
                if (enumMembers.containsKey(String.valueOf(Array.get(inValues, i)))) {
                    outNames[i] = enumMembers.get(String.valueOf(Array.get(inValues, i)));
                }
                else {
                    outNames[i] = "**ENUM ERR " + String.valueOf(Array.get(inValues, i)) + "**";
                }
            }
            else {
                if (enumMembers.containsKey(String.valueOf(inValues))) {
                    outNames[i] = enumMembers.get(String.valueOf(inValues));
                }
                else {
                    outNames[i] = "**ENUM ERR " + String.valueOf(inValues) + "**";
                }
            }
        }

        log.trace("convertEnumValueToName(): finish");
        return outNames;
    }

    /**
     * Converts names in an Enumeration Datatype to values.
     * <p>
     * This method searches the identified enumeration datatype for the names appearing in
     * <code>inValues</code> and returns the values corresponding to those names.
     *
     * @param in
     *            The array of enumerations names to be converted.
     *
     * @return The int array of values if successful; otherwise return null.
     *
     * @throws HDF5Exception
     *             If there is an error at the HDF5 library level.
     *
     */
    public Object[] convertEnumNameToValue(String[] in) throws HDF5Exception {
        log.trace("convertEnumNameToValue() start");
        int size = 0;

        if ((in == null) || ((size = Array.getLength(in)) <= 0)) {
            log.debug("convertEnumNameToValue() failure: in values null or in size not valid");
            log.debug("convertEnumNameToValue(): in={} inSize={}", in.toString(), in.length);
            log.trace("convertEnumNameToValue(): finish");
            return null;
        }

        if (enumMembers == null || enumMembers.size() <= 0) {
            log.debug("convertEnumNameToValue(): no members");
            log.trace("convertEnumNameToValue(): finish");
            return null;
        }

        Object[] out = null;
        if (datatypeSize == 1) {
            out = new Byte[size];
        }
        else if (datatypeSize == 2) {
            out = new Short[size];
        }
        else if (datatypeSize == 4) {
            out = new Integer[size];
        }
        else if (datatypeSize == 8) {
            out = new Long[size];
        }
        else {
            out = new Object[size];
        }

        for (int i = 0; i < size; i++) {
            if (in[i] == null || in[i].length() <= 0)
                continue;

            for (Entry<String, String> entry : enumMembers.entrySet()) {
                if (Objects.equals(in[i], entry.getValue())) {
                    if (datatypeSize == 1) {
                        log.trace("convertEnumNameToValue(): ENUM is H5T_NATIVE_INT8");
                        out[i] = Byte.parseByte(entry.getKey());
                    }
                    else if (datatypeSize == 2) {
                        log.trace("convertEnumNameToValue(): CLASS_INT-ENUM is H5T_NATIVE_INT16");
                        out[i] = Short.parseShort(entry.getKey());
                    }
                    else if (datatypeSize == 4) {
                        log.trace("convertEnumNameToValue(): CLASS_INT-ENUM is H5T_NATIVE_INT32");
                        out[i] = Integer.parseInt(entry.getKey());
                    }
                    else if (datatypeSize == 8) {
                        log.trace("convertEnumNameToValue(): CLASS_INT-ENUM is H5T_NATIVE_INT64");
                        out[i] = Long.parseLong(entry.getKey());
                    }
                    else {
                        log.debug("convertEnumNameToValue(): enum datatypeSize incorrect");
                        out[i] = -1;
                    }
                    break;
                }
            }
        }

        log.trace("convertEnumNameToValue(): finish");
        return out;
    }

    /*
     * (non-Javadoc)
     *
     * @see hdf.object.Datatype#fromNative(int)
     */
    @Override
    public void fromNative(long tid) {
        log.trace("fromNative(): start: tid={}", tid);
        long tsize = -1;
        int torder = -1;
        boolean isChar = false, isUchar = false;

        if (tid < 0) {
            datatypeClass = CLASS_NO_CLASS;
        }
        else {
            try {
                nativeClass = H5.H5Tget_class(tid);
                tsize = H5.H5Tget_size(tid);
                torder = H5.H5Tget_order(tid);
                is_variable_str = H5.H5Tis_variable_str(tid);
                is_VLEN = false;
                log.trace("fromNative(): tclass={}, tsize={}, torder={}, isVLEN={}", nativeClass, tsize, torder, is_VLEN);
            }
            catch (Exception ex) {
                log.debug("fromNative(): failure: ", ex);
                datatypeClass = CLASS_NO_CLASS;
            }

            datatypeOrder = (torder == HDF5Constants.H5T_ORDER_BE) ? ORDER_BE : ORDER_LE;

            try {
                isUchar = H5.H5Tequal(tid, HDF5Constants.H5T_NATIVE_UCHAR);
                isChar = (H5.H5Tequal(tid, HDF5Constants.H5T_NATIVE_CHAR) || isUchar);
            }
            catch (Exception ex) {
                log.debug("fromNative(): native char type failure: ", ex);
            }

            datatypeSign = NSGN; // default
            if (nativeClass == HDF5Constants.H5T_ARRAY) {
                long tmptid = -1;
                datatypeClass = CLASS_ARRAY;
                try {
                    int ndims = H5.H5Tget_array_ndims(tid);
                    arrayDims = new long[ndims];
                    H5.H5Tget_array_dims(tid, arrayDims);
                    tmptid = H5.H5Tget_super(tid);
                    baseType = new H5Datatype(tmptid);
                    datatypeSign = baseType.getDatatypeSign();
                }
                catch (Exception ex) {
                    log.debug("fromNative(): array type failure: ", ex);
                }
                finally {
                    close(tmptid);
                }
                log.trace("fromNative(): array type finish");
            }
            else if (nativeClass == HDF5Constants.H5T_COMPOUND) {
                datatypeClass = CLASS_COMPOUND;

                try {
                    int nMembers = H5.H5Tget_nmembers(tid);
                    compoundMemberNames = new Vector<>(nMembers);
                    compoundMemberTypes = new Vector<>(nMembers);
                    compoundMemberOffsets = new Vector<>(nMembers);
                    log.trace("fromNative(): compound type nMembers={} start", nMembers);

                    for (int i = 0; i < nMembers; i++) {
                        String memberName = H5.H5Tget_member_name(tid, i);
                        log.trace("fromNative(): compound type [{}] name={} start", i, memberName);
                        long memberOffset = H5.H5Tget_member_offset(tid, i);
                        long memberID = -1;
                        H5Datatype membertype = null;
                        try {
                            memberID = H5.H5Tget_member_type(tid, i);
                            membertype = new H5Datatype(memberID, this);
                        }
                        catch (Exception ex1) {
                            log.debug("fromNative(): compound type failure: ", ex1);
                        }
                        finally {
                            close(memberID);
                        }

                        compoundMemberNames.add(i, memberName);
                        compoundMemberOffsets.add(i, memberOffset);
                        compoundMemberTypes.add(i, membertype);
<<<<<<< HEAD
                        log.trace("fromNative(): compound type [{}] name={} finish", i, memberName);
=======
>>>>>>> 39e7d17c
                    }
                }
                catch (HDF5LibraryException ex) {
                    log.debug("fromNative(): compound type failure: ", ex);
                }
                log.trace("fromNative(): compound type finish");
            }
            else if (isChar) {
                datatypeClass = CLASS_CHAR;
                datatypeSign = (isUchar) ? SIGN_NONE : SIGN_2;
            }
            else if (nativeClass == HDF5Constants.H5T_INTEGER) {
                datatypeClass = CLASS_INTEGER;
                try {
                    log.trace("fromNative(): integer type");
                    int tsign = H5.H5Tget_sign(tid);
                    datatypeSign = (tsign == HDF5Constants.H5T_SGN_NONE) ? SIGN_NONE : SIGN_2;
                }
                catch (Exception ex) {
                    log.debug("fromNative(): int type failure: ", ex);
                }
            }
            else if (nativeClass == HDF5Constants.H5T_FLOAT) {
                datatypeClass = CLASS_FLOAT;
            }
            else if (nativeClass == HDF5Constants.H5T_STRING) {
                datatypeClass = CLASS_STRING;
                try {
                    is_VLEN = H5.H5Tdetect_class(tid, HDF5Constants.H5T_VLEN) || is_variable_str;
                    log.trace("fromNative(): var str type={}", is_VLEN);
                    nativeStrPad = H5.H5Tget_strpad(tid);
                }
                catch (Exception ex) {
                    log.debug("fromNative(): var str type failure: ", ex);
                }
            }
            else if (nativeClass == HDF5Constants.H5T_REFERENCE) {
                datatypeClass = CLASS_REFERENCE;
                log.trace("fromNative(): reference type");
                try {
                    is_reg_ref = H5.H5Tequal(tid, HDF5Constants.H5T_STD_REF_DSETREG);
                }
                catch (Exception ex) {
                    log.debug("fromNative(): H5T_STD_REF_DSETREG: ", ex);
                }
                try {
                    is_ref_obj = H5.H5Tequal(tid, HDF5Constants.H5T_STD_REF_OBJ);
                }
                catch (Exception ex) {
                    log.debug("fromNative(): H5T_STD_REF_OBJ: ", ex);
                }
            }
            else if (nativeClass == HDF5Constants.H5T_ENUM) {
                datatypeClass = CLASS_ENUM;
                long tmptid = -1;
                long basetid = -1;
                try {
                    log.trace("fromNative(): enum type");
                    basetid = H5.H5Tget_super(tid);
                    tmptid = basetid;
                    basetid = H5.H5Tget_native_type(tmptid);
                    log.trace("fromNative(): enum type basetid={}", basetid);
                    if (basetid >= 0) {
                        baseType = new H5Datatype(tmptid, this);
                        datatypeSign = baseType.getDatatypeSign();
                    }
                }
                catch (Exception ex) {
                    log.debug("fromNative(): enum type failure: ", ex);
                }
                finally {
                    close(tmptid);
                    close(basetid);
                }
                try {
                    int enumMemberCount = H5.H5Tget_nmembers(tid);
                    String name = null;
                    String enumStr = null;
                    byte[] val = new byte[(int)tsize];
                    enumMembers = new HashMap<>();
                    for (int i = 0; i < enumMemberCount; i++) {
                        name = H5.H5Tget_member_name(tid, i);
                        H5.H5Tget_member_value(tid, i, val);
                        switch ((int)H5.H5Tget_size(tid)) {
                            case 1:
                                enumStr = Byte.toString((HDFNativeData.byteToByte(val[0]))[0]);
                                break;
                            case 2:
                                enumStr = Short.toString((HDFNativeData.byteToShort(val))[0]);
                                break;
                            case 4:
                                enumStr = Integer.toString((HDFNativeData.byteToInt(val))[0]);
                                break;
                            case 8:
                                enumStr = Long.toString((HDFNativeData.byteToLong(val))[0]);
                                break;
                            default:
                                enumStr = "-1";
                                break;
                        }
                        enumMembers.put(enumStr, name);
                    }
                }
                catch (Exception ex) {
                    log.debug("fromNative(): enum type failure: ", ex);
                }
            }
            else if (nativeClass == HDF5Constants.H5T_VLEN) {
                long tmptid = -1;
                datatypeClass = CLASS_VLEN;
                is_VLEN = true;
                try {
                    log.trace("fromNative(): vlen type");
                    tmptid = H5.H5Tget_super(tid);
                    baseType = new H5Datatype(tmptid);
                    datatypeSign = baseType.getDatatypeSign();
                }
                catch (Exception ex) {
                    log.debug("fromNative(): vlen type failure: ", ex);
                }
                finally {
                    close(tmptid);
                }
            }
            else if (nativeClass == HDF5Constants.H5T_BITFIELD) {
                datatypeClass = CLASS_BITFIELD;
            }
            else if (nativeClass == HDF5Constants.H5T_OPAQUE) {
                datatypeClass = CLASS_OPAQUE;

                try {
                    opaqueTag = H5.H5Tget_tag(tid);
                }
                catch (Exception ex) {
                    log.debug("fromNative(): opaque type tag retrieval failed: ", ex);
                    opaqueTag = null;
                }
            }
            else {
                log.debug("fromNative(): datatypeClass is unknown");
            }

            datatypeSize = (is_VLEN && !is_variable_str) ? HDF5Constants.H5T_VL_T : tsize;
        }
        log.trace("fromNative(): datatypeClass={} baseType={} datatypeSize={}", datatypeClass, baseType, datatypeSize);
        log.trace("fromNative(): finish");
    }

    /**
     * @param tid
     *            the datatype identification disk.
     *
     * @return the memory datatype identifier if successful, and negative otherwise.
     */
    public static long toNative(long tid) {
        // data type information
        log.trace("toNative(): tid={} start", tid);
        long native_id = -1;

        try {
            native_id = H5.H5Tget_native_type(tid);
        }
        catch (Exception ex) {
            log.debug("toNative(): H5Tget_native_type(tid {}) failure: ", tid, ex);
        }

        try {
            if (H5.H5Tis_variable_str(tid))
                H5.H5Tset_size(native_id, HDF5Constants.H5T_VARIABLE);
        }
        catch (Exception ex) {
            log.debug("toNative(): var str type size failure: ", ex);
        }

        return native_id;
    }

    /*
     * (non-Javadoc)
     *
     * @see hdf.object.Datatype#createNative()
     */
    @SuppressWarnings("rawtypes")
    @Override
    public long createNative() {
        log.trace("createNative(): start");

        long tid = -1;
        long tmptid = -1;

        if (isNamed) {
            try {
                tid = H5.H5Topen(getFID(), getPath() + getName(), HDF5Constants.H5P_DEFAULT);
            }
            catch (Exception ex) {
                log.debug("createNative(): name {} H5Topen failure: ", getPath() + getName(), ex);
            }
        }

        if (tid >= 0) {
            log.trace("createNative(): tid >= 0");
            log.trace("createNative(): finish");
            return tid;
        }

        // figure the datatype
        try {
            log.trace("createNative(): datatypeClass={} datatypeSize={} baseType={}", datatypeClass, datatypeSize, baseType);
            switch (datatypeClass) {
                case CLASS_ARRAY:
                    if (baseType != null) {
                        if ((tmptid = baseType.createNative()) >= 0) {
                            try {
                                tid = H5.H5Tarray_create(tmptid, arrayDims.length, arrayDims);
                            }
                            finally {
                                close(tmptid);
                            }
                        }
                    }
                    else {
                        log.debug("createNative(): CLASS_ARRAY base type is NULL");
                    }
                    break;
                case CLASS_COMPOUND:
                    try {
                        tid = H5.H5Tcreate(CLASS_COMPOUND, datatypeSize);

                        for (int i = 0; i < compoundMemberTypes.size(); i++) {
                            H5Datatype memberType = null;
                            String memberName = null;
                            long memberOffset = -1;

                            try {
                                memberType = (H5Datatype) compoundMemberTypes.get(i);
                            }
                            catch (Exception ex) {
                                log.debug("createNative(): get compound member[{}] type failure: ", i, ex);
                                memberType = null;
                            }

                            try {
                                memberName = compoundMemberNames.get(i);
                            }
                            catch (Exception ex) {
                                log.debug("createNative(): get compound member[{}] name failure: ", i, ex);
                                memberName = null;
                            }

                            try {
                                memberOffset = compoundMemberOffsets.get(i);
                            }
                            catch (Exception ex) {
                                log.debug("createNative(): get compound member[{}] offset failure: ", i, ex);
                                memberOffset = -1;
                            }

                            long memberID = -1;
                            try {
                                memberID = memberType.createNative();
                                log.trace("createNative(): {} member[{}] with offset={} ID={}: ", memberName, i, memberOffset, memberID);

                                H5.H5Tinsert(tid, memberName, memberOffset, memberID);
                            }
                            catch (Exception ex) {
                                log.debug("createNative(): compound type member[{}] insertion failure: ", i, ex);
                            }
                            finally {
                                close(memberID);
                            }
                        }
                    }
                    catch (Exception ex) {
                        log.debug("createNative(): failure: ", ex);
                    }
                    break;
                case CLASS_INTEGER:
                case CLASS_ENUM:
                    if (datatypeSize == 1) {
                        log.trace("createNative(): CLASS_INT-ENUM is H5T_NATIVE_INT8");
                        tid = H5.H5Tcopy(HDF5Constants.H5T_NATIVE_INT8);
                    }
                    else if (datatypeSize == 2) {
                        log.trace("createNative(): CLASS_INT-ENUM is H5T_NATIVE_INT16");
                        tid = H5.H5Tcopy(HDF5Constants.H5T_NATIVE_INT16);
                    }
                    else if (datatypeSize == 4) {
                        log.trace("createNative(): CLASS_INT-ENUM is H5T_NATIVE_INT32");
                        tid = H5.H5Tcopy(HDF5Constants.H5T_NATIVE_INT32);
                    }
                    else if (datatypeSize == 8) {
                        log.trace("createNative(): CLASS_INT-ENUM is H5T_NATIVE_INT64");
                        tid = H5.H5Tcopy(HDF5Constants.H5T_NATIVE_INT64);
                    }
                    else {
                        log.trace("createNative(): CLASS_INT-ENUM is H5T_NATIVE_INT");
                        tid = H5.H5Tcopy(HDF5Constants.H5T_NATIVE_INT);
                    }
<<<<<<< HEAD

                    if (datatypeOrder == Datatype.ORDER_BE) {
                        log.trace("createNative(): CLASS_INT-ENUM order is H5T_ORDER_BE");
                        H5.H5Tset_order(tid, HDF5Constants.H5T_ORDER_BE);
                    }
                    else if (datatypeOrder == Datatype.ORDER_LE) {
                        log.trace("createNative(): CLASS_INT-ENUM order is H5T_ORDER_LE");
                        H5.H5Tset_order(tid, HDF5Constants.H5T_ORDER_LE);
                    }

                    if (datatypeSign == Datatype.SIGN_NONE) {
                        log.trace("createNative(): CLASS_INT-ENUM is H5T_SGN_NONE");
                        H5.H5Tset_sign(tid, HDF5Constants.H5T_SGN_NONE);
                    }
                    break;
                case CLASS_FLOAT:
                    tid = H5.H5Tcopy((datatypeSize == 8) ? HDF5Constants.H5T_NATIVE_DOUBLE : HDF5Constants.H5T_NATIVE_FLOAT);

                    if (datatypeOrder == Datatype.ORDER_BE) {
                        H5.H5Tset_order(tid, HDF5Constants.H5T_ORDER_BE);
                    }
                    else if (datatypeOrder == Datatype.ORDER_LE) {
                        H5.H5Tset_order(tid, HDF5Constants.H5T_ORDER_LE);
                    }

=======

                    if (datatypeOrder == Datatype.ORDER_BE) {
                        log.trace("createNative(): CLASS_INT-ENUM order is H5T_ORDER_BE");
                        H5.H5Tset_order(tid, HDF5Constants.H5T_ORDER_BE);
                    }
                    else if (datatypeOrder == Datatype.ORDER_LE) {
                        log.trace("createNative(): CLASS_INT-ENUM order is H5T_ORDER_LE");
                        H5.H5Tset_order(tid, HDF5Constants.H5T_ORDER_LE);
                    }

                    if (datatypeSign == Datatype.SIGN_NONE) {
                        log.trace("createNative(): CLASS_INT-ENUM is H5T_SGN_NONE");
                        H5.H5Tset_sign(tid, HDF5Constants.H5T_SGN_NONE);
                    }
                    break;
                case CLASS_FLOAT:
                    tid = H5.H5Tcopy((datatypeSize == 8) ? HDF5Constants.H5T_NATIVE_DOUBLE : HDF5Constants.H5T_NATIVE_FLOAT);

                    if (datatypeOrder == Datatype.ORDER_BE) {
                        H5.H5Tset_order(tid, HDF5Constants.H5T_ORDER_BE);
                    }
                    else if (datatypeOrder == Datatype.ORDER_LE) {
                        H5.H5Tset_order(tid, HDF5Constants.H5T_ORDER_LE);
                    }

>>>>>>> 39e7d17c
                    break;
                case CLASS_CHAR:
                    tid = H5.H5Tcopy((datatypeSign == Datatype.SIGN_NONE) ? HDF5Constants.H5T_NATIVE_UCHAR : HDF5Constants.H5T_NATIVE_CHAR);
                    break;
                case CLASS_STRING:
                    tid = H5.H5Tcopy(HDF5Constants.H5T_C_S1);
                    H5.H5Tset_size(tid, (is_VLEN || datatypeSize < 0) ? HDF5Constants.H5T_VARIABLE : datatypeSize);

                    log.trace("createNative(): isVlenStr={}", is_VLEN);

                    H5.H5Tset_strpad(tid, (nativeStrPad >= 0) ? nativeStrPad : HDF5Constants.H5T_STR_NULLTERM);

                    break;
                case CLASS_REFERENCE:
                    long obj_ref_type_size = H5.H5Tget_size(HDF5Constants.H5T_STD_REF_OBJ);
                    tid = H5.H5Tcopy((datatypeSize > obj_ref_type_size) ? HDF5Constants.H5T_STD_REF_DSETREG : HDF5Constants.H5T_STD_REF_OBJ);
                    break;
                case CLASS_VLEN:
                    if (baseType != null) {
                        if ((tmptid = baseType.createNative()) >= 0) {
                            try {
                                tid = H5.H5Tvlen_create(tmptid);
                            }
                            finally {
                                close(tmptid);
                            }
                        }
                    }
                    else {
                        log.debug("createNative(): CLASS_VLEN base type is NULL");
                    }
                    break;
                case CLASS_BITFIELD:
                    tid = H5.H5Tcopy(HDF5Constants.H5T_NATIVE_B8);

                    log.trace("createNative(): CLASS_BITFIELD size is " + datatypeSize);
                    if (datatypeSize > 0) H5.H5Tset_size(tid, datatypeSize);

                    if (datatypeOrder == Datatype.ORDER_BE) {
                        log.trace("createNative(): CLASS_BITFIELD-OPAQUE order is H5T_ORDER_BE");
                        H5.H5Tset_order(tid, HDF5Constants.H5T_ORDER_BE);
                    }
                    else if (datatypeOrder == Datatype.ORDER_LE) {
                        log.trace("createNative(): CLASS_BITFIELD-OPAQUE order is H5T_ORDER_LE");
                        H5.H5Tset_order(tid, HDF5Constants.H5T_ORDER_LE);
                    }

                    break;
                case CLASS_OPAQUE:
                    tid = H5.H5Tcreate(HDF5Constants.H5T_OPAQUE, datatypeSize);

                    if (opaqueTag != null) {
                        H5.H5Tset_tag(tid, opaqueTag);
                    }

                    break;
                default:
                    log.debug("createNative(): Unknown class");
                    break;
            } // switch (tclass)
        }
        catch (Exception ex) {
            log.debug("createNative(): Error figuring the datatype: ", ex);
            tid = -1;
        }

        // set up enum members
        if (datatypeClass == CLASS_ENUM) {
            long ptid = tid;
            try {
                tid = H5.H5Tenum_create(ptid);
                datatypeSize = H5.H5Tget_size(tid);
            }
            catch (Exception ex) {
                log.debug("createNative(): create members failure: ", ex);
                tid = -1;
            }

            try {
                String memstr, memname;
                byte[] memval = null;
                if (datatypeSize == 1) {
                    memval = HDFNativeData.byteToByte(new Byte((byte) 0));
                }
                else if (datatypeSize == 2) {
                    memval = HDFNativeData.shortToByte(new Short((short) 0));
                }
                else if (datatypeSize == 4) {
                    memval = HDFNativeData.intToByte(new Integer(0));
                }
                else if (datatypeSize == 8) {
                    memval = HDFNativeData.longToByte(new Long(0));
                }

                // using "0" and "1" as default
                if (enumMembers == null) {
                    enumMembers = new HashMap<>();
                    enumMembers.put("1", "0");
                    enumMembers.put("2", "1");
                    log.trace("createNative(): default string");
                }
                Iterator entries = enumMembers.entrySet().iterator();
                while (entries.hasNext()) {
                    Entry thisEntry = (Entry) entries.next();
                    memstr = (String) thisEntry.getKey();
                    memname = (String) thisEntry.getValue();

                    if (datatypeSize == 1) {
                        log.trace("createNative(): CLASS_INT-ENUM is H5T_NATIVE_INT8");
                        Byte tval = Byte.parseByte(memstr);
                        memval = HDFNativeData.byteToByte(tval);
                    }
                    else if (datatypeSize == 2) {
                        log.trace("createNative(): CLASS_INT-ENUM is H5T_NATIVE_INT16");
                        Short tval = Short.parseShort(memstr);
                        memval = HDFNativeData.shortToByte(tval);
                    }
                    else if (datatypeSize == 4) {
                        log.trace("createNative(): CLASS_INT-ENUM is H5T_NATIVE_INT32");
                        Integer tval = Integer.parseInt(memstr);
                        memval = HDFNativeData.intToByte(tval);
                    }
                    else if (datatypeSize == 8) {
                        log.trace("createNative(): CLASS_INT-ENUM is H5T_NATIVE_INT64");
                        Long tval = Long.parseLong(memstr);
                        memval = HDFNativeData.longToByte(tval);
                    }
                    else {
                        log.debug("createNative(): enum datatypeSize incorrect");
                    }
                    log.trace("createNative(): H5Tenum_insert {} {}", memname, memval);
                    H5.H5Tenum_insert(tid, memname, memval);
                }
            }
            catch (Exception ex) {
                log.debug("createNative(): set up enum members failure: ", ex);
            }
            finally {
                close(ptid);
            }
        } // if (datatypeClass == CLASS_ENUM) {

        try {
            tmptid = tid;
            tid = H5.H5Tget_native_type(tmptid);
        }
        catch (HDF5Exception ex) {
            log.debug("createNative(): H5Tget_native_type{} failure: ", tmptid, ex);
        }
        finally {
            close(tmptid);
        }

        return tid;
    }

    /**
     * Allocates a one-dimensional array of byte, short, int, long, float, double, or String to store
     * data in memory.
     *
     * For example,
     *
     * <pre>
     * long tid = H5.H5Tcopy(HDF5Constants.H5T_NATIVE_INT32);
     * int[] data = (int[]) allocateArray(100);
     * </pre>
     *
     * returns a 32-bit integer array of size 100.
     *
     * @param size
     *            the total number of data points of the array.
     *
     * @return the array object if successful; otherwise, return null.
     *
     * @throws OutOfMemoryError
     *             If there is a failure.
     */
    public Object allocateArray(int spaceSize) throws OutOfMemoryError {
        log.trace("allocateArray(): start: spaceSize={}", spaceSize);
        Object data = null;

        if (spaceSize < 0) {
            log.debug("allocateArray(): spaceSize < 0");
            log.trace("allocateArray(): finish");
            return null;
        }

        // Scalar members have dimensionality zero, i.e. size =0
        // what can we do about it, set the size to 1
        if (spaceSize == 0) {
            spaceSize = 1;
        }

        log.trace("allocateArray(): tclass={} : tsize={}", nativeClass, datatypeSize);

        if (is_variable_str || is_VLEN || is_reg_ref) {
            log.trace("allocateArray(): is_variable_str={} || isVL={} || is_reg_ref={}", is_variable_str, is_VLEN, is_reg_ref);
            data = new String[spaceSize];
            for (int i = 0; i < spaceSize; i++) {
                ((String[]) data)[i] = "";
            }
        }
        else if (nativeClass == HDF5Constants.H5T_INTEGER) {
            log.trace("allocateArray(): class.H5T_INTEGER={}", nativeClass);
            if (datatypeSize == 1) {
                data = new byte[spaceSize];
            }
            else if (datatypeSize == 2) {
                data = new short[spaceSize];
            }
            else if (datatypeSize == 4) {
                data = new int[spaceSize];
            }
            else if (datatypeSize == 8) {
                data = new long[spaceSize];
            }
        }
        else if (nativeClass == HDF5Constants.H5T_ENUM) {
            log.trace("allocateArray(): class.H5T_ENUM={}", nativeClass);
            if (baseType != null)
                data = ((H5Datatype) baseType).allocateArray(spaceSize);
            else
                data = new byte[(int) (spaceSize * datatypeSize)];
<<<<<<< HEAD
        }
        else if (nativeClass == HDF5Constants.H5T_COMPOUND) {
            log.trace("allocateArray(): class.H5T_COMPOUND={}", nativeClass);
            if (baseType != null)
                data = ((H5Datatype) baseType).allocateArray((spaceSize));
            else
                data = new byte[(int) (spaceSize * datatypeSize)];
        }
=======
        }
        else if (nativeClass == HDF5Constants.H5T_COMPOUND) {
            log.trace("allocateArray(): class.H5T_COMPOUND={}", nativeClass);
            if (baseType != null)
                data = ((H5Datatype) baseType).allocateArray((spaceSize));
            else
                data = new byte[(int) (spaceSize * datatypeSize)];
        }
>>>>>>> 39e7d17c
        else if (nativeClass == HDF5Constants.H5T_FLOAT) {
            log.trace("allocateArray(): class.H5T_FLOAT={}", nativeClass);
            if (datatypeSize == 4) {
                data = new float[spaceSize];
            }
            else if (datatypeSize == 8) {
                data = new double[spaceSize];
            }
        }
        else if ((nativeClass == HDF5Constants.H5T_STRING) || (nativeClass == HDF5Constants.H5T_REFERENCE)) {
            log.trace("allocateArray(): class.H5T_STRING || H5T_REFERENCE={}", nativeClass);
            data = new byte[(int) (spaceSize * datatypeSize)];
        }
        else if (nativeClass == HDF5Constants.H5T_ARRAY) {
            // use the base datatype to define the array
            try {
                log.trace("allocateArray(): ArrayRank={}", arrayDims.length);
                int asize = spaceSize;
                for (int j = 0; j < arrayDims.length; j++) {
                    log.trace("allocateArray(): ArrayRank={} : dims[{}]={}", arrayDims.length, j, arrayDims[j]);
                    asize *= arrayDims[j];
                }
                log.trace("allocateArray(): class.H5T_ARRAY={} : members={} : asize={} : datatypeSize={}", nativeClass, arrayDims.length, asize, datatypeSize);

                if (baseType != null) {
                    // data = new byte[(int) (size * asize * datatypeSize)];
                    data = ((H5Datatype) baseType).allocateArray(asize);
                }
            }
            catch (Exception ex) {
                log.debug("allocateArray(): H5T_ARRAY class failure: ", ex);
            }
        }
        else if ((nativeClass == HDF5Constants.H5T_OPAQUE) || (nativeClass == HDF5Constants.H5T_BITFIELD)) {
            log.trace("allocateArray(): class.H5T_OPAQUE || H5T_BITFIELD={}", nativeClass);
            data = new byte[(int) (spaceSize * datatypeSize)];
        }
        else {
            log.debug("allocateArray(): class.????={}", nativeClass);
            data = null;
        }

        return data;
    }

    /**
     * Returns the size (in bytes) of a given datatype identifier.
     * <p>
     * It basically just calls H5Tget_size(tid).
     *
     * @param tid
     *            The datatype identifier.
     *
     * @return The size of the datatype in bytes.
     *
     * @see hdf.hdf5lib.H5#H5Tget_size(long)
     */
    public static final long getDatatypeSize(long tid) {
        // data type information
        long tsize = -1;

        try {
            tsize = H5.H5Tget_size(tid);
        }
        catch (Exception ex) {
            tsize = -1;
        }

        return tsize;
    }

    /*
     * (non-Javadoc)
     *
     * @see hdf.object.Datatype#getDescription()
     */
    @Override
    public String getDescription() {
        log.trace("getDescription(): start");

        if (datatypeDescription != null) {
            log.trace("getDescription(): finish");
            return datatypeDescription;
        }

        String description = null;
        long tid = -1;

        switch (datatypeClass) {
            case CLASS_CHAR:
                description = "8-bit " + (isUnsigned() ? "unsigned " : "") + "integer";
                break;
            case CLASS_INTEGER:
                description = String.valueOf(datatypeSize * 8) + "-bit " + (isUnsigned() ? "unsigned " : "") + "integer";
                break;
            case CLASS_FLOAT:
                description = String.valueOf(datatypeSize * 8) + "-bit floating-point";
                break;
            case CLASS_STRING:
                description = "String, length = " + (isVarStr() ? "variable" : datatypeSize);

                try {
                    tid = createNative();
                    if (tid >= 0) {
                        String strPadType;
                        int strPad = H5.H5Tget_strpad(tid);

                        if (strPad == HDF5Constants.H5T_STR_NULLTERM)
                            strPadType = "H5T_STR_NULLTERM";
                        else if (strPad == HDF5Constants.H5T_STR_NULLPAD)
                            strPadType = "H5T_STR_NULLPAD";
                        else if (strPad == HDF5Constants.H5T_STR_SPACEPAD)
                            strPadType = "H5T_STR_SPACEPAD";
                        else
                            strPadType = null;

                        if (strPadType != null)
                            description += ", string padding = " + strPadType;
                    }
                    else {
                        log.debug("createNative() failure");
                    }
                }
                catch (Exception ex) {
                    log.debug("H5Tget_strpad failure: ", ex);
                }
                finally {
                    close(tid);
                }
                break;
            case CLASS_BITFIELD:
                description = String.valueOf(datatypeSize * 8) + "-bit bitfield";
                break;
            case CLASS_OPAQUE:
                description = String.valueOf(datatypeSize) + "-byte Opaque";

                if (opaqueTag != null) {
                    description += ", tag = " + opaqueTag;
                }

                break;
            case CLASS_COMPOUND:
                description = "Compound";

                if ((compoundMemberTypes != null) && (compoundMemberTypes.size() > 0)) {
                    Iterator<String> member_names = null;
                    Iterator<Datatype> member_types = compoundMemberTypes.iterator();

                    if (compoundMemberNames != null)
                        member_names = compoundMemberNames.iterator();

                    description += " {";

                    while (member_types.hasNext()) {
                        if (member_names != null && member_names.hasNext()) {
                            description += member_names.next() + " = ";
                        }

                        description += member_types.next().getDescription();

                        if (member_types.hasNext())
                            description += ", ";
                    }

                    description += "}";
                }

                break;
            case CLASS_REFERENCE:
                description = "Reference";

                try {
                    boolean is_reg_ref = false;

                    tid = createNative();
                    if (tid >= 0) {
                        is_reg_ref = H5.H5Tequal(tid, HDF5Constants.H5T_STD_REF_DSETREG);

                        if (is_reg_ref) {
                            description = "Dataset region reference";
                        }
                        else {
                            description = "Object reference";
                        }
                    }
                }
                catch (Exception ex) {
                    log.debug("H5.H5Tequal failure: ", ex);
                }
                finally {
                    close(tid);
                }

                break;
            case CLASS_ENUM:
                description = String.valueOf(datatypeSize * 8) + "-bit enum";

                String members = getEnumMembersAsString();
                if (members != null)
                    description += " (" + members + ")";

                break;
            case CLASS_VLEN:
                description = "Variable-length";

                if (baseType != null) {
                    description += " of " + baseType.getDescription();
                }

                break;
            case CLASS_ARRAY:
                description = "Array";

                if (baseType != null) {
                    description += " of " + baseType.getDescription();
                }

                if (arrayDims != null) {
                    description += " [";
                    for (int i = 0; i < arrayDims.length; i++) {
                        description += arrayDims[i];
                        if (i < arrayDims.length - 1)
                            description += " x ";
                    }
                    description += "]";
                }

                break;
            default:
                description = "Unknown";
                break;
        }

        log.trace("getDescription(): finish");
        return description;
    }

    /**
     * Checks if a datatype specified by the identifier is an unsigned integer.
     *
     * @param tid
     *            the datatype ID to be checked.
     *
     * @return true is the datatype is an unsigned integer; otherwise returns false.
     */
    public static final boolean isUnsigned(long tid) {
        boolean unsigned = false;

        if (tid >= 0) {
            try {
                int tclass = H5.H5Tget_class(tid);
                log.trace("isUnsigned(): tclass = {}", tclass);
                if (tclass != HDF5Constants.H5T_FLOAT && tclass != HDF5Constants.H5T_STRING
                        && tclass != HDF5Constants.H5T_REFERENCE && tclass != HDF5Constants.H5T_BITFIELD
                        && tclass != HDF5Constants.H5T_OPAQUE && tclass != HDF5Constants.H5T_VLEN
                        && tclass != HDF5Constants.H5T_COMPOUND && tclass != HDF5Constants.H5T_ARRAY) {
                    int tsign = H5.H5Tget_sign(tid);
                    if (tsign == HDF5Constants.H5T_SGN_NONE) {
                        unsigned = true;
                    }
                    else {
                        log.trace("isUnsigned(): not unsigned");
                    }
                }
                else {
                    log.trace("isUnsigned(): tclass not integer type");
                }
            }
            catch (Exception ex) {
                log.debug("isUnsigned(): Datatype {} failure", tid, ex);
                unsigned = false;
            }
        }
        else {
            log.trace("isUnsigned(): not a valid datatype");
        }

        return unsigned;
    }

    /*
     * (non-Javadoc)
     *
     * @see hdf.object.Datatype#getMetadata()
     */
    @Override
    public List<Attribute> getMetadata() throws HDF5Exception {
        return this.getMetadata(fileFormat.getIndexType(null), fileFormat.getIndexOrder(null));
    }

    /*
     * (non-Javadoc)
     *
     * @see hdf.object.DataFormat#getMetadata(int...)
     */
    public List<Attribute> getMetadata(int... attrPropList) throws HDF5Exception {
        log.trace("getMetadata(): start");
        // load attributes first
        if (attributeList == null) {
            int indxType = fileFormat.getIndexType(null);
            int order = fileFormat.getIndexOrder(null);

            if (attrPropList.length > 0) {
                indxType = attrPropList[0];
                if (attrPropList.length > 1) {
                    order = attrPropList[1];
                }
            }

            try {
                attributeList = H5File.getAttribute(this, indxType, order);
            }
            catch (Exception ex) {
                log.debug("getMetadata(): H5File.getAttribute failure: ", ex);
            }
        } // if (attributeList == null)

        try {
            this.linkTargetObjName = H5File.getLinkTargetName(this);
        }
        catch (Exception ex) {
            log.debug("getMetadata(): H5File.linkTargetObjName failure: ", ex);
        }

        log.trace("getMetadata(): finish");
        return attributeList;
    }

    /*
     * (non-Javadoc)
     *
     * @see hdf.object.Datatype#writeMetadata(java.lang.Object)
     */
    @Override
    public void writeMetadata(Object info) throws Exception {
        log.trace("writeMetadata(): start");

        // only attribute metadata is supported.
        if (!(info instanceof Attribute)) {
            log.debug("writeMetadata(): Object not an Attribute");
            log.trace("writeMetadata(): finish");
            return;
        }

        boolean attrExisted = false;
        Attribute attr = (Attribute) info;

        if (attributeList == null) {
            this.getMetadata();
        }

        if (attributeList != null)
            attrExisted = attributeList.contains(attr);

        getFileFormat().writeAttribute(this, attr, attrExisted);

        // add the new attribute into attribute list
        if (!attrExisted) {
            attributeList.add(attr);
            nAttributes = attributeList.size();
        }
        log.trace("writeMetadata(): finish");
    }

    /*
     * (non-Javadoc)
     *
     * @see hdf.object.Datatype#removeMetadata(java.lang.Object)
     */
    @Override
    public void removeMetadata(Object info) throws HDF5Exception {
        log.trace("removeMetadata(): start");

        // only attribute metadata is supported.
        if (!(info instanceof Attribute)) {
            log.debug("removeMetadata(): Object not an attribute");
            log.trace("removeMetadata(): finish");
            return;
        }

        Attribute attr = (Attribute) info;
        long tid = open();
        try {
            H5.H5Adelete(tid, attr.getName());
            List<Attribute> attrList = getMetadata();
            attrList.remove(attr);
            nAttributes = attributeList.size();
        }
        catch (Exception ex) {
            log.debug("removeMetadata(): ", ex);
        }
        finally {
            close(tid);
        }
        log.trace("removeMetadata(): finish");
    }

    @Override
    public void setName(String newName) throws Exception {
        H5File.renameObject(this, newName);
        super.setName(newName);
    }

    @Override
    public boolean isText() {
        return (datatypeClass == Datatype.CLASS_STRING);
    }

    public boolean isRefObj() {
        return is_ref_obj;
    }

    public boolean isRegRef() {
        return is_reg_ref;
    }

    public int getNativeStrPad() {
        return nativeStrPad;
    }

    /**
     * Extracts compound information into flat structure.
     * <p>
     * For example, compound datatype "nest" has {nest1{a, b, c}, d, e} then extractCompoundInfo() will
     * put the names of nested compound fields into a flat list as
     *
     * <pre>
     * nest.nest1.a
     * nest.nest1.b
     * nest.nest1.c
     * nest.d
     * nest.e
     * </pre>
     *
     * @param name
     *            the name of the compound datatype
     * @param names
     *            the list to store the member names of the compound datatype
     * @param flatListTypes
     *            the list to store the nested member names of the compound datatype
     */
    public void extractCompoundInfo(String name, List<String> names, List<Datatype> flatListTypes) {
        log.trace("extractCompoundInfo(): start: name={}", name);

        if (isArray() || isVLEN()) {
            log.trace("extractCompoundInfo(): top-level types is ARRAY or VLEN; extracting compound info from base type");
            ((H5Datatype) getDatatypeBase()).extractCompoundInfo(name, names, flatListTypes);
        }
        else {
            if (compoundMemberNames == null) {
                log.debug("extractCompoundInfo(): compoundMemberNames is null");
                log.trace("extractCompoundInfo(): finish");
                return;
            }

            Datatype mtype = null;
            String mname = null;

            log.trace("extractCompoundInfo(): nMembers={}", compoundMemberNames.size());

            if (compoundMemberNames.size() <= 0) {
                log.debug("extractCompoundInfo(): datatype has no members");
                log.trace("extractCompoundInfo(): finish");
                return;
            }

            for (int i = 0; i < compoundMemberNames.size(); i++) {
                log.trace("extractCompoundInfo(): nMembers[{}]", i);

                mtype = compoundMemberTypes.get(i);
                log.trace("extractCompoundInfo():[{}] mtype={} with size={}", i, mtype.getDescription(), mtype.getDatatypeSize());

                if (names != null) {
                    mname = name + compoundMemberNames.get(i);
                    log.trace("extractCompoundInfo():[{}] mname={}, name={}", i, mname, name);
                }

                if (mtype.isCompound()) {
                    ((H5Datatype) mtype).extractCompoundInfo(mname + CompoundDS.separator, names, flatListTypes);
                    log.debug("extractCompoundInfo(): continue after recursive H5T_COMPOUND[{}]:", i);
                    continue;
                }

                if (names != null) {
                    names.add(mname);
                }
                flatListTypes.add(mtype);

            } // for (int i=0; i<nMembers; i++)
        }

        log.trace("extractCompoundInfo(): finish");
    } // extractCompoundInfo

    /**
     * Creates a datatype of a compound with one field.
     * <p>
     * This function is needed to read/write data field by field.
     *
     * @param atom_tid
     *            The datatype identifier of the compound to create
     * @param member_name
     *            The name of the datatype
     * @param compInfo
     *            compInfo[0]--IN: class of member datatype; compInfo[1]--IN: size of member datatype;
     *            compInfo[2]--OUT: non-zero if the base type of the compound field is unsigned; zero,
     *            otherwise.
     *
     * @return the identifier of the compound datatype.
     *
     * @throws HDF5Exception
     *             If there is an error at the HDF5 library level.
     */
    public long createCompoundFieldType(String member_name) throws HDF5Exception {
        log.trace("createCompoundFieldType(): start member_name={}", member_name);
        long nested_tid = -1;
        long tmp_tid1 = -1;
        try {
            log.trace("createCompoundFieldType(): {} Member is type {} of size={} with baseType={}", member_name, getDescription(), getDatatypeSize(), getDatatypeBase());
            tmp_tid1 = createNative();

            /*
             * If this member is nested inside a compound, keep inserting
             * it into a newly-created compound datatype until we reach
             * the top-level compound type.
             */
            int sep = member_name.lastIndexOf(CompoundDS.separator);
            while (sep > 0) {
                String theName = member_name.substring(sep + 1);

                log.trace("createCompoundFieldType(): member with name {} is nested inside compound", theName);

                nested_tid = H5.H5Tcreate(HDF5Constants.H5T_COMPOUND, datatypeSize);
                H5.H5Tinsert(nested_tid, theName, 0, tmp_tid1);
                close(tmp_tid1);
                tmp_tid1 = nested_tid;
                member_name = member_name.substring(0, sep);
                sep = member_name.lastIndexOf(CompoundDS.separator);
            }

            nested_tid = H5.H5Tcreate(HDF5Constants.H5T_COMPOUND, datatypeSize);

            H5.H5Tinsert(nested_tid, member_name, 0, tmp_tid1);
        }
        finally {
            close(tmp_tid1);
        }

        log.trace("createCompoundFieldType(): finish");
        return nested_tid;
    }
}<|MERGE_RESOLUTION|>--- conflicted
+++ resolved
@@ -229,52 +229,7 @@
      *            the parent datatype of the new datatype
      */
     public H5Datatype(int tclass, int tsize, int torder, int tsign, Datatype tbase, Datatype pbase) {
-<<<<<<< HEAD
-        this(tclass, tsize, torder, tsign, tbase, pbase, null);
-    }
-
-    /**
-     * Constructs a Datatype with specified class, size, byte order and sign.
-     * <p>
-     * The following is a list of a few example of H5Datatype.
-     * <ol>
-     * <li>to create unsigned native integer<br>
-     * H5Datatype type = new H5Dataype(CLASS_INTEGER, NATIVE, NATIVE, SIGN_NONE);
-     * <li>to create 16-bit signed integer with big endian<br>
-     * H5Datatype type = new H5Dataype(CLASS_INTEGER, 2, ORDER_BE, NATIVE);
-     * <li>to create native float<br>
-     * H5Datatype type = new H5Dataype(CLASS_FLOAT, NATIVE, NATIVE, -1);
-     * <li>to create 64-bit double<br>
-     * H5Datatype type = new H5Dataype(CLASS_FLOAT, 8, NATIVE, -1);
-     * </ol>
-     *
-     * @param tclass
-     *            the class of the datatype, e.g. CLASS_INTEGER, CLASS_FLOAT and etc.
-     * @param tsize
-     *            the size of the datatype in bytes, e.g. for a 32-bit integer, the size is 4.
-     * @param torder
-     *            the byte order of the datatype. Valid values are ORDER_LE, ORDER_BE, ORDER_VAX and
-     *            ORDER_NONE
-     * @param tsign
-     *            the sign of the datatype. Valid values are SIGN_NONE, SIGN_2 and MSGN
-     * @param tbase
-     *            the base datatype of the new datatype
-     * @param pbase
-     *            the parent datatype of the new datatype
-     */
-    public H5Datatype(int tclass, int tsize, int torder, int tsign, Datatype tbase, Datatype pbase, List<H5Datatype> members) {
         super(tclass, tsize, torder, tsign, tbase, pbase);
-        if (members == null) {
-            compoundMemberTypes = new Vector<>();
-        }
-        else {
-            compoundMemberTypes = new Vector<>(members.size());
-            compoundMemberTypes.addAll(members);
-        }
-
-=======
-        super(tclass, tsize, torder, tsign, tbase, pbase);
->>>>>>> 39e7d17c
         datatypeDescription = getDescription();
     }
 
@@ -643,10 +598,6 @@
                         compoundMemberNames.add(i, memberName);
                         compoundMemberOffsets.add(i, memberOffset);
                         compoundMemberTypes.add(i, membertype);
-<<<<<<< HEAD
-                        log.trace("fromNative(): compound type [{}] name={} finish", i, memberName);
-=======
->>>>>>> 39e7d17c
                     }
                 }
                 catch (HDF5LibraryException ex) {
@@ -945,7 +896,6 @@
                         log.trace("createNative(): CLASS_INT-ENUM is H5T_NATIVE_INT");
                         tid = H5.H5Tcopy(HDF5Constants.H5T_NATIVE_INT);
                     }
-<<<<<<< HEAD
 
                     if (datatypeOrder == Datatype.ORDER_BE) {
                         log.trace("createNative(): CLASS_INT-ENUM order is H5T_ORDER_BE");
@@ -971,33 +921,6 @@
                         H5.H5Tset_order(tid, HDF5Constants.H5T_ORDER_LE);
                     }
 
-=======
-
-                    if (datatypeOrder == Datatype.ORDER_BE) {
-                        log.trace("createNative(): CLASS_INT-ENUM order is H5T_ORDER_BE");
-                        H5.H5Tset_order(tid, HDF5Constants.H5T_ORDER_BE);
-                    }
-                    else if (datatypeOrder == Datatype.ORDER_LE) {
-                        log.trace("createNative(): CLASS_INT-ENUM order is H5T_ORDER_LE");
-                        H5.H5Tset_order(tid, HDF5Constants.H5T_ORDER_LE);
-                    }
-
-                    if (datatypeSign == Datatype.SIGN_NONE) {
-                        log.trace("createNative(): CLASS_INT-ENUM is H5T_SGN_NONE");
-                        H5.H5Tset_sign(tid, HDF5Constants.H5T_SGN_NONE);
-                    }
-                    break;
-                case CLASS_FLOAT:
-                    tid = H5.H5Tcopy((datatypeSize == 8) ? HDF5Constants.H5T_NATIVE_DOUBLE : HDF5Constants.H5T_NATIVE_FLOAT);
-
-                    if (datatypeOrder == Datatype.ORDER_BE) {
-                        H5.H5Tset_order(tid, HDF5Constants.H5T_ORDER_BE);
-                    }
-                    else if (datatypeOrder == Datatype.ORDER_LE) {
-                        H5.H5Tset_order(tid, HDF5Constants.H5T_ORDER_LE);
-                    }
-
->>>>>>> 39e7d17c
                     break;
                 case CLASS_CHAR:
                     tid = H5.H5Tcopy((datatypeSign == Datatype.SIGN_NONE) ? HDF5Constants.H5T_NATIVE_UCHAR : HDF5Constants.H5T_NATIVE_CHAR);
@@ -1221,7 +1144,6 @@
                 data = ((H5Datatype) baseType).allocateArray(spaceSize);
             else
                 data = new byte[(int) (spaceSize * datatypeSize)];
-<<<<<<< HEAD
         }
         else if (nativeClass == HDF5Constants.H5T_COMPOUND) {
             log.trace("allocateArray(): class.H5T_COMPOUND={}", nativeClass);
@@ -1230,16 +1152,6 @@
             else
                 data = new byte[(int) (spaceSize * datatypeSize)];
         }
-=======
-        }
-        else if (nativeClass == HDF5Constants.H5T_COMPOUND) {
-            log.trace("allocateArray(): class.H5T_COMPOUND={}", nativeClass);
-            if (baseType != null)
-                data = ((H5Datatype) baseType).allocateArray((spaceSize));
-            else
-                data = new byte[(int) (spaceSize * datatypeSize)];
-        }
->>>>>>> 39e7d17c
         else if (nativeClass == HDF5Constants.H5T_FLOAT) {
             log.trace("allocateArray(): class.H5T_FLOAT={}", nativeClass);
             if (datatypeSize == 4) {
