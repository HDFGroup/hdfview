--- conflicted
+++ resolved
@@ -733,168 +733,6 @@
     }
 
     /**
-<<<<<<< HEAD
-     * Update cell value in memory. It does not change the dataset's value in the
-     * file.
-     *
-     * @param cellValue
-     *            the string value of input.
-     * @param row
-     *            the row of the editing cell.
-     * @param col
-     *            the column of the editing cell.
-     *
-     * @throws Exception
-     *             if a failure occurred
-     */
-    @Override
-    protected void updateValueInMemory(String cellValue, int row, int col) throws Exception {
-        log.trace("updateValueInMemory({}, {}): start", row, col);
-
-        if ((cellValue == null) || ((cellValue = cellValue.trim()) == null)) {
-            log.debug(
-                    "updateValueInMemory({}, {}): cell value not updated; new value is null",
-                    row, col);
-            log.trace("updateValueInMemory({}, {}): finish", row, col);
-            return;
-        }
-
-        // No need to update if values are the same
-        Object oldVal = dataLayer.getDataValue(col, row);
-        if ((oldVal != null) && cellValue.equals(oldVal.toString())) {
-            log.debug(
-                    "updateValueInMemory({}, {}): cell value not updated; new value same as old value",
-                    row, col);
-            log.trace("updateValueInMemory({}, {}): finish", row, col);
-            return;
-        }
-
-        try {
-            int i = 0;
-            if (isDataTransposed) {
-                i = col * (dataTable.getPreferredRowCount() - 1) + row;
-            }
-            else {
-                i = row * (dataTable.getPreferredColumnCount() - 1) + col;
-            }
-
-            char runtimeTypeClass = Tools.getJavaObjectRuntimeClass(dataValue);
-
-            log.trace("updateValueInMemory({}, {}): {} runtimeTypeClass={}", row, col, cellValue, runtimeTypeClass);
-
-            boolean isUnsigned = dataObject.getDatatype().isUnsigned();
-            String cname = dataObject.getOriginalClass().getName();
-            char dname = cname.charAt(cname.lastIndexOf("[") + 1);
-            log.trace("updateValueInMemory({}, {}): isUnsigned={} cname={} dname={}", row,
-                    col, isUnsigned, cname, dname);
-
-            switch (runtimeTypeClass) {
-                case 'B':
-                    byte bvalue = 0;
-                    bvalue = Byte.parseByte(cellValue);
-                    Array.setByte(dataValue, i, bvalue);
-                    break;
-                case 'S':
-                    short svalue = 0;
-                    svalue = Short.parseShort(cellValue);
-                    Array.setShort(dataValue, i, svalue);
-                    break;
-                case 'I':
-                    int ivalue = 0;
-                    ivalue = Integer.parseInt(cellValue);
-                    Array.setInt(dataValue, i, ivalue);
-                    break;
-                case 'J':
-                    long lvalue = 0;
-                    if (dname == 'J') {
-                        BigInteger big = new BigInteger(cellValue);
-                        lvalue = big.longValue();
-                    }
-                    else
-                        lvalue = Long.parseLong(cellValue);
-                    Array.setLong(dataValue, i, lvalue);
-                    break;
-                case 'F':
-                    float fvalue = 0;
-                    fvalue = Float.parseFloat(cellValue);
-                    Array.setFloat(dataValue, i, fvalue);
-                    break;
-                case 'D':
-                    double dvalue = 0;
-                    dvalue = Double.parseDouble(cellValue);
-                    Array.setDouble(dataValue, i, dvalue);
-                    break;
-                default:
-                    Array.set(dataValue, i, cellValue);
-                    break;
-            }
-
-            isValueChanged = true;
-        }
-        catch (Exception ex) {
-            log.debug("updateValueInMemory({}, {}) failure:", row, col, ex);
-        }
-
-        log.trace("updateValueInMemory({}, {}): finish", row, col);
-    }
-
-    /**
-     * Update dataset's value in file. The changes will go to the file.
-     */
-    @Override
-    public void updateValueInFile() {
-        log.trace("updateValueInFile(): start");
-
-        if (isReadOnly || !isValueChanged || showAsBin || showAsHex) {
-            log.debug(
-                    "updateValueInFile(): file not updated; read-only or unchanged data or displayed as hex or binary");
-            log.trace("updateValueInFile(): finish");
-            return;
-        }
-
-        try {
-            log.trace("updateValueInFile(): write");
-            dataObject.write();
-        }
-        catch (Exception ex) {
-            shell.getDisplay().beep();
-            Tools.showError(shell, "Update", ex.getMessage());
-            log.debug("updateValueInFile(): ", ex);
-            log.trace("updateValueInFile(): finish");
-            return;
-        }
-
-        isValueChanged = false;
-        log.trace("updateValueInFile(): finish");
-    }
-
-    protected IDataProvider getDataProvider(final DataFormat dataObject) {
-        if (dataObject == null) return null;
-
-        return new ScalarDSDataProvider(dataObject);
-    }
-
-    /**
-     * Returns an appropriate DisplayConverter to convert data values into
-     * human-readable forms in the table. Also converts the human-readable form back
-     * into real data when writing the data object back to the file.
-     *
-     * @param dataObject
-     *            The data object whose values are to be converted.
-     *
-     * @return A new DisplayConverter if the data object is valid, or null
-     *         otherwise.
-     */
-    @Override
-    protected DisplayConverter getDataDisplayConverter(final DataFormat dataObject) {
-        if (dataObject == null) return null;
-
-        return new ScalarDSDataDisplayConverter(dataObject);
-    }
-
-    /**
-=======
->>>>>>> 2d290c9f
      * Returns an IEditableRule that determines whether cells can be edited.
      *
      * Cells can be edited as long as the dataset is not opened in read-only mode
