/*****************************************************************************
 * Copyright by The HDF Group.                                               *
 * Copyright by the Board of Trustees of the University of Illinois.         *
 * All rights reserved.                                                      *
 *                                                                           *
 * This file is part of the HDF Java Products distribution.                  *
 * The full copyright notice, including terms governing use, modification,   *
 * and redistribution, is contained in the COPYING file, which can be found  *
 * at the root of the source code distribution tree,                         *
 * or in https://www.hdfgroup.org/licenses.                                  *
 * If you do not have access to either file, you may request a copy from     *
 * help@hdfgroup.org.                                                        *
 ****************************************************************************/

package hdf.object.h5;

import java.io.File;
import java.lang.reflect.Array;
import java.nio.ByteBuffer;
import java.util.ArrayList;
import java.util.Hashtable;
import java.util.Iterator;
import java.util.LinkedList;
import java.util.List;
import java.util.Queue;
import java.util.Vector;

import hdf.object.Attribute;
import hdf.object.Dataset;
import hdf.object.Datatype;
import hdf.object.FileFormat;
import hdf.object.Group;
import hdf.object.HObject;
import hdf.object.ScalarDS;
import hdf.object.h5.H5Attribute;
import hdf.object.h5.H5CompoundAttr;
import hdf.object.h5.H5Datatype;
import hdf.object.h5.H5ReferenceType;
import hdf.object.h5.H5ReferenceType.H5ReferenceData;
import hdf.object.h5.H5ScalarAttr;

import hdf.hdf5lib.H5;
import hdf.hdf5lib.HDF5Constants;
import hdf.hdf5lib.HDFNativeData;
import hdf.hdf5lib.exceptions.HDF5Exception;
import hdf.hdf5lib.structs.H5G_info_t;
import hdf.hdf5lib.structs.H5L_info_t;
import hdf.hdf5lib.structs.H5O_info_t;
import hdf.hdf5lib.structs.H5O_token_t;

import org.slf4j.Logger;
import org.slf4j.LoggerFactory;

/**
 * H5File is an implementation of the FileFormat class for HDF5 files.
 *
 * The HDF5 file structure is made up of HObjects stored in a tree-like fashion. Each tree node represents an
 * HDF5 object: a Group, Dataset, or Named Datatype. Starting from the root of the tree, <i>rootObject</i>,
 * the tree can be traversed to find a specific object.
 *
 * The following example shows the implementation of finding an object for a given path in FileFormat. User
 * applications can directly call the static method FileFormat.findObject(file, objPath) to get the object.
 *
 * <pre>
 * HObject findObject(FileFormat file, String path) {
 *     if (file == null || path == null)
 *         return null;
 *     if (!path.endsWith(&quot;/&quot;))
 *         path = path + &quot;/&quot;;
 *     HObject theRoot = file.getRootObject();
 *     if (theRoot == null)
 *         return null;
 *     else if (path.equals(&quot;/&quot;))
 *         return theRoot;
 *
 *     Iterator local_it = ((Group) theRoot)
 *             .breadthFirstMemberList().iterator();
 *     HObject theObj = null;
 *     while (local_it.hasNext()) {
 *         theObj = local_it.next();
 *         String fullPath = theObj.getFullName() + &quot;/&quot;;
 *         if (path.equals(fullPath) &amp;&amp;  theObj.getPath() != null ) {
 *             break;
 *     }
 *     return theObj;
 * }
 * </pre>
 *
 * @author Peter X. Cao
 * @version 2.4 9/4/2007
 */
public class H5File extends FileFormat {
    private static final long serialVersionUID = 6247335559471526045L;

    private static final Logger log = LoggerFactory.getLogger(H5File.class);

    /**
     * the file access flag. Valid values are
     *   HDF5Constants.H5F_ACC_RDONLY,
     *   HDF5Constants.H5F_ACC_SWMR_READ (with H5F_ACC_RDONLY)
     *   HDF5Constants.H5F_ACC_RDWR
     *   HDF5Constants.H5F_ACC_CREAT
     */
    private int flag;

    /**
     * The index type. Valid values are HDF5Constants.H5_INDEX_NAME, HDF5Constants.H5_INDEX_CRT_ORDER.
     */
    private int indexType = HDF5Constants.H5_INDEX_NAME;

    /**
     * The index order. Valid values are HDF5Constants.H5_ITER_INC, HDF5Constants.H5_ITER_DEC.
     */
    private int indexOrder = HDF5Constants.H5_ITER_INC;

    /**
     * The root object of the file hierarchy.
     */
    private HObject rootObject;

    /**
     * How many characters maximum in an attribute name?
     */
    private static final int attrNameLen = 256;

    /**
     * The library version bounds
     */
    private int[] libver;
    /** The library latest version value */
    public static final int LIBVER_LATEST = HDF5Constants.H5F_LIBVER_LATEST;
    /** The library earliest version value */
    public static final int LIBVER_EARLIEST = HDF5Constants.H5F_LIBVER_EARLIEST;
    /** The library v1.8 version value */
    public static final int LIBVER_V18 = HDF5Constants.H5F_LIBVER_V18;
    /** The library v1.10 version value */
    public static final int LIBVER_V110 = HDF5Constants.H5F_LIBVER_V110;
    /** The library v1.12 version value */
    public static final int LIBVER_V112 = HDF5Constants.H5F_LIBVER_V112;
    /** The library v1.14 version value */
    public static final int LIBVER_V114 = HDF5Constants.H5F_LIBVER_V114;
<<<<<<< Upstream, based on branch 'master-complex' of https://github.com/byrnHDF/hdfview.git
    /** The library v2.0 version value */
=======
    /** The library v1.16 version value */
<<<<<<< HEAD
>>>>>>> d5ac702 Update to latest develop vesrsion (#346)
=======
>>>>>>> d5ac7027
    public static final int LIBVER_V200 = HDF5Constants.H5F_LIBVER_V200;

    /**
     * Indicate that this file is open for reading in a
     * single-writer/multi-reader (SWMR) scenario. Note that
     * the process(es) opening the file for SWMR reading must
     * also open the file with the #H5F_ACC_RDONLY flag.
     */
    public static final int SWMR = MULTIREAD;

    /**
     * Enum to indicate the type of I/O to perform inside of the common I/O
     * function.
     */
    public static enum IO_TYPE {
        /** read IO type */
        READ,
        /** write IO type */
        WRITE
    }
    ;

    /***************************************************************************
     * Constructor
     **************************************************************************/
    /**
     * Constructs an H5File instance with an empty file name and read-only access.
     */
    public H5File() { this("", READ); }

    /**
     * Constructs an H5File instance with specified file name and read/write access.
     *
     * This constructor does not open the file for access, nor does it confirm that the file can be opened
     * read/write.
     *
     * @param fileName
     *            A valid file name, with a relative or absolute path.
     *
     * @throws NullPointerException
     *             If the <code>fileName</code> argument is <code>null</code>.
     */
    public H5File(String fileName) { this(fileName, WRITE); }

    /**
     * Constructs an H5File instance with specified file name and access.
     *
     * The access parameter values and corresponding behaviors:
     * <ul>
     * <li>READ: Read-only access; open() will fail file doesn't exist.</li>
     * <li>SWMR: Read-only access; open() will fail file doesn't exist.</li>
     * <li>WRITE: Read/Write access; open() will fail if file doesn't exist or if file can't be opened with
     * read/write access.</li> <li>CREATE: Read/Write access; create a new file or truncate an existing one;
     * open() will fail if file can't be created or if file exists but can't be opened read/write.</li>
     * </ul>
     *
     * This constructor does not open the file for access, nor does it confirm that the file can later be
     * opened read/write or created.
     *
     * The flag returned by {@link #isReadOnly()} is set to true if the access parameter value is READ, even
     * though the file isn't yet open.
     *
     * @param fileName
     *            A valid file name, with a relative or absolute path.
     * @param access
     *            The file access flag, which determines behavior when file is opened. Acceptable values are
     *            <code> READ, WRITE, </code> and <code>CREATE</code>.
     *
     * @throws NullPointerException
     *             If the <code>fileName</code> argument is <code>null</code>.
     */
    public H5File(String fileName, int access)
    {
        // Call FileFormat ctor to set absolute path name
        super(fileName);
        libver    = new int[2];
        libver[0] = HDF5Constants.H5F_LIBVER_EARLIEST;
        libver[1] = HDF5Constants.H5F_LIBVER_LATEST;

        if ((access & FILE_CREATE_OPEN) == FILE_CREATE_OPEN) {
            File f = new File(fileName);
            if (f.exists())
                access = WRITE;
            else
                access = CREATE;
        }

        // set metadata for the instance
        rootObject = null;
        this.fid   = -1;
        isReadOnly = (READ == (access & READ)) || (MULTIREAD == (access & MULTIREAD));

        // At this point we just set up the flags for what happens later.
        // We just pass unexpected access values on... subclasses may have
        // their own values.
        if (MULTIREAD == (access & MULTIREAD))
            flag = HDF5Constants.H5F_ACC_RDONLY | HDF5Constants.H5F_ACC_SWMR_READ;
        else if (READ == (access & READ))
            flag = HDF5Constants.H5F_ACC_RDONLY;
        else if (access == WRITE)
            flag = HDF5Constants.H5F_ACC_RDWR;
        else if (access == CREATE)
            flag = HDF5Constants.H5F_ACC_CREAT;
        else
            flag = access;
    }

    /***************************************************************************
     * Class methods
     **************************************************************************/

    /**
     * Copies the attributes of one object to another object.
     *
     * This method copies all the attributes from one object (source object) to another (destination object).
     * If an attribute already exists in the destination object, the attribute will not be copied. Attribute
     * names exceeding 256 characters will be truncated in the destination object.
     *
     * The object can be an H5Group, an H5Dataset, or a named H5Datatype. This method is in the H5File class
     * because there is no H5Object class and it is specific to HDF5 objects.
     *
     * The copy can fail for a number of reasons, including an invalid source or destination object, but no
     * exceptions are thrown. The actual copy is carried out by the method: {@link #copyAttributes(long,
     * long)}
     *
     * @param src
     *            The source object.
     * @param dst
     *            The destination object.
     *
     * @see #copyAttributes(long, long)
     */
    public static final void copyAttributes(HObject src, HObject dst)
    {
        if ((src != null) && (dst != null)) {
            long srcID = src.open();
            long dstID = dst.open();

            if ((srcID >= 0) && (dstID >= 0))
                copyAttributes(srcID, dstID);

            if (srcID >= 0)
                src.close(srcID);

            if (dstID >= 0)
                dst.close(dstID);
        }
    }

    /**
     * Copies the attributes of one object to another object.
     *
     * This method copies all the attributes from one object (source object) to another (destination object).
     * If an attribute already exists in the destination object, the attribute will not be copied. Attribute
     * names exceeding 256 characters will be truncated in the destination object.
     *
     * The object can be an H5Group, an H5Dataset, or a named H5Datatype. This method is in the H5File class
     * because there is no H5Object class and it is specific to HDF5 objects.
     *
     * The copy can fail for a number of reasons, including an invalid source or destination object
     * identifier, but no exceptions are thrown.
     *
     * @param src_id
     *            The identifier of the source object.
     * @param dst_id
     *            The identifier of the destination object.
     */
    public static final void copyAttributes(long src_id, long dst_id)
    {
        log.trace("copyAttributes(): start: src_id={} dst_id={}", src_id, dst_id);
        long aid_src        = -1;
        long aid_dst        = -1;
        long asid           = -1;
        long atid           = -1;
        String aName        = null;
        H5O_info_t obj_info = null;

        try {
            obj_info = H5.H5Oget_info(src_id);
        }
        catch (Exception ex) {
            obj_info.num_attrs = -1;
        }

        if (obj_info.num_attrs < 0) {
            log.debug("copyAttributes(): no attributes");
            return;
        }

        for (int i = 0; i < obj_info.num_attrs; i++) {
            try {
                aid_src = H5.H5Aopen_by_idx(src_id, ".", HDF5Constants.H5_INDEX_CRT_ORDER,
                                            HDF5Constants.H5_ITER_INC, i, HDF5Constants.H5P_DEFAULT,
                                            HDF5Constants.H5P_DEFAULT);
                aName   = H5.H5Aget_name(aid_src);
                atid    = H5.H5Aget_type(aid_src);
                asid    = H5.H5Aget_space(aid_src);

                aid_dst = H5.H5Acreate(dst_id, aName, atid, asid, HDF5Constants.H5P_DEFAULT,
                                       HDF5Constants.H5P_DEFAULT);

                // use native data copy
                H5.H5Acopy(aid_src, aid_dst);
            }
            catch (Exception ex) {
                log.debug("copyAttributes(): Attribute[{}] failure: ", i, ex);
            }

            try {
                H5.H5Sclose(asid);
            }
            catch (Exception ex) {
                log.debug("copyAttributes(): Attribute[{}] H5Sclose(asid {}) failure: ", i, asid, ex);
            }
            try {
                H5.H5Tclose(atid);
            }
            catch (Exception ex) {
                log.debug("copyAttributes(): Attribute[{}] H5Tclose(atid {}) failure: ", i, atid, ex);
            }
            try {
                H5.H5Aclose(aid_src);
            }
            catch (Exception ex) {
                log.debug("copyAttributes(): Attribute[{}] H5Aclose(aid_src {}) failure: ", i, aid_src, ex);
            }
            try {
                H5.H5Aclose(aid_dst);
            }
            catch (Exception ex) {
                log.debug("copyAttributes(): Attribute[{}] H5Aclose(aid_dst {}) failure: ", i, aid_dst, ex);
            }

        } // (int i=0; i<num_attr; i++)
    }

    /**
     * Returns a list of attributes for the specified object.
     *
     * This method returns a list containing the attributes associated with the
     * identified object. If there are no associated attributes, an empty list will
     * be returned.
     *
     * Attribute names exceeding 256 characters will be truncated in the returned
     * list.
     *
     * @param obj
     *            The HObject whose attributes are to be returned.
     *
     * @return The list of the object's attributes.
     *
     * @throws HDF5Exception
     *             If an underlying HDF library routine is unable to perform a step
     *             necessary to retrieve the attributes. A variety of failures throw
     *             this exception.
     *
     * @see #getAttribute(HObject,int,int)
     */
    public static final List<Attribute> getAttribute(HObject obj) throws HDF5Exception
    {
        return H5File.getAttribute(obj, HDF5Constants.H5_INDEX_NAME, HDF5Constants.H5_ITER_INC);
    }

    /**
     * Returns a list of attributes for the specified object, in creation or
     * alphabetical order.
     *
     * This method returns a list containing the attributes associated with the
     * identified object. If there are no associated attributes, an empty list will
     * be returned. The list of attributes returned can be in increasing or
     * decreasing, creation or alphabetical order.
     *
     * Attribute names exceeding 256 characters will be truncated in the returned
     * list.
     *
     * @param obj
     *            The HObject whose attributes are to be returned.
     * @param idx_type
     *            The type of index. Valid values are:
     *            <ul>
     *            <li>H5_INDEX_NAME: An alpha-numeric index by attribute name
     *            <li>H5_INDEX_CRT_ORDER: An index by creation order
     *            </ul>
     * @param order
     *            The index traversal order. Valid values are:
     *            <ul>
     *            <li>H5_ITER_INC: A top-down iteration incrementing the index
     *            position at each step.
     *            <li>H5_ITER_DEC: A bottom-up iteration decrementing the index
     *            position at each step.
     *            </ul>
     *
     * @return The list of the object's attributes.
     *
     * @throws HDF5Exception
     *             If an underlying HDF library routine is unable to perform a step
     *             necessary to retrieve the attributes. A variety of failures throw
     *             this exception.
     */

    public static final List<Attribute> getAttribute(HObject obj, int idx_type, int order)
        throws HDF5Exception
    {
        log.trace("getAttribute(): start: obj={} idx_type={} order={}", obj, idx_type, order);
        List<Attribute> attributeList = null;
        long objID                    = -1;
        long aid                      = -1;
        long sid                      = -1;
        long tid                      = -1;
        H5O_info_t obj_info           = null;

        objID = obj.open();
        if (objID >= 0) {
            try {
                try {
                    log.trace("getAttribute(): get obj_info");
                    obj_info = H5.H5Oget_info(objID);
                }
                catch (Exception ex) {
                    log.debug("getAttribute(): H5Oget_info(objID {}) failure: ", objID, ex);
                }
                if (obj_info.num_attrs <= 0) {
                    log.trace("getAttribute(): no attributes");
                    return (attributeList = new Vector<>());
                }

                int n         = (int)obj_info.num_attrs;
                attributeList = new Vector<>(n);
                log.trace("getAttribute(): num_attrs={}", n);

                for (int i = 0; i < n; i++) {
                    long lsize = 1;
                    log.trace("getAttribute(): attribute[{}]", i);

                    try {
                        aid = H5.H5Aopen_by_idx(objID, ".", idx_type, order, i, HDF5Constants.H5P_DEFAULT,
                                                HDF5Constants.H5P_DEFAULT);
                        sid = H5.H5Aget_space(aid);
                        log.trace("getAttribute(): Attribute[{}] aid={} sid={}", i, aid, sid);

                        long dims[] = null;
                        int rank    = H5.H5Sget_simple_extent_ndims(sid);

                        log.trace("getAttribute(): Attribute[{}] isScalar={}", i, (rank == 0));

                        if (rank > 0) {
                            dims = new long[rank];
                            H5.H5Sget_simple_extent_dims(sid, dims, null);
                            log.trace("getAttribute(): Attribute[{}] rank={}, dims={}", i, rank, dims);
                            for (int j = 0; j < dims.length; j++) {
                                lsize *= dims[j];
                            }
                        }

                        String nameA = H5.H5Aget_name(aid);
                        log.trace("getAttribute(): Attribute[{}] is {} with lsize={}", i, nameA, lsize);

                        long tmptid = -1;
                        try {
                            tmptid = H5.H5Aget_type(aid);
                            tid    = H5.H5Tget_native_type(tmptid);
                            log.trace("getAttribute(): Attribute[{}] tid={} native tmptid={} from aid={}", i,
                                      tid, tmptid, aid);
                        }
                        finally {
                            try {
                                H5.H5Tclose(tmptid);
                            }
                            catch (Exception ex) {
                                log.debug("getAttribute(): Attribute[{}] H5Tclose(tmptid {}) failure: ", i,
                                          tmptid, ex);
                            }
                        }

                        H5Datatype attrType = null;
                        try {
                            int nativeClass = H5.H5Tget_class(tid);
                            if (nativeClass == HDF5Constants.H5T_REFERENCE)
                                attrType = new H5ReferenceType(obj.getFileFormat(), lsize, tid);
                            else
                                attrType = new H5Datatype(obj.getFileFormat(), tid);

                            log.trace("getAttribute(): Attribute[{}] Datatype={}", i,
                                      attrType.getDescription());
                            log.trace(
                                "getAttribute(): Attribute[{}] has size={} isCompound={} is_variable_str={} isVLEN={}",
                                i, lsize, attrType.isCompound(), attrType.isVarStr(), attrType.isVLEN());
                        }
                        catch (Exception ex) {
                            log.debug("getAttribute(): failed to create datatype for Attribute[{}]: ", i, ex);
                            attrType = null;
                        }

                        Attribute attr = null;
                        if (attrType.isCompound())
                            attr = (Attribute) new H5CompoundAttr(obj, nameA, attrType, dims);
                        else
                            attr = (Attribute) new H5ScalarAttr(obj, nameA, attrType, dims);
                        attributeList.add(attr);

                        // retrieve the attribute value
                        if (lsize <= 0) {
                            log.debug("getAttribute(): Attribute[{}] lsize <= 0", i);
                            continue;
                        }

                        if (lsize < Integer.MIN_VALUE || lsize > Integer.MAX_VALUE) {
                            log.debug(
                                "getAttribute(): Attribute[{}] lsize outside valid Java int range; unsafe cast",
                                i);
                            continue;
                        }

                        try {
                            // attr.AttributeCommonIO(aid, H5File.IO_TYPE.READ, null);
                            Object attrData = attr.getAttributeData();
                            log.trace("getAttribute(): attrType.isRef()={}", attrType.isRef());
                            if (attrType.isRef()) {
                                if (attr.getAttributeRank() > 2)
                                    ((H5ReferenceType)attrType).setRefSize(attr.getAttributePlane());
                                ((H5ReferenceType)attrType).setData(attrData);
                            }
                        }
                        catch (Exception ex) {
                            log.debug("getAttribute(): failed to read attribute: ", ex);
                        }
                    }
                    catch (HDF5Exception ex) {
                        log.debug("getAttribute(): Attribute[{}] inspection failure: ", i, ex);
                    }
                    finally {
                        try {
                            H5.H5Tclose(tid);
                        }
                        catch (Exception ex) {
                            log.debug("getAttribute(): Attribute[{}] H5Tclose(tid {}) failure: ", i, tid, ex);
                        }
                        try {
                            H5.H5Sclose(sid);
                        }
                        catch (Exception ex) {
                            log.debug("getAttribute(): Attribute[{}] H5Sclose(aid {}) failure: ", i, sid, ex);
                        }
                        try {
                            H5.H5Aclose(aid);
                        }
                        catch (Exception ex) {
                            log.debug("getAttribute(): Attribute[{}] H5Aclose(aid {}) failure: ", i, aid, ex);
                        }
                    }
                } // (int i=0; i<obj_info.num_attrs; i++)
                for (int i = 0; i < n; i++) {
                    Attribute attr       = (Attribute)attributeList.get(i);
                    H5Datatype atype     = (H5Datatype)attr.getAttributeDatatype();
                    H5Datatype aBasetype = (H5Datatype)atype.getDatatypeBase();
                    boolean BDTisRef     = false;
                    if (aBasetype != null)
                        BDTisRef = aBasetype.isRef();
                    if (atype.isRef() || BDTisRef) {
                        H5ReferenceType rtype = null;
                        if (BDTisRef)
                            rtype = (H5ReferenceType)aBasetype;
                        else
                            rtype = (H5ReferenceType)atype;
                        try {
                            List<H5ReferenceData> refdata = (List)rtype.getData();
                            for (int r = 0; r < (int)rtype.getRefSize(); r++) {
                                H5ReferenceData rf = refdata.get(r);
                                log.trace("getAttribute(): refdata {}", rf.ref_array);
                            }
                        }
                        catch (Exception ex) {
                            log.trace("Error retrieving H5ReferenceData of object ", ex);
                        }
                    }
                }
            }
            finally {
                obj.close(objID);
            }
        }

        return attributeList;
    }

    /**
     * Creates attributes for an HDF5 image dataset.
     *
     * This method creates attributes for two common types of HDF5 images. It provides a way of adding
     * multiple attributes to an HDF5 image dataset with a single call. The {@link #writeAttribute(HObject,
     * Attribute, boolean)} method may be used to write image attributes that are not handled by this method.
     *
     * For more information about HDF5 image attributes, read <a
     * href="https://support.hdfgroup.org/releases/hdf5/v1_14/v1_14_5/documentation/doxygen/_i_m_g.html">HDF5
     * Image and Palette Specification</a>
     *
     * This method can be called to create attributes for 24-bit true color and indexed images. The
     * <code>selectionFlag</code> parameter controls whether this will be an indexed or true color image. If
     * <code>selectionFlag</code> is <code>-1</code>, this will be an indexed image. If the value is
     * <code>ScalarDS.INTERLACE_PIXEL</code> or <code>ScalarDS.INTERLACE_PLANE</code>, it will be a 24-bit
     * true color image with the indicated interlace mode.
     *
     * <ul>
     * The created attribute descriptions, names, and values are:
     * <li>The image identifier: name="CLASS", value="IMAGE"
     * <li>The version of image: name="IMAGE_VERSION", value="1.2"
     * <li>The range of data values: name="IMAGE_MINMAXRANGE", value=[0, 255]
     * <li>The type of the image: name="IMAGE_SUBCLASS", value="IMAGE_TRUECOLOR" or "IMAGE_INDEXED"
     * <li>For IMAGE_TRUECOLOR, the interlace mode: name="INTERLACE_MODE", value="INTERLACE_PIXEL" or
     * "INTERLACE_PLANE" <li>For IMAGE_INDEXED, the palettes to use in viewing the image: name="PALETTE",
     * value= 1-d array of references to the palette datasets, with initial value of {-1}
     * </ul>
     *
     * This method is in the H5File class rather than H5ScalarDS because images are typically thought of at
     * the File Format implementation level.
     *
     * @param dataset       The image dataset the attributes are added to.
     * @param selectionFlag Selects the image type and, for 24-bit true color images, the interlace mode.
     *     Valid values
     *                      are:
     *                      <ul>
     *                      <li>-1: Indexed Image.
     *                      <li>ScalarDS.INTERLACE_PIXEL: True Color Image. The component values for a pixel
     * are stored contiguously. <li>ScalarDS.INTERLACE_PLANE: True Color Image. Each component is stored in a
     * separate plane.
     *                      </ul>
     *
     * @throws Exception If there is a problem creating the attributes, or if the selectionFlag is invalid.
     */
    private static final void createImageAttributes(Dataset dataset, int selectionFlag) throws Exception
    {
        log.trace("createImageAttributes(): start: dataset={}", dataset.toString());
        String subclass      = null;
        String interlaceMode = null;

        if (selectionFlag == ScalarDS.INTERLACE_PIXEL) {
            log.trace("createImageAttributes(): subclass IMAGE_TRUECOLOR selectionFlag INTERLACE_PIXEL");
            subclass      = "IMAGE_TRUECOLOR";
            interlaceMode = "INTERLACE_PIXEL";
        }
        else if (selectionFlag == ScalarDS.INTERLACE_PLANE) {
            log.trace("createImageAttributes(): subclass IMAGE_TRUECOLOR selectionFlag INTERLACE_PLANE");
            subclass      = "IMAGE_TRUECOLOR";
            interlaceMode = "INTERLACE_PLANE";
        }
        else if (selectionFlag == -1) {
            log.trace("createImageAttributes(): subclass IMAGE_INDEXED");
            subclass = "IMAGE_INDEXED";
        }
        else {
            log.debug("createImageAttributes(): invalid selectionFlag");
            throw new HDF5Exception("The selectionFlag is invalid.");
        }

        String attrName     = "CLASS";
        String[] classValue = {"IMAGE"};
        Datatype attrType = new H5Datatype(Datatype.CLASS_STRING, classValue[0].length() + 1, Datatype.NATIVE,
                                           Datatype.NATIVE);
        Attribute attr    = (Attribute) new H5ScalarAttr(dataset, attrName, attrType, null);
        attr.writeAttribute(classValue);

        attrName              = "IMAGE_VERSION";
        String[] versionValue = {"1.2"};
        attrType = new H5Datatype(Datatype.CLASS_STRING, versionValue[0].length() + 1, Datatype.NATIVE,
                                  Datatype.NATIVE);
        attr     = (Attribute) new H5ScalarAttr(dataset, attrName, attrType, null);
        attr.writeAttribute(versionValue);

        long[] attrDims     = {2};
        attrName            = "IMAGE_MINMAXRANGE";
        byte[] attrValueInt = {0, (byte)255};
        attrType            = new H5Datatype(Datatype.CLASS_CHAR, 1, Datatype.NATIVE, Datatype.SIGN_NONE);
        attr                = (Attribute) new H5ScalarAttr(dataset, attrName, attrType, attrDims);
        attr.writeAttribute(attrValueInt);

        attrName               = "IMAGE_SUBCLASS";
        String[] subclassValue = {subclass};
        attrType = new H5Datatype(Datatype.CLASS_STRING, subclassValue[0].length() + 1, Datatype.NATIVE,
                                  Datatype.NATIVE);
        attr     = (Attribute) new H5ScalarAttr(dataset, attrName, attrType, null);
        attr.writeAttribute(subclassValue);

        if ((selectionFlag == ScalarDS.INTERLACE_PIXEL) || (selectionFlag == ScalarDS.INTERLACE_PLANE)) {
            attrName                = "INTERLACE_MODE";
            String[] interlaceValue = {interlaceMode};
            attrType = new H5Datatype(Datatype.CLASS_STRING, interlaceValue[0].length() + 1, Datatype.NATIVE,
                                      Datatype.NATIVE);
            attr     = (Attribute) new H5ScalarAttr(dataset, attrName, attrType, null);
            attr.writeAttribute(interlaceValue);
        }
        else {
            attrName      = "PALETTE";
            String palRef = "."; // set ref to null
            attrType      = new H5Datatype(Datatype.CLASS_REFERENCE, 1, Datatype.NATIVE, Datatype.SIGN_NONE);
            attr          = (Attribute) new H5ScalarAttr(dataset, attrName, attrType, null);
            attr.writeAttribute(palRef);
        }
    }

    /**
     * Updates values of scalar dataset object references in copied file.
     *
     * This method has very specific functionality as documented below, and the user is advised to pay close
     * attention when dealing with files that contain references.
     *
     * When a copy is made from one HDF file to another, object references and dataset region references are
     * copied, but the references in the destination file are not updated by the copy and are therefore
     * invalid.
     *
     * When an entire file is copied, this method updates the values of the object references and dataset
     * region references that are in scalar datasets in the destination file so that they point to the correct
     * object(s) in the destination file. The method does not update references that occur in objects other
     * than scalar datasets.
     *
     * In the current release, the updating of object references is not handled completely as it was not
     * required by the projects that funded development. There is no support for updates when the copy does
     * not include the entire file. Nor is there support for updating objects other than scalar datasets in
     * full-file copies. This functionality will be extended as funding becomes available or, possibly, when
     * the underlying HDF library supports the reference updates itself.
     *
     * @param srcFile
     *            The file that was copied.
     * @param dstFile
     *            The destination file where the object references will be updated.
     *
     * @throws Exception
     *             If there is a problem in the update process.
     */
    public static final void updateReferenceDataset(H5File srcFile, H5File dstFile) throws Exception
    {
        if ((srcFile == null) || (dstFile == null)) {
            log.debug("updateReferenceDataset(): srcFile or dstFile is null");
            return;
        }

        HObject srcRoot = srcFile.getRootObject();
        HObject newRoot = dstFile.getRootObject();

        Iterator<HObject> srcIt = getMembersBreadthFirst(srcRoot).iterator();
        Iterator<HObject> newIt = getMembersBreadthFirst(newRoot).iterator();

        long did = -1;
        // build one-to-one table of between objects in
        // the source file and new file
        long tid = -1;
        HObject srcObj, newObj;
        Hashtable<String, long[]> oidMap = new Hashtable<>();
        List<ScalarDS> refDatasets       = new Vector<>();
        while (newIt.hasNext() && srcIt.hasNext()) {
            srcObj = srcIt.next();
            newObj = newIt.next();
            oidMap.put(String.valueOf((srcObj.getOID())[0]), newObj.getOID());
            did = -1;
            tid = -1;

            // for Scalar DataSets in destination, if there is an object
            // reference in the dataset, add it to the refDatasets list for
            // later updating.
            if (newObj instanceof ScalarDS) {
                ScalarDS sd = (ScalarDS)newObj;
                did         = sd.open();
                if (did >= 0) {
                    try {
                        tid = H5.H5Dget_type(did);
                        if (H5.H5Tequal(tid, HDF5Constants.H5T_STD_REF)) {
                            refDatasets.add(sd);
                        }
                    }
                    catch (Exception ex) {
                        log.debug("updateReferenceDataset(): ScalarDS reference failure: ", ex);
                    }
                    finally {
                        try {
                            H5.H5Tclose(tid);
                        }
                        catch (Exception ex) {
                            log.debug(
                                "updateReferenceDataset(): ScalarDS reference H5Tclose(tid {}) failure: ",
                                tid, ex);
                        }
                    }
                }
                sd.close(did);
            } // (newObj instanceof ScalarDS)
        }

        // Update the references in the scalar datasets in the dest file.
        H5ScalarDS d   = null;
        long sid       = -1;
        int size       = 0;
        int rank       = 0;
        int space_type = -1;
        int n          = refDatasets.size();
        for (int i = 0; i < n; i++) {
            log.trace(
                "updateReferenceDataset(): Update the references in the scalar datasets in the dest file");
            d           = (H5ScalarDS)refDatasets.get(i);
            byte[] buf  = null;
            long[] refs = null;

            try {
                did = d.open();
                if (did >= 0) {
                    tid        = H5.H5Dget_type(did);
                    sid        = H5.H5Dget_space(did);
                    rank       = H5.H5Sget_simple_extent_ndims(sid);
                    space_type = H5.H5Sget_simple_extent_type(sid);
                    size       = 1;
                    if (rank > 0) {
                        long[] dims = new long[rank];
                        H5.H5Sget_simple_extent_dims(sid, dims, null);
                        log.trace("updateReferenceDataset(): rank={}, dims={}, space_type={}", rank, dims,
                                  space_type);
                        for (int j = 0; j < rank; j++) {
                            size *= (int)dims[j];
                        }
                        dims = null;
                    }

                    buf = new byte[size * 8];
                    H5.H5Dread(did, tid, HDF5Constants.H5S_ALL, HDF5Constants.H5S_ALL,
                               HDF5Constants.H5P_DEFAULT, buf);

                    // update the ref values
                    refs = HDFNativeData.byteToLong(buf);
                    size = refs.length;
                    for (int j = 0; j < size; j++) {
                        long[] theOID = oidMap.get(String.valueOf(refs[j]));
                        if (theOID != null) {
                            refs[j] = theOID[0];
                        }
                    }

                    // write back to file
                    H5.H5Dwrite(did, tid, HDF5Constants.H5S_ALL, HDF5Constants.H5S_ALL,
                                HDF5Constants.H5P_DEFAULT, refs);
                }
                else {
                    log.debug("updateReferenceDataset(): dest file dataset failed to open");
                }
            }
            catch (Exception ex) {
                log.debug("updateReferenceDataset(): Reference[{}] failure: ", i, ex);
                continue;
            }
            finally {
                try {
                    H5.H5Tclose(tid);
                }
                catch (Exception ex) {
                    log.debug("updateReferenceDataset(): H5ScalarDS reference[{}] H5Tclose(tid {}) failure: ",
                              i, tid, ex);
                }
                try {
                    H5.H5Sclose(sid);
                }
                catch (Exception ex) {
                    log.debug("updateReferenceDataset(): H5ScalarDS reference[{}] H5Sclose(sid {}) failure: ",
                              i, sid, ex);
                }
                try {
                    H5.H5Dclose(did);
                }
                catch (Exception ex) {
                    log.debug("updateReferenceDataset(): H5ScalarDS reference[{}] H5Dclose(did {}) failure: ",
                              i, did, ex);
                }
            }

            refs = null;
            buf  = null;
        } // (int i=0; i<n; i++)
    }

    /***************************************************************************
     * Implementation Class methods. These methods are related to the implementing H5File class, but not to a
     *particular instance of the class. Since we can't override class methods (they can only be shadowed in
     *Java), these are instance methods.
     **************************************************************************/

    /**
     * Returns the version of the HDF5 library.
     *
     * @see hdf.object.FileFormat#getLibversion()
     */
    @Override
    public String getLibversion()
    {
        int[] vers = new int[3];
        String ver = "HDF5 ";

        try {
            H5.H5get_libversion(vers);
        }
        catch (Exception ex) {
            ex.printStackTrace();
        }

        ver += vers[0] + "." + vers[1] + "." + vers[2];
        log.debug("getLibversion(): libversion is {}", ver);

        return ver;
    }

    /**
     * Checks if the specified FileFormat instance has the HDF5 format.
     *
     * @see hdf.object.FileFormat#isThisType(hdf.object.FileFormat)
     */
    @Override
    public boolean isThisType(FileFormat theFile)
    {
        return (theFile instanceof H5File);
    }

    /**
     * Checks if the specified file has the HDF5 format.
     *
     * @see hdf.object.FileFormat#isThisType(java.lang.String)
     */
    @Override
    public boolean isThisType(String filename)
    {
        boolean isH5 = false;

        try {
            isH5 = H5.H5Fis_hdf5(filename);
        }
        catch (HDF5Exception ex) {
            isH5 = false;
        }

        return isH5;
    }

    /**
     * Creates an HDF5 file with the specified name and returns a new H5File instance associated with the
     * file.
     *
     * @throws Exception
     *             If the file cannot be created or if createFlag has unexpected value.
     *
     * @see hdf.object.FileFormat#createFile(java.lang.String, int)
     * @see #H5File(String, int)
     */
    @Override
    public FileFormat createFile(String filename, int createFlag) throws Exception
    {
        log.trace("createFile(): start: filename={} createFlag={}", filename, createFlag);
        // Flag if we need to create or truncate the file.
        Boolean doCreateFile = true;

        // Won't create or truncate if CREATE_OPEN specified and file exists
        if ((createFlag & FILE_CREATE_OPEN) == FILE_CREATE_OPEN) {
            File f = new File(filename);
            if (f.exists()) {
                doCreateFile = false;
            }
        }
        log.trace("createFile(): doCreateFile={}", doCreateFile);

        if (doCreateFile) {
            long fapl = H5.H5Pcreate(HDF5Constants.H5P_FILE_ACCESS);

            if ((createFlag & FILE_CREATE_EARLY_LIB) == FILE_CREATE_EARLY_LIB) {
                int[] newlibver = getLibBounds();
                H5.H5Pset_libver_bounds(fapl, newlibver[0], newlibver[1]);
            }

            long fileid =
                H5.H5Fcreate(filename, HDF5Constants.H5F_ACC_TRUNC, HDF5Constants.H5P_DEFAULT, fapl);
            try {
                H5.H5Pclose(fapl);
                H5.H5Fclose(fileid);
            }
            catch (HDF5Exception ex) {
                log.debug("H5 file, {} failure: ", filename, ex);
            }
        }

        return new H5File(filename, WRITE);
    }

    /**
     * Creates an H5File instance with specified file name and access.
     *
     * @see hdf.object.FileFormat#createInstance(java.lang.String, int)
     * @see #H5File(String, int)
     *
     * @throws Exception
     *            If there is a failure.
     */
    @Override
    public FileFormat createInstance(String filename, int access) throws Exception
    {
        log.trace("createInstance() for {} with {}", filename, access);
        return new H5File(filename, access);
    }

    /***************************************************************************
     * Instance Methods
     *
     * These methods are related to the H5File class and to particular instances of objects with this class
     *type.
     **************************************************************************/

    /**
     * Opens file and returns a file identifier.
     *
     * @see hdf.object.FileFormat#open()
     */
    @Override
    public long open() throws Exception
    {
        return open(true);
    }

    /**
     * Opens file and returns a file identifier.
     *
     * @see hdf.object.FileFormat#open(int...)
     */
    @Override
    public long open(int... indexList) throws Exception
    {
        setIndexType(indexList[0]);
        setIndexOrder(indexList[1]);
        return open(true);
    }

    /**
     * Sets the bounds of new library versions.
     *
     * @param lowStr
     *            The earliest version of the library.
     * @param highStr
     *            The latest version of the library.
     *
     * @throws Exception
     *             If there is an error at the HDF5 library level.
     */
    @Override
    public void setNewLibBounds(String lowStr, String highStr) throws Exception
    {
        int low  = -1;
        int high = -1;

        if (lowStr == null)
            low = HDF5Constants.H5F_LIBVER_EARLIEST;
        else if (lowStr.equals("Earliest"))
            low = HDF5Constants.H5F_LIBVER_EARLIEST;
        else if (lowStr.equals("V18"))
            low = HDF5Constants.H5F_LIBVER_V18;
        else if (lowStr.equals("V110"))
            low = HDF5Constants.H5F_LIBVER_V110;
        else if (lowStr.equals("V112"))
            low = HDF5Constants.H5F_LIBVER_V112;
        else if (lowStr.equals("V114"))
            low = HDF5Constants.H5F_LIBVER_V114;
        else if (lowStr.equals("V200"))
            low = HDF5Constants.H5F_LIBVER_V200;
        else if (lowStr.equals("Latest"))
            low = HDF5Constants.H5F_LIBVER_LATEST;
        else
            low = HDF5Constants.H5F_LIBVER_EARLIEST;

        if (highStr == null)
            high = HDF5Constants.H5F_LIBVER_LATEST;
        else if (highStr.equals("V18"))
            high = HDF5Constants.H5F_LIBVER_V18;
        else if (highStr.equals("V110"))
            high = HDF5Constants.H5F_LIBVER_V110;
        else if (highStr.equals("V112"))
            high = HDF5Constants.H5F_LIBVER_V112;
        else if (highStr.equals("V114"))
            high = HDF5Constants.H5F_LIBVER_V114;
        else if (highStr.equals("V200"))
            high = HDF5Constants.H5F_LIBVER_V200;
        else if (highStr.equals("Latest"))
            high = HDF5Constants.H5F_LIBVER_LATEST;
        else
            high = HDF5Constants.H5F_LIBVER_LATEST;
        libver[0] = low;
        libver[1] = high;
    }

    /**
     * Sets the bounds of library versions.
     *
     * @param lowStr
     *            The earliest version of the library.
     * @param highStr
     *            The latest version of the library.
     *
     * @throws Exception
     *             If there is an error at the HDF5 library level.
     */
    @Override
    public void setLibBounds(String lowStr, String highStr) throws Exception
    {
        long fapl = HDF5Constants.H5P_DEFAULT;

        if (fid < 0)
            return;

        fapl = H5.H5Fget_access_plist(fid);

        try {
            int low  = -1;
            int high = -1;

            if (lowStr == null)
                low = HDF5Constants.H5F_LIBVER_EARLIEST;
            else if (lowStr.equals("Earliest"))
                low = HDF5Constants.H5F_LIBVER_EARLIEST;
            else if (lowStr.equals("V18"))
                low = HDF5Constants.H5F_LIBVER_V18;
            else if (lowStr.equals("V110"))
                low = HDF5Constants.H5F_LIBVER_V110;
            else if (lowStr.equals("V112"))
                low = HDF5Constants.H5F_LIBVER_V112;
            else if (lowStr.equals("V114"))
                low = HDF5Constants.H5F_LIBVER_V114;
            else if (lowStr.equals("V200"))
                low = HDF5Constants.H5F_LIBVER_V200;
            else if (lowStr.equals("Latest"))
                low = HDF5Constants.H5F_LIBVER_LATEST;
            else
                low = HDF5Constants.H5F_LIBVER_EARLIEST;

            if (highStr == null)
                high = HDF5Constants.H5F_LIBVER_LATEST;
            else if (highStr.equals("V18"))
                high = HDF5Constants.H5F_LIBVER_V18;
            else if (highStr.equals("V110"))
                high = HDF5Constants.H5F_LIBVER_V110;
            else if (highStr.equals("V112"))
                high = HDF5Constants.H5F_LIBVER_V112;
            else if (highStr.equals("V114"))
                high = HDF5Constants.H5F_LIBVER_V114;
            else if (highStr.equals("V200"))
                high = HDF5Constants.H5F_LIBVER_V200;
            else if (highStr.equals("Latest"))
                high = HDF5Constants.H5F_LIBVER_LATEST;
            else
                high = HDF5Constants.H5F_LIBVER_LATEST;

            H5.H5Pset_libver_bounds(fapl, low, high);
            H5.H5Pget_libver_bounds(fapl, libver);
        }
        finally {
            try {
                H5.H5Pclose(fapl);
            }
            catch (Exception e) {
                log.debug("setLibBounds(): libver bounds H5Pclose(fapl {}) failure: ", fapl, e);
            }
        }
    }

    /**
     * Gets the bounds of library versions.
     *
     * @return libver The earliest and latest version of the library.
     *
     * @throws Exception
     *             If there is an error at the HDF5 library level.
     */
    @Override
    public int[] getLibBounds() throws Exception
    {
        if (libver.length == 0)
            initLibBounds();
        return libver;
    }

    /**
     * Initialize the bounds of library versions
     *
     * @throws Exception
     *             The exceptions thrown vary depending on the implementing class.
     */
    @Override
    public void initLibBounds() throws Exception
    {
        if (fid >= 0) {
            /* Get the file's file access property list */
            long fapl = H5.H5Fget_access_plist(fid);
            /* Get library format */
            H5.H5Pget_libver_bounds(fapl, libver);
            /* Close FAPL */
            H5.H5Pclose(fapl);
        }
    }

    /**
     * Gets the bounds of library versions as text.
     *
     * @return libversion The earliest and latest version of the library.
     */
    @Override
    public String getLibBoundsDescription()
    {
        String libversion = "";

        if (libver[0] == HDF5Constants.H5F_LIBVER_EARLIEST)
            libversion = "Earliest and ";
        else if (libver[0] == HDF5Constants.H5F_LIBVER_V18)
            libversion = "V18 and ";
        else if (libver[0] == HDF5Constants.H5F_LIBVER_V110)
            libversion = "V110 and ";
        else if (libver[0] == HDF5Constants.H5F_LIBVER_V112)
            libversion = "V112 and ";
        else if (libver[0] == HDF5Constants.H5F_LIBVER_V114)
            libversion = "V114 and ";
        else if (libver[0] == HDF5Constants.H5F_LIBVER_V200)
            libversion = "V200 and ";
        else if (libver[0] == HDF5Constants.H5F_LIBVER_LATEST)
            libversion = "Latest and ";

        if (libver[1] == HDF5Constants.H5F_LIBVER_EARLIEST)
            libversion += "Earliest";
        else if (libver[1] == HDF5Constants.H5F_LIBVER_V18)
            libversion += "V18";
        else if (libver[1] == HDF5Constants.H5F_LIBVER_V110)
            libversion += "V110";
        else if (libver[1] == HDF5Constants.H5F_LIBVER_V112)
            libversion += "V112";
        else if (libver[1] == HDF5Constants.H5F_LIBVER_V114)
            libversion += "V114";
        else if (libver[1] == HDF5Constants.H5F_LIBVER_V200)
            libversion += "V200";
        else if (libver[1] == HDF5Constants.H5F_LIBVER_LATEST)
            libversion += "Latest";
        return libversion;
    }

    /**
     * Closes file associated with this H5File instance.
     *
     * @see hdf.object.FileFormat#close()
     *
     * @throws HDF5Exception
     *             If there is an error at the HDF5 library level.
     */
    @Override
    public void close() throws HDF5Exception
    {
        if (fid < 0) {
            log.debug("close(): file {} is not open", fullFileName);
            return;
        }
        // The current working directory may be changed at Dataset.read()
        // by System.setProperty("user.dir", newdir) to make it work for external
        // datasets. We need to set it back to the original current working
        // directory (when hdf-java application started) before the file
        // is closed/opened. Otherwise, relative path, e.g. "./test.h5" may
        // not work
        String rootPath = System.getProperty("hdfview.workdir");
        if (rootPath == null) {
            rootPath = System.getProperty("user.dir");
        }
        System.setProperty("user.dir", rootPath); // H5.H5Dchdir_ext(rootPath);

        // clean up unused objects
        if (rootObject != null) {
            HObject theObj       = null;
            Iterator<HObject> it = getMembersBreadthFirst(rootObject).iterator();
            while (it.hasNext()) {
                theObj = it.next();

                if (theObj instanceof Dataset) {
                    log.trace("close(): clear Dataset {}", ((Dataset)theObj).toString());
                    ((Dataset)theObj).clear();
                }
                else if (theObj instanceof Group) {
                    log.trace("close(): clear Group {}", ((Group)theObj).toString());
                    ((Group)theObj).clear();
                }
            }
        }

        // Close all open objects associated with this file.
        try {
            int type = -1;
            long[] objids;
            long n = H5.H5Fget_obj_count(fid, HDF5Constants.H5F_OBJ_ALL);
            log.trace("close(): open objects={}", n);

            if (n > 0) {
                if (n < Integer.MIN_VALUE || n > Integer.MAX_VALUE)
                    throw new Exception("Invalid int size");

                objids = new long[(int)n];
                H5.H5Fget_obj_ids(fid, HDF5Constants.H5F_OBJ_ALL, n, objids);

                for (int i = 0; i < (int)n; i++) {
                    log.trace("close(): object[{}] id={}", i, objids[i]);
                    type = H5.H5Iget_type(objids[i]);

                    if (HDF5Constants.H5I_DATASET == type) {
                        try {
                            H5.H5Dclose(objids[i]);
                        }
                        catch (Exception ex2) {
                            log.debug("close(): Object[{}] H5Dclose(objids[{}] {}) failure: ", i, i,
                                      objids[i], ex2);
                        }
                    }
                    else if (HDF5Constants.H5I_GROUP == type) {
                        try {
                            H5.H5Gclose(objids[i]);
                        }
                        catch (Exception ex2) {
                            log.debug("close(): Object[{}] H5Gclose(objids[{}] {}) failure: ", i, i,
                                      objids[i], ex2);
                        }
                    }
                    else if (HDF5Constants.H5I_DATATYPE == type) {
                        try {
                            H5.H5Tclose(objids[i]);
                        }
                        catch (Exception ex2) {
                            log.debug("close(): Object[{}] H5Tclose(objids[{}] {}) failure: ", i, i,
                                      objids[i], ex2);
                        }
                    }
                    else if (HDF5Constants.H5I_ATTR == type) {
                        try {
                            H5.H5Aclose(objids[i]);
                        }
                        catch (Exception ex2) {
                            log.debug("close(): Object[{}] H5Aclose(objids[{}] {}) failure: ", i, i,
                                      objids[i], ex2);
                        }
                    }
                    else if (HDF5Constants.H5I_FILE == type) {
                        int file_ref = H5.H5Iget_ref(objids[i]);
                        log.debug("close(): Object[{}] objids[{}] is type File with ref count of {}", i, i,
                                  file_ref);
                    }
                    else {
                        log.debug("close(): Object[{}] objids[{}] is type {}", i, i, type);
                    }
                } // (int i=0; i<n; i++)
            }     // ( n>0)
        }
        catch (Exception ex) {
            log.debug("close(): failure: ", ex);
        }

        try {
            H5.H5Fflush(fid, HDF5Constants.H5F_SCOPE_GLOBAL);
        }
        catch (Exception ex) {
            log.debug("close(): H5Fflush(fid {}) failure: ", fid, ex);
        }

        try {
            H5.H5Fclose(fid);
        }
        catch (Exception ex) {
            log.debug("close(): H5Fclose(fid {}) failure: ", fid, ex);
        }

        // Set fid to -1 but don't reset rootObject
        fid = -1;
    }

    /**
     * Returns the root object of the open HDF5 File.
     *
     * @see hdf.object.FileFormat#getRootObject()
     */
    @Override
    public HObject getRootObject()
    {
        return rootObject;
    }

    /*
     * (non-Javadoc)
     *
     * @see hdf.object.FileFormat#get(java.lang.String)
     */
    @Override
    public HObject get(String path) throws Exception
    {
        log.trace("get({}): start", path);
        HObject obj = null;

        if ((path == null) || (path.length() <= 0)) {
            log.debug("get(): path is null or invalid path length");
            System.err.println("(path == null) || (path.length() <= 0)");
            return null;
        }

        // replace the wrong slash and get rid of "//"
        path = path.replace('\\', '/');
        path = "/" + path;
        path = path.replaceAll("//", "/");

        // the whole file tree is loaded. find the object in the tree
        if (rootObject != null) {
            obj = findObject(this, path);
        }

        // found object in memory
        if (obj != null) {
            log.trace("get(): Found object in memory");
            return obj;
        }

        // open only the requested object
        String name  = null;
        String pPath = null;
        if (path.equals("/")) {
            name = "/"; // the root
        }
        else {
            // separate the parent path and the object name
            if (path.endsWith("/")) {
                path = path.substring(0, path.length() - 1);
            }

            int idx = path.lastIndexOf('/');
            name    = path.substring(idx + 1);
            if (idx == 0) {
                pPath = "/";
            }
            else {
                pPath = path.substring(0, idx);
            }
        }

        // do not open the full tree structure, only the file handler
        long fid_before_open = fid;
        fid                  = open(false);
        if (fid < 0) {
            log.debug("get(): Invalid FID");
            System.err.println("Could not open file handler");
            return null;
        }

        try {
            H5O_info_t info;
            int objType;
            long objid = H5.H5Oopen(fid, path, HDF5Constants.H5P_DEFAULT);

            if (objid >= 0) {
                info    = H5.H5Oget_info(objid);
                objType = info.type;
                if (objType == HDF5Constants.H5O_TYPE_DATASET) {
                    long did = -1;
                    try {
                        did = H5.H5Dopen(fid, path, HDF5Constants.H5P_DEFAULT);
                        obj = getDataset(did, name, pPath);
                    }
                    finally {
                        try {
                            H5.H5Dclose(did);
                        }
                        catch (Exception ex) {
                            log.debug("get(): {} H5Dclose(did {}) failure: ", path, did, ex);
                        }
                    }
                }
                else if (objType == HDF5Constants.H5O_TYPE_GROUP) {
                    long gid = -1;
                    try {
                        gid            = H5.H5Gopen(fid, path, HDF5Constants.H5P_DEFAULT);
                        H5Group pGroup = null;
                        if (pPath != null) {
                            pGroup = new H5Group(this, null, pPath, null);
                            obj    = getGroup(gid, name, pGroup);
                            pGroup.addToMemberList(obj);
                        }
                        else {
                            obj = getGroup(gid, name, pGroup);
                        }
                    }
                    finally {
                        try {
                            H5.H5Gclose(gid);
                        }
                        catch (Exception ex) {
                            log.debug("get(): {} H5Gclose(gid {}) failure: ", path, gid, ex);
                        }
                    }
                }
                else if (objType == HDF5Constants.H5O_TYPE_NAMED_DATATYPE) {
                    obj = new H5Datatype(this, name, pPath);
                }
            }
            try {
                H5.H5Oclose(objid);
            }
            catch (Exception ex) {
                log.debug("get(): H5Oclose(objid {}) failure: ", objid, ex);
                ex.printStackTrace();
            }
        }
        catch (Exception ex) {
            log.debug("get(): Exception finding obj {}", path, ex);
            obj = null;
        }
        finally {
            if ((fid_before_open <= 0) && (obj == null)) {
                // close the fid that is not attached to any object
                try {
                    H5.H5Fclose(fid);
                }
                catch (Exception ex) {
                    log.debug("get(): {} H5Fclose(fid {}) failure: ", path, fid, ex);
                }
                fid = fid_before_open;
            }
        }

        return obj;
    }

    /**
     * Creates a named datatype in a file.
     *
     * The following code creates a named datatype in a file.
     *
     * <pre>
     * H5File file = (H5File) h5file.createInstance(&quot;test_hdf5.h5&quot;, FileFormat.WRITE);
     * Datatype dtype = file.createDatatype(
     *                             Datatype.CLASS_INTEGER,
     *                             4,
     *                             Datatype.NATIVE,
     *                             Datatype.NATIVE,
     *                             basetype);
     * H5Datatype h5dtype = file.createNamedDatatype(
     *                             dtype,
     *                             null,
     *                             &quot;Native Integer&quot;);
     * </pre>
     *
     * @param tnative
     *            native datatype previously created
     * @param name
     *            name of the datatype to create, e.g. "Native Integer".
     * @return The new datatype if successful; otherwise returns null.
     * @throws Exception
     *             The exceptions thrown vary depending on the implementing class.
     */
    @Override
    public Datatype createNamedDatatype(Datatype tnative, String name) throws Exception
    {
        log.trace("createNamedDatatype(): start: name={}", name);

        H5Datatype dtype = null;

        if (name != null) {
            long tid = -1;
            log.trace("createNamedDatatype(): name={}", name);
            try {
                tnative.setFullname(name, null);
            }
            catch (Exception ex) {
                log.debug("createNamedDatatype():setName(): {} failure: {}", name, ex.getMessage());
            }
            try {
                if ((tid = tnative.createNative()) < 0) {
                    log.debug("createNamedDatatype(): createNative() failure");
                    throw new Exception("createNative() failed");
                }
                log.trace("createNamedDatatype(): createNative gets id={}", tid);

                H5.H5Tcommit(fid, name, tid, HDF5Constants.H5P_DEFAULT, HDF5Constants.H5P_DEFAULT,
                             HDF5Constants.H5P_DEFAULT);

                int nativeClass = H5.H5Tget_class(tid);
                if (nativeClass == HDF5Constants.H5T_REFERENCE)
                    dtype = new H5ReferenceType(this, name, null);
                else
                    dtype = new H5Datatype(this, name, null);
            }
            finally {
                H5.H5Tclose(tid);
            }
        }
        else {
            dtype = (H5Datatype)tnative;
        }

        return dtype;
    }

    /***************************************************************************
     * Methods related to Datatypes and HObjects in HDF5 Files. Strictly speaking, these methods aren't
     *related to H5File and the actions could be carried out through the H5Group, H5Datatype and H5*DS
     *classes. But, in some cases they allow a null input and expect the generated object to be of HDF5 type.
     *So, we put them in the H5File class so that we create the proper type of HObject... H5Group for example.
     *
     * Here again, if there could be Implementation Class methods we'd use those. But, since we can't override
     *class methods (they can only be shadowed in Java), these are instance methods.
     *
     **************************************************************************/

    /*
     * (non-Javadoc)
     *
     * @see hdf.object.FileFormat#createDatatype(int, int, int, int)
     */
    @Override
    public Datatype createDatatype(int tclass, int tsize, int torder, int tsign) throws Exception
    {
        return new H5Datatype(tclass, tsize, torder, tsign);
    }

    /*
     * (non-Javadoc)
     *
     * @see hdf.object.FileFormat#createDatatype(int, int, int, int, Datatype)
     */
    @Override
    public Datatype createDatatype(int tclass, int tsize, int torder, int tsign, Datatype tbase)
        throws Exception
    {
        return new H5Datatype(tclass, tsize, torder, tsign, tbase);
    }

    /*
     * (non-Javadoc)
     *
     * @see hdf.object.FileFormat#createScalarDS(java.lang.String, hdf.object.Group, hdf.object.Datatype,
     * long[], long[], long[], int, java.lang.Object)
     */
    @Override
    public Dataset createScalarDS(String name, Group pgroup, Datatype type, long[] dims, long[] maxdims,
                                  long[] chunks, int gzip, Object fillValue, Object data) throws Exception
    {
        log.trace("createScalarDS(): name={}", name);
        // create new dataset at the root group by default
        if (pgroup == null)
            pgroup = (Group)get("/");

        return H5ScalarDS.create(name, pgroup, type, dims, maxdims, chunks, gzip, fillValue, data);
    }

    /*
     * (non-Javadoc)
     *
     * @see hdf.object.FileFormat#createCompoundDS(java.lang.String, hdf.object.Group, long[], long[], long[],
     * int, java.lang.String[], hdf.object.Datatype[], int[], java.lang.Object)
     */
    @Override
    public Dataset createCompoundDS(String name, Group pgroup, long[] dims, long[] maxdims, long[] chunks,
                                    int gzip, String[] memberNames, Datatype[] memberDatatypes,
                                    int[] memberSizes, Object data) throws Exception
    {
        log.trace("createCompoundDS(): start: name={}", name);
        int nMembers        = memberNames.length;
        int memberRanks[]   = new int[nMembers];
        long memberDims[][] = new long[nMembers][1];
        Dataset ds          = null;

        for (int i = 0; i < nMembers; i++) {
            memberRanks[i] = 1;
            if (memberSizes == null)
                memberDims[i][0] = 1;
            else
                memberDims[i][0] = memberSizes[i];
        }

        // create new dataset at the root group by default
        if (pgroup == null)
            pgroup = (Group)get("/");
        ds = H5CompoundDS.create(name, pgroup, dims, maxdims, chunks, gzip, memberNames, memberDatatypes,
                                 memberRanks, memberDims, data);

        return ds;
    }

    /*
     * (non-Javadoc)
     *
     * @see hdf.object.FileFormat#createImage(java.lang.String, hdf.object.Group, hdf.object.Datatype,
     * long[], long[], long[], int, int, int, java.lang.Object)
     */
    @Override
    public Dataset createImage(String name, Group pgroup, Datatype type, long[] dims, long[] maxdims,
                               long[] chunks, int gzip, int ncomp, int interlace, Object data)
        throws Exception
    {
        log.trace("createImage(): start: name={}", name);
        // create at the root group by default
        if (pgroup == null)
            pgroup = (Group)get("/");

        H5ScalarDS dataset =
            (H5ScalarDS)H5ScalarDS.create(name, pgroup, type, dims, maxdims, chunks, gzip, data);

        try {
            H5File.createImageAttributes(dataset, interlace);
            dataset.setIsImage(true);
        }
        catch (Exception ex) {
            log.debug("createImage(): {} createImageAttributtes failure: ", name, ex);
        }

        return dataset;
    }

    /***
     * Creates a new group with specified name in existing group.
     *
     * @see hdf.object.FileFormat#createGroup(java.lang.String, hdf.object.Group)
     */
    @Override
    public Group createGroup(String name, Group pgroup) throws Exception
    {
        return this.createGroup(name, pgroup, HDF5Constants.H5P_DEFAULT);
    }

    /***
     * Creates a new group with specified name in existing group and with the group creation properties list,
     * gplist.
     *
     * @see hdf.object.h5.H5Group#create(java.lang.String, hdf.object.Group, long...)
     *
     */
    @Override
    public Group createGroup(String name, Group pgroup, long... gplist) throws Exception
    {
        // create new group at the root
        if (pgroup == null)
            pgroup = (Group)this.get("/");

        return H5Group.create(name, pgroup, gplist);
    }

    /***
     * Creates the group creation property list identifier, gcpl. This identifier is used when creating
     * Groups.
     *
     * @see hdf.object.FileFormat#createGcpl(int, int, int)
     *
     */
    @Override
    public long createGcpl(int creationorder, int maxcompact, int mindense) throws Exception
    {
        long gcpl = -1;
        try {
            gcpl = H5.H5Pcreate(HDF5Constants.H5P_GROUP_CREATE);
            if (gcpl >= 0) {
                // Set link creation order.
                if (creationorder == Group.CRT_ORDER_TRACKED) {
                    log.trace("createGcpl(): creation order ORDER_TRACKED");
                    H5.H5Pset_link_creation_order(gcpl, HDF5Constants.H5P_CRT_ORDER_TRACKED);
                }
                else if (creationorder == Group.CRT_ORDER_INDEXED) {
                    log.trace("createGcpl(): creation order ORDER_INDEXED");
                    H5.H5Pset_link_creation_order(gcpl, HDF5Constants.H5P_CRT_ORDER_TRACKED +
                                                            HDF5Constants.H5P_CRT_ORDER_INDEXED);
                }
                // Set link storage.
                H5.H5Pset_link_phase_change(gcpl, maxcompact, mindense);
            }
        }
        catch (Exception ex) {
            log.debug("createGcpl(): failure: ", ex);
            ex.printStackTrace();
        }

        return gcpl;
    }

    /*
     * (non-Javadoc)
     *
     * @see hdf.object.FileFormat#createLink(hdf.object.Group, java.lang.String, hdf.object.HObject)
     */
    @Override
    public HObject createLink(Group parentGroup, String name, Object currentObj) throws Exception
    {
        if (currentObj instanceof HObject)
            return this.createLink(parentGroup, name, (HObject)currentObj, Group.LINK_TYPE_HARD);
        else if (currentObj instanceof String)
            return this.createLink(parentGroup, name, (String)currentObj, Group.LINK_TYPE_HARD);

        return null;
    }

    /**
     * Creates a link to an object in the open file.
     *
     * If parentGroup is null, the new link is created in the root group.
     *
     * @param parentGroup
     *            The group where the link is created.
     * @param name
     *            The name of the link.
     * @param currentObj
     *            The existing object the new link will reference.
     * @param lType
     *            The type of link to be created. It can be a hard link, a soft link or an external link.
     *
     * @return The object pointed to by the new link if successful; otherwise returns null.
     *
     * @throws Exception
     *             The exceptions thrown vary depending on the implementing class.
     */
    @Override
    public HObject createLink(Group parentGroup, String name, HObject currentObj, int lType) throws Exception
    {
        log.trace("createLink(): start: name={}", name);
        HObject obj              = null;
        int type                 = 0;
        String current_full_name = null;
        String new_full_name     = null;
        String parent_path       = null;

        if (currentObj == null) {
            log.debug("createLink(): Link target is null");
            throw new HDF5Exception("The object pointed to by the link cannot be null.");
        }
        if ((parentGroup == null) || parentGroup.isRoot())
            parent_path = HObject.SEPARATOR;
        else
            parent_path =
                parentGroup.getPath() + HObject.SEPARATOR + parentGroup.getName() + HObject.SEPARATOR;

        new_full_name = parent_path + name;

        if (lType == Group.LINK_TYPE_HARD) {
            type = HDF5Constants.H5L_TYPE_HARD;
            log.trace("createLink(): type H5L_TYPE_HARD");
        }
        else if (lType == Group.LINK_TYPE_SOFT) {
            type = HDF5Constants.H5L_TYPE_SOFT;
            log.trace("createLink(): type H5L_TYPE_SOFT");
        }
        else if (lType == Group.LINK_TYPE_EXTERNAL) {
            type = HDF5Constants.H5L_TYPE_EXTERNAL;
            log.trace("createLink(): type H5L_TYPE_EXTERNAL");
        }

        if (H5.H5Lexists(fid, new_full_name, HDF5Constants.H5P_DEFAULT)) {
            H5.H5Ldelete(fid, new_full_name, HDF5Constants.H5P_DEFAULT);
        }

        if (type == HDF5Constants.H5L_TYPE_HARD) {
            if ((currentObj instanceof Group) && ((Group)currentObj).isRoot()) {
                log.debug("createLink(): cannot create link to root group");
                throw new HDF5Exception("Cannot make a link to the root group.");
            }
            current_full_name = currentObj.getPath() + HObject.SEPARATOR + currentObj.getName();

            H5.H5Lcreate_hard(fid, current_full_name, fid, new_full_name, HDF5Constants.H5P_DEFAULT,
                              HDF5Constants.H5P_DEFAULT);
        }

        else if (type == HDF5Constants.H5L_TYPE_SOFT) {
            log.trace("createLink(): H5Lcreate_soft: {} in {} as {}", currentObj.getFullName(), fid,
                      new_full_name);
            H5.H5Lcreate_soft(currentObj.getFullName(), fid, new_full_name, HDF5Constants.H5P_DEFAULT,
                              HDF5Constants.H5P_DEFAULT);
        }

        else if (type == HDF5Constants.H5L_TYPE_EXTERNAL) {
            log.trace("createLink(): H5Lcreate_external: File={} {} in {} as {}", currentObj.getFile(),
                      currentObj.getFullName(), fid, new_full_name);
            H5.H5Lcreate_external(currentObj.getFile(), currentObj.getFullName(), fid, new_full_name,
                                  HDF5Constants.H5P_DEFAULT, HDF5Constants.H5P_DEFAULT);
        }

        if (currentObj instanceof Group) {
            log.trace("createLink(): Link target is type H5Group");
            obj = new H5Group(this, name, parent_path, parentGroup);
        }
        else if (currentObj instanceof H5ReferenceType) {
            log.trace("createLink(): Link target is type H5Datatype");
            obj = new H5ReferenceType(this, name, parent_path);
        }
        else if (currentObj instanceof H5Datatype) {
            log.trace("createLink(): Link target is type H5Datatype");
            obj = new H5Datatype(this, name, parent_path);
        }
        else if (currentObj instanceof H5CompoundDS) {
            log.trace("createLink(): Link target is type H5CompoundDS");
            obj = new H5CompoundDS(this, name, parent_path);
        }
        else if (currentObj instanceof H5ScalarDS) {
            log.trace("createLink(): Link target is type H5ScalarDS");
            obj = new H5ScalarDS(this, name, parent_path);
        }
        else
            log.trace("createLink(): Link target is type unknown");

        return obj;
    }

    /**
     * Creates a soft or external link to object in a file that does not exist at the time the link is
     * created.
     *
     * @param parentGroup
     *            The group where the link is created.
     * @param name
     *            The name of the link.
     * @param currentObj
     *            The name of the object the new link will reference. The object doesn't have to exist.
     * @param lType
     *            The type of link to be created.
     *
     * @return The H5Link object pointed to by the new link if successful; otherwise returns null.
     *
     * @throws Exception
     *             The exceptions thrown vary depending on the implementing class.
     */
    @Override
    public HObject createLink(Group parentGroup, String name, String currentObj, int lType) throws Exception
    {
        log.trace("createLink(): start: name={}", name);
        HObject obj          = null;
        int type             = 0;
        String new_full_name = null;
        String parent_path   = null;

        if (currentObj == null) {
            log.debug("createLink(): Link target is null");
            throw new HDF5Exception("The object pointed to by the link cannot be null.");
        }
        if ((parentGroup == null) || parentGroup.isRoot())
            parent_path = HObject.SEPARATOR;
        else
            parent_path =
                parentGroup.getPath() + HObject.SEPARATOR + parentGroup.getName() + HObject.SEPARATOR;

        new_full_name = parent_path + name;

        if (lType == Group.LINK_TYPE_HARD) {
            type = HDF5Constants.H5L_TYPE_HARD;
            log.trace("createLink(): type H5L_TYPE_HARD");
        }
        else if (lType == Group.LINK_TYPE_SOFT) {
            type = HDF5Constants.H5L_TYPE_SOFT;
            log.trace("createLink(): type H5L_TYPE_SOFT");
        }
        else if (lType == Group.LINK_TYPE_EXTERNAL) {
            type = HDF5Constants.H5L_TYPE_EXTERNAL;
            log.trace("createLink(): type H5L_TYPE_EXTERNAL");
        }

        if (H5.H5Lexists(fid, new_full_name, HDF5Constants.H5P_DEFAULT)) {
            H5.H5Ldelete(fid, new_full_name, HDF5Constants.H5P_DEFAULT);
        }

        if (type == HDF5Constants.H5L_TYPE_SOFT) {
            H5.H5Lcreate_soft(currentObj, fid, new_full_name, HDF5Constants.H5P_DEFAULT,
                              HDF5Constants.H5P_DEFAULT);
        }

        else if (type == HDF5Constants.H5L_TYPE_EXTERNAL) {
            String fileName   = null;
            String objectName = null;

            // separate the object name and the file name
            fileName   = currentObj.substring(0, currentObj.lastIndexOf(FileFormat.FILE_OBJ_SEP));
            objectName = currentObj.substring(currentObj.indexOf(FileFormat.FILE_OBJ_SEP));
            objectName = objectName.substring(3);

            H5.H5Lcreate_external(fileName, objectName, fid, new_full_name, HDF5Constants.H5P_DEFAULT,
                                  HDF5Constants.H5P_DEFAULT);
        }

        if (name.startsWith(HObject.SEPARATOR)) {
            name = name.substring(1);
        }
        obj = new H5Link(this, name, parent_path);

        return obj;
    }

    /**
     * reload the sub-tree structure from file.
     *
     * reloadTree(Group g) is useful when the structure of the group in file is changed while the group
     * structure in memory is not changed.
     *
     * @param g
     *            the group where the structure is to be reloaded in memory
     */
    public void reloadTree(Group g)
    {
        if (fid < 0 || rootObject == null || g == null) {
            log.debug("reloadTree(): Invalid fid or null object");
            return;
        }

        depth_first(g, Integer.MIN_VALUE);
    }

    /*
     * (non-Javadoc) NOTE: Object references are copied but not updated by this method.
     *
     * @see hdf.object.FileFormat#copy(hdf.object.HObject, hdf.object.Group, java.lang.String)
     */
    @Override
    public HObject copy(HObject srcObj, Group dstGroup, String dstName) throws Exception
    {
        log.trace("copy(): start: srcObj={} dstGroup={} dstName={}", srcObj, dstGroup, dstName);
        if ((srcObj == null) || (dstGroup == null)) {
            log.debug("copy(): srcObj or dstGroup is null");
            return null;
        }

        if (dstName == null)
            dstName = srcObj.getName();

        List<HObject> members = dstGroup.getMemberList();
        int n                 = members.size();
        for (int i = 0; i < n; i++) {
            HObject obj = members.get(i);
            String name = obj.getName();
            while (name.equals(dstName))
                dstName += "~copy";
        }

        HObject newObj = null;
        if (srcObj instanceof Dataset) {
            log.trace("copy(): srcObj instanceof Dataset");
            newObj = copyDataset((Dataset)srcObj, (H5Group)dstGroup, dstName);
        }
        else if (srcObj instanceof H5Group) {
            log.trace("copy(): srcObj instanceof H5Group");
            newObj = copyGroup((H5Group)srcObj, (H5Group)dstGroup, dstName);
        }
        else if (srcObj instanceof H5Datatype) {
            log.trace("copy(): srcObj instanceof H5Datatype");
            newObj = copyDatatype((H5Datatype)srcObj, (H5Group)dstGroup, dstName);
        }

        return newObj;
    }

    /*
     * (non-Javadoc)
     *
     * @see hdf.object.FileFormat#delete(hdf.object.HObject)
     */
    @Override
    public void delete(HObject obj)throws Exception
    {
        if ((obj == null) || (fid < 0)) {
            log.debug("delete(): Invalid FID or object is null");
            return;
        }

        String name = obj.getPath() + obj.getName();

        H5.H5Ldelete(fid, name, HDF5Constants.H5P_DEFAULT);
    }

    /*
     * (non-Javadoc)
     *
     * @see hdf.object.FileFormat#writeAttribute(hdf.object.HObject, hdf.object.Attribute, boolean)
     */
    @Override
    public void writeAttribute(HObject obj, Attribute attr, boolean attrExisted) throws HDF5Exception
    {
        String obj_name = obj.getFullName();
        String name     = attr.getAttributeName();
        long tid        = -1;
        long sid        = -1;
        long aid        = -1;
        log.trace("writeAttribute(): name is {}", name);

        long objID = obj.open();
        if (objID < 0) {
            log.debug("writeAttribute(): Invalid Object ID");
            return;
        }

        if ((tid = attr.getAttributeDatatype().createNative()) >= 0) {
            log.trace("writeAttribute(): tid {} from toNative :{}", tid,
                      attr.getAttributeDatatype().getDescription());
            try {
                if (attr.isAttributeNULL())
                    sid = H5.H5Screate(HDF5Constants.H5S_NULL);
                else if (attr.isAttributeScalar())
                    sid = H5.H5Screate(HDF5Constants.H5S_SCALAR);
                else
                    sid = H5.H5Screate_simple(attr.getAttributeRank(), attr.getAttributeDims(), null);

                if (attrExisted)
                    aid = H5.H5Aopen_by_name(objID, obj_name, name, HDF5Constants.H5P_DEFAULT,
                                             HDF5Constants.H5P_DEFAULT);
                else
                    aid = H5.H5Acreate(objID, name, tid, sid, HDF5Constants.H5P_DEFAULT,
                                       HDF5Constants.H5P_DEFAULT);
                log.trace("writeAttribute(): aid {} opened/created", aid);

                if (!attr.isAttributeNULL()) {
                    // update value of the attribute
                    Object attrValue;
                    try {
                        attrValue = attr.getAttributeData();
                    }
                    catch (Exception ex) {
                        attrValue = null;
                        log.trace("writeAttribute(): getAttributeData() failure:", ex);
                    }

                    // log.trace("writeAttribute(): attrValue={}", attrValue);
                    if (attrValue != null) {
                        try {
                            ((H5Attribute)attr).AttributeCommonIO(aid, H5File.IO_TYPE.WRITE, attrValue);
                        }
                        catch (Exception ex) {
                            log.debug("writeAttribute(): failed to write attribute: ", ex);
                        }
                    } // (attrValue != null)
                }
            }
            finally {
                try {
                    H5.H5Tclose(tid);
                }
                catch (Exception ex) {
                    log.debug("writeAttribute(): H5Tclose(tid {}) failure: ", tid, ex);
                }
                try {
                    H5.H5Sclose(sid);
                }
                catch (Exception ex) {
                    log.debug("writeAttribute(): H5Sclose(sid {}) failure: ", sid, ex);
                }
                try {
                    H5.H5Aclose(aid);
                }
                catch (Exception ex) {
                    log.debug("writeAttribute(): H5Aclose(aid {}) failure: ", aid, ex);
                }
            }
        }
        else {
            log.debug("writeAttribute(): toNative failure");
        }

        obj.close(objID);
    }

    /***************************************************************************
     * Implementations for methods specific to H5File
     **************************************************************************/

    /**
     * Opens a file with specific file access property list.
     *
     * This function does the same as "long open()" except the you can also pass an HDF5 file access property
     * to file open. For example,
     *
     * <pre>
     * // All open objects remaining in the file are closed then file is closed
     * long plist = H5.H5Pcreate(HDF5Constants.H5P_FILE_ACCESS);
     * H5.H5Pset_fclose_degree(plist, HDF5Constants.H5F_CLOSE_STRONG);
     * long fid = open(plist);
     * </pre>
     *
     * @param plist
     *            a file access property list identifier.
     *
     * @return the file identifier if successful; otherwise returns negative value.
     *
     * @throws Exception
     *            If there is a failure.
     */
    public long open(long plist) throws Exception { return open(true, plist); }

    /***************************************************************************
     * Private methods.
     **************************************************************************/

    /**
     * Opens access to this file.
     *
     * @param loadFullHierarchy
     *            if true, load the full hierarchy into memory; otherwise just opens the file identifier.
     *
     * @return the file identifier if successful; otherwise returns negative value.
     *
     * @throws Exception
     *            If there is a failure.
     */
    private long open(boolean loadFullHierarchy) throws Exception
    {
        long the_fid = -1;

        long plist = HDF5Constants.H5P_DEFAULT;

        // BUG: HDF5Constants.H5F_CLOSE_STRONG does not flush cache
        /**
         * try { //All open objects remaining in the file are closed // then file is closed plist =
         * H5.H5Pcreate (HDF5Constants.H5P_FILE_ACCESS); H5.H5Pset_fclose_degree ( plist,
         * HDF5Constants.H5F_CLOSE_STRONG); } catch (Exception ex) {} the_fid = open(loadFullHierarchy,
         * plist); try { H5.H5Pclose(plist); } catch (Exception ex) {}
         */

        log.trace("open(): loadFull={}", loadFullHierarchy);
        the_fid = open(loadFullHierarchy, plist);

        return the_fid;
    }

    /**
     * Opens access to this file.
     *
     * @param loadFullHierarchy
     *            if true, load the full hierarchy into memory; otherwise just opens the file identifier.
     *
     * @return the file identifier if successful; otherwise returns negative value.
     *
     * @throws Exception
     *            If there is a failure.
     */
    private long open(boolean loadFullHierarchy, long plist) throws Exception
    {
        log.trace("open(loadFullHierarchy = {}, plist = {}): start", loadFullHierarchy, plist);
        if (fid > 0) {
            log.trace("open(): FID already opened");
            return fid; // file is opened already
        }

        // The cwd may be changed at Dataset.read() by System.setProperty("user.dir", newdir)
        // to make it work for external datasets. We need to set it back
        // before the file is closed/opened.
        String rootPath = System.getProperty("hdfview.workdir");
        if (rootPath == null) {
            rootPath = System.getProperty("user.dir");
        }
        System.setProperty("user.dir", rootPath);

        log.trace("open(): flag={}", flag);
        // check for valid file access permission
        if (flag < 0) {
            log.debug("open(): Invalid access identifier -- " + flag);
            throw new HDF5Exception("Invalid access identifer -- " + flag);
        }
        else if (HDF5Constants.H5F_ACC_CREAT == flag) {
            // create a new file
            log.trace("open(): create file");
            fid = H5.H5Fcreate(fullFileName, HDF5Constants.H5F_ACC_TRUNC, HDF5Constants.H5P_DEFAULT,
                               HDF5Constants.H5P_DEFAULT);
            H5.H5Fflush(fid, HDF5Constants.H5F_SCOPE_LOCAL);
            H5.H5Fclose(fid);
            flag = HDF5Constants.H5F_ACC_RDWR;
        }
        else if (!exists()) {
            log.debug("open(): File {} does not exist", fullFileName);
            throw new HDF5Exception("File does not exist -- " + fullFileName);
        }
        else if (((flag == HDF5Constants.H5F_ACC_RDWR) || (flag == HDF5Constants.H5F_ACC_CREAT)) &&
                 !canWrite()) {
            log.debug("open(): Cannot write file {}", fullFileName);
            throw new HDF5Exception("Cannot write file, try opening as read-only -- " + fullFileName);
        }
        else if ((flag == HDF5Constants.H5F_ACC_RDONLY) && !canRead()) {
            log.debug("open(): Cannot read file {}", fullFileName);
            throw new HDF5Exception("Cannot read file -- " + fullFileName);
        }

        try {
            fid = H5.H5Fopen(fullFileName, flag, plist);
        }
        catch (Exception ex) {
            try {
                log.debug("open(): open failed, attempting to open file read-only", ex);
                fid = H5.H5Fopen(fullFileName, HDF5Constants.H5F_ACC_RDONLY, HDF5Constants.H5P_DEFAULT);
                isReadOnly = true;
            }
            catch (Exception ex2) {
                // Attempt to open the file as a split file or family file
                try {
                    File tmpf      = new File(fullFileName);
                    String tmpname = tmpf.getName();
                    int idx        = tmpname.lastIndexOf('.');

                    if (tmpname.contains("-m")) {
                        log.debug("open(): open read-only failed, attempting to open split file");

                        while (idx > 0) {
                            char c = tmpname.charAt(idx - 1);
                            if (c != '-')
                                idx--;
                            else
                                break;
                        }

                        if (idx > 0) {
                            tmpname = tmpname.substring(0, idx - 1);
                            log.trace("open(): attempting to open split file with name {}", tmpname);
                            long pid = H5.H5Pcreate(HDF5Constants.H5P_FILE_ACCESS);
                            H5.H5Pset_fapl_split(pid, "-m.h5", HDF5Constants.H5P_DEFAULT, "-r.h5",
                                                 HDF5Constants.H5P_DEFAULT);
                            fid = H5.H5Fopen(tmpf.getParent() + File.separator + tmpname, flag, pid);
                            H5.H5Pclose(pid);
                        }
                    }
                    else {
                        log.debug("open(): open read-only failed, checking for file family");
                        // try to see if it is a file family, always open a family file
                        // from the first one since other files will not be recognized
                        // as an HDF5 file
                        int cnt = idx;
                        while (idx > 0) {
                            char c = tmpname.charAt(idx - 1);
                            if (Character.isDigit(c))
                                idx--;
                            else
                                break;
                        }

                        if (idx > 0) {
                            cnt -= idx;
                            tmpname = tmpname.substring(0, idx) + "%0" + cnt + "d" +
                                      tmpname.substring(tmpname.lastIndexOf('.'));
                            log.trace("open(): attempting to open file family with name {}", tmpname);
                            long pid = H5.H5Pcreate(HDF5Constants.H5P_FILE_ACCESS);
                            H5.H5Pset_fapl_family(pid, 0, HDF5Constants.H5P_DEFAULT);
                            fid = H5.H5Fopen(tmpf.getParent() + File.separator + tmpname, flag, pid);
                            H5.H5Pclose(pid);
                        }
                    }
                }
                catch (Exception ex3) {
                    log.debug("open(): open failed: ", ex3);
                }
            }
        }

        initLibBounds();

        if ((fid >= 0) && loadFullHierarchy) {
            long n = H5.H5Fget_obj_count(fid, HDF5Constants.H5F_OBJ_ALL);
            log.trace("open(): open objects={}", n);
            // load the hierarchy of the file
            loadIntoMemory();
        }

        log.trace("open(loadFullHierarchy = {}, plist = {}): finish", loadFullHierarchy, plist);
        return fid;
    }

    /**
     * Loads the file structure into memory.
     */
    private void loadIntoMemory()
    {
        if (fid < 0) {
            log.debug("loadIntoMemory(): Invalid FID");
            return;
        }

        /*
         * TODO: Root group's name should be changed to 'this.getName()' and all
         * previous accesses of this field should now use getPath() instead of getName()
         * to get the root group. The root group actually does have a path of "/". The
         * depth_first method will have to be changed to setup other object paths
         * appropriately, as it currently assumes the root path to be null.
         */
        rootObject = new H5Group(this, "/", null, null);
        log.trace("loadIntoMemory(): depth_first on root");
        depth_first(rootObject, 0);
    }

    /**
     * Retrieves the file structure by depth-first order, recursively. The current implementation retrieves
     * groups and datasets only. It does not include named datatypes and soft links.
     *
     * It also detects and stops loops. A loop is detected if there exists an object with the same object ID
     * by tracing a path back up to the root.
     *
     * @param parentObject
     *            the parent object.
     */
    @SuppressWarnings("deprecation")
    private int depth_first(HObject parentObject, int nTotal)
    {
        log.trace("depth_first({}): start", parentObject);

        int nelems;
        String fullPath = null;
        String ppath    = null;
        long gid        = -1;

        H5Group pgroup = (H5Group)parentObject;
        ppath          = pgroup.getPath();

        if (ppath == null)
            fullPath = HObject.SEPARATOR;
        else
            fullPath = ppath + pgroup.getName() + HObject.SEPARATOR;

        nelems = 0;
        try {
            gid             = pgroup.open();
            H5G_info_t info = H5.H5Gget_info(gid);
            nelems          = (int)info.nlinks;
        }
        catch (HDF5Exception ex) {
            nelems = -1;
            log.debug("depth_first({}): H5Gget_info(gid {}) failure: ", parentObject, gid, ex);
        }

        if (nelems <= 0) {
            pgroup.close(gid);
            log.debug("depth_first({}): nelems <= 0", parentObject);
            return nTotal;
        }

        // since each call of H5.H5Gget_objname_by_idx() takes about one second.
        // 1,000,000 calls take 12 days. Instead of calling it in a loop,
        // we use only one call to get all the information, which takes about
        // two seconds
        int[] objTypes                              = new int[nelems];
        long[] fNos                                 = new long[nelems];
        hdf.hdf5lib.structs.H5O_token_t[] objTokens = new hdf.hdf5lib.structs.H5O_token_t[nelems];
        String[] objNames                           = new String[nelems];

        try {
            H5.H5Gget_obj_info_full(fid, fullPath, objNames, objTypes, null, fNos, objTokens, indexType,
                                    indexOrder);
        }
        catch (HDF5Exception ex) {
            log.debug("depth_first({}): failure: ", parentObject, ex);
            ex.printStackTrace();
            return nTotal;
        }

        int nStart = getStartMembers();
        int nMax   = getMaxMembers();

        String obj_name;
        int obj_type;

        // Iterate through the file to see members of the group
        for (int i = 0; i < nelems; i++) {
            obj_name = objNames[i];
            obj_type = objTypes[i];
            log.trace("depth_first({}): obj_name={}, obj_type={}", parentObject, obj_name, obj_type);
            log.trace("depth_first({}): objTokens[{}]={}", parentObject, i, objTokens[i].data);
            long[] objtok = HDFNativeData.byteToLong(objTokens[i].data);
            log.trace("depth_first({}): objtok[0]={}, objtok[1]={}, fNos[{}]={}", parentObject, objtok[0],
                      objtok[1], i, fNos[i]);

            if (obj_name == null) {
                log.trace("depth_first({}): continue after null obj_name", parentObject);
                continue;
            }

            nTotal++;

            if (nMax > 0) {
                if ((nTotal - nStart) >= nMax)
                    break; // loaded enough objects
            }

            boolean skipLoad = false;
            if ((nTotal > 0) && (nTotal < nStart))
                skipLoad = true;

            // create a new objects
            long[] oid = null;
            if (obj_type == HDF5Constants.H5O_TYPE_GROUP) {
                H5Group g = new H5Group(this, obj_name, fullPath, pgroup);
                oid       = g.getOID();

                pgroup.addToMemberList(g);

                // detect and stop loops
                // a loop is detected if there exists object with the same
                // object ID by tracing path back up to the root.
                boolean hasLoop = false;
                H5Group tmpObj  = (H5Group)parentObject;

                while (tmpObj != null) {
                    if (tmpObj.equalsOID(oid) && (tmpObj.getPath() != null)) {
                        hasLoop = true;
                        break;
                    }
                    else {
                        tmpObj = (H5Group)tmpObj.getParent();
                    }
                }

                // recursively go through the next group
                // stops if it has loop.
                if (!hasLoop) {
                    nTotal = depth_first(g, nTotal);
                }
            }
            else if (skipLoad) {
                continue;
            }
            else if (obj_type == HDF5Constants.H5O_TYPE_DATASET) {
                long did   = -1;
                long tid   = -1;
                int tclass = -1;
                try {
                    did = H5.H5Dopen(fid, fullPath + obj_name, HDF5Constants.H5P_DEFAULT);
                    if (did >= 0) {
                        tid = H5.H5Dget_type(did);

                        tclass = H5.H5Tget_class(tid);
                        if ((tclass == HDF5Constants.H5T_ARRAY) || (tclass == HDF5Constants.H5T_VLEN)) {
                            // for ARRAY, the type is determined by the base type
                            long btid = H5.H5Tget_super(tid);

                            tclass = H5.H5Tget_class(btid);

                            try {
                                H5.H5Tclose(btid);
                            }
                            catch (Exception ex) {
                                log.debug("depth_first({})[{}] dataset {} H5Tclose(btid {}) failure: ",
                                          parentObject, i, obj_name, btid, ex);
                            }
                        }
                    }
                    else {
                        log.debug("depth_first({})[{}] {} dataset open failure", parentObject, i, obj_name);
                    }
                }
                catch (Exception ex) {
                    log.debug("depth_first({})[{}] {} dataset access failure: ", parentObject, i, obj_name,
                              ex);
                }
                finally {
                    try {
                        H5.H5Tclose(tid);
                    }
                    catch (Exception ex) {
                        log.debug("depth_first({})[{}] daatset {} H5Tclose(tid {}) failure: ", parentObject,
                                  i, obj_name, tid, ex);
                    }
                    try {
                        H5.H5Dclose(did);
                    }
                    catch (Exception ex) {
                        log.debug("depth_first({})[{}] dataset {} H5Dclose(did {}) failure: ", parentObject,
                                  i, obj_name, did, ex);
                    }
                }
                Dataset d = null;
                if (tclass == HDF5Constants.H5T_COMPOUND) {
                    // create a new compound dataset
                    d = new H5CompoundDS(this, obj_name, fullPath);
                }
                else {
                    // create a new scalar dataset
                    d = new H5ScalarDS(this, obj_name, fullPath);
                }
                oid = d.getOID();

                pgroup.addToMemberList(d);
            }
            else if (obj_type == HDF5Constants.H5O_TYPE_NAMED_DATATYPE) {
                Datatype t = new H5Datatype(parentObject.getFileFormat(), obj_name, fullPath);
                log.trace("depth_first({}): H5O_TYPE_NAMED_DATATYPE name={}", parentObject, t.getFullName());
                oid = t.getOID();

                pgroup.addToMemberList(t);
            }
            else if (obj_type == HDF5Constants.H5O_TYPE_UNKNOWN) {
                H5Link link = new H5Link(this, obj_name, fullPath);
                oid         = link.getOID();

                pgroup.addToMemberList(link);
                continue; // do the next one, if the object is not identified.
            }
        } // ( i = 0; i < nelems; i++)

        pgroup.close(gid);

        log.debug("depth_first({}): nTotal={}", parentObject, nTotal);
        return nTotal;
    } // private depth_first()

    /**
     * Returns a list of all the members of this H5File in a
     * breadth-first ordering that are rooted at the specified
     * object.
     */
    private static List<HObject> getMembersBreadthFirst(HObject obj)
    {
        List<HObject> allMembers = new Vector<>();
        Queue<HObject> queue     = new LinkedList<>();
        HObject currentObject    = obj;

        queue.add(currentObject);

        while (!queue.isEmpty()) {
            currentObject = queue.remove();
            allMembers.add(currentObject);

            if (currentObject instanceof Group) {
                queue.addAll(((Group)currentObject).getMemberList());
            }
        }

        return allMembers;
    }

    private HObject copyDataset(Dataset srcDataset, H5Group pgroup, String dstName) throws Exception
    {
        Dataset dataset   = null;
        long srcdid       = -1;
        long dstdid       = -1;
        long ocp_plist_id = -1;
        String dname      = null;
        String path       = null;

        if (pgroup.isRoot())
            path = HObject.SEPARATOR;
        else
            path = pgroup.getPath() + pgroup.getName() + HObject.SEPARATOR;

        if ((dstName == null) || dstName.equals(HObject.SEPARATOR) || (dstName.length() < 1))
            dstName = srcDataset.getName();
        dname = path + dstName;

        if (((H5Datatype)srcDataset.getDatatype()).isStdRef()) {
            log.debug("copyDataset(): isStdRef");
        }
        try {
            srcdid = srcDataset.open();
            dstdid = pgroup.open();

            try {
                ocp_plist_id = H5.H5Pcreate(HDF5Constants.H5P_OBJECT_COPY);
                H5.H5Pset_copy_object(ocp_plist_id, HDF5Constants.H5O_COPY_EXPAND_REFERENCE_FLAG);
                H5.H5Ocopy(srcdid, ".", dstdid, dstName, ocp_plist_id, HDF5Constants.H5P_DEFAULT);
            }
            catch (Exception ex) {
                log.debug("copyDataset(): {} failure: ", dname, ex);
            }
            finally {
                try {
                    H5.H5Pclose(ocp_plist_id);
                }
                catch (Exception ex) {
                    log.debug("copyDataset(): {} H5Pclose(ocp_plist_id {}) failure: ", dname, ocp_plist_id,
                              ex);
                }
            }

            if (srcDataset instanceof H5ScalarDS)
                dataset = new H5ScalarDS(pgroup.getFileFormat(), dstName, path);
            else
                dataset = new H5CompoundDS(pgroup.getFileFormat(), dstName, path);

            pgroup.addToMemberList(dataset);
        }
        finally {
            try {
                srcDataset.close(srcdid);
            }
            catch (Exception ex) {
                log.debug("copyDataset(): {} srcDataset.close(srcdid {}) failure: ", dname, srcdid, ex);
            }
            try {
                pgroup.close(dstdid);
            }
            catch (Exception ex) {
                log.debug("copyDataset(): {} pgroup.close(dstdid {}) failure: ", dname, dstdid, ex);
            }
        }

        return dataset;
    }

    /**
     * Constructs a dataset for specified dataset identifier.
     *
     * @param did
     *            the dataset identifier
     * @param name
     *            the name of the dataset
     * @param path
     *            the path of the dataset
     *
     * @return the dataset if successful; otherwise return null.
     *
     * @throws HDF5Exception
     *             If there is an error at the HDF5 library level.
     */
    private Dataset getDataset(long did, String name, String path) throws HDF5Exception
    {
        Dataset dataset = null;
        if (did >= 0) {
            long tid   = -1;
            int tclass = -1;
            try {
                tid    = H5.H5Dget_type(did);
                tclass = H5.H5Tget_class(tid);
                if (tclass == HDF5Constants.H5T_ARRAY) {
                    // for ARRAY, the type is determined by the base type
                    long btid = H5.H5Tget_super(tid);
                    tclass    = H5.H5Tget_class(btid);
                    try {
                        H5.H5Tclose(btid);
                    }
                    catch (Exception ex) {
                        log.debug("getDataset(): {} H5Tclose(btid {}) failure: ", name, btid, ex);
                    }
                }
            }
            finally {
                try {
                    H5.H5Tclose(tid);
                }
                catch (Exception ex) {
                    log.debug("getDataset(): {} H5Tclose(tid {}) failure: ", name, tid, ex);
                }
            }

            if (tclass == HDF5Constants.H5T_COMPOUND)
                dataset = new H5CompoundDS(this, name, path);
            else
                dataset = new H5ScalarDS(this, name, path);
        }
        else {
            log.debug("getDataset(): id failure");
        }

        return dataset;
    }

    /**
     * Copies a named datatype to another location.
     *
     * @param srcType
     *            the source datatype
     * @param pgroup
     *            the group which the new datatype is copied to
     * @param dstName
     *            the name of the new dataype
     *
     * @throws Exception
     *            If there is a failure.
     */
    private HObject copyDatatype(Datatype srcType, H5Group pgroup, String dstName) throws Exception
    {
        Datatype datatype = null;
        long tid_src      = -1;
        long gid_dst      = -1;
        String path       = null;

        if (pgroup.isRoot())
            path = HObject.SEPARATOR;
        else
            path = pgroup.getPath() + pgroup.getName() + HObject.SEPARATOR;

        if ((dstName == null) || dstName.equals(HObject.SEPARATOR) || (dstName.length() < 1))
            dstName = srcType.getName();

        try {
            tid_src = srcType.open();
            gid_dst = pgroup.open();

            try {
                H5.H5Ocopy(tid_src, ".", gid_dst, dstName, HDF5Constants.H5P_DEFAULT,
                           HDF5Constants.H5P_DEFAULT);
            }
            catch (Exception ex) {
                log.debug("copyDatatype(): {} H5Ocopy(tid_src {}) failure: ", dstName, tid_src, ex);
            }
            int nativeClass = H5.H5Tget_class(tid_src);
            if (nativeClass == HDF5Constants.H5T_REFERENCE)
                datatype = new H5ReferenceType(pgroup.getFileFormat(), dstName, path);
            else
                datatype = new H5Datatype(pgroup.getFileFormat(), dstName, path);

            pgroup.addToMemberList(datatype);
        }
        finally {
            try {
                srcType.close(tid_src);
            }
            catch (Exception ex) {
                log.debug("copyDatatype(): {} srcType.close(tid_src {}) failure: ", dstName, tid_src, ex);
            }
            try {
                pgroup.close(gid_dst);
            }
            catch (Exception ex) {
                log.debug("copyDatatype(): {} pgroup.close(gid_dst {}) failure: ", dstName, gid_dst, ex);
            }
        }

        return datatype;
    }

    /**
     * Copies a group and its members to a new location.
     *
     * @param srcGroup
     *            the source group
     * @param dstGroup
     *            the location where the new group is located
     * @param dstName
     *            the name of the new group
     *
     * @throws Exception
     *            If there is a failure.
     */
    private HObject copyGroup(H5Group srcGroup, H5Group dstGroup, String dstName) throws Exception
    {
        H5Group group = null;
        long srcgid = -1, dstgid = -1;
        String path = null;

        if (dstGroup.isRoot())
            path = HObject.SEPARATOR;
        else
            path = dstGroup.getPath() + dstGroup.getName() + HObject.SEPARATOR;

        if ((dstName == null) || dstName.equals(HObject.SEPARATOR) || (dstName.length() < 1))
            dstName = srcGroup.getName();

        try {
            srcgid = srcGroup.open();
            dstgid = dstGroup.open();
            try {
                H5.H5Ocopy(srcgid, ".", dstgid, dstName, HDF5Constants.H5P_DEFAULT,
                           HDF5Constants.H5P_DEFAULT);
            }
            catch (Exception ex) {
                log.debug("copyGroup(): {} H5Ocopy(srcgid {}) failure: ", dstName, srcgid, ex);
            }

            group = new H5Group(dstGroup.getFileFormat(), dstName, path, dstGroup);
            depth_first(group, Integer.MIN_VALUE); // reload all
            dstGroup.addToMemberList(group);
        }

        finally {
            try {
                srcGroup.close(srcgid);
            }
            catch (Exception ex) {
                log.debug("copyGroup(): {} srcGroup.close(srcgid {}) failure: ", dstName, srcgid, ex);
            }
            try {
                dstGroup.close(dstgid);
            }
            catch (Exception ex) {
                log.debug("copyGroup(): {} pgroup.close(dstgid {}) failure: ", dstName, dstgid, ex);
            }
        }

        return group;
    }

    /**
     * Constructs a group for specified group identifier and retrieves members.
     *
     * @param gid
     *            The group identifier.
     * @param name
     *            The group name.
     * @param pGroup
     *            The parent group, or null for the root group.
     *
     * @return The group if successful; otherwise returns false.
     *
     * @throws HDF5Exception
     *             If there is an error at the HDF5 library level.
     */
    private H5Group getGroup(long gid, String name, Group pGroup) throws HDF5Exception
    {
        String parentPath     = null;
        String thisFullName   = null;
        String memberFullName = null;

        if (pGroup == null) {
            thisFullName = name = "/";
        }
        else {
            parentPath = pGroup.getFullName();
            if ((parentPath == null) || parentPath.equals("/"))
                thisFullName = "/" + name;
            else
                thisFullName = parentPath + "/" + name;
        }

        // get rid of any extra "/"
        if (parentPath != null)
            parentPath = parentPath.replaceAll("//", "/");
        if (thisFullName != null)
            thisFullName = thisFullName.replaceAll("//", "/");

        log.trace("getGroup(): fullName={}", thisFullName);

        H5Group group = new H5Group(this, name, parentPath, pGroup);

        H5G_info_t group_info = null;
        H5O_info_t obj_info   = null;
        long objid            = -1;
        String link_name      = null;
        try {
            group_info = H5.H5Gget_info(gid);
        }
        catch (Exception ex) {
            log.debug("getGroup(): {} H5Gget_info(gid {}) failure: ", name, gid, ex);
        }
        try {
            objid = H5.H5Oopen(gid, thisFullName, HDF5Constants.H5P_DEFAULT);
        }
        catch (Exception ex) {
            log.debug("getGroup(): {} H5Oopen(gid {}) failure: ", name, gid, ex);
        }

        // retrieve only the immediate members of the group, do not follow
        // subgroups
        for (int i = 0; i < group_info.nlinks; i++) {
            try {
                link_name = H5.H5Lget_name_by_idx(gid, thisFullName, indexType, indexOrder, i,
                                                  HDF5Constants.H5P_DEFAULT);
                obj_info  = H5.H5Oget_info_by_idx(objid, thisFullName, indexType, indexOrder, i,
                                                  HDF5Constants.H5P_DEFAULT);
            }
            catch (HDF5Exception ex) {
                log.debug("getGroup()[{}]: {} name,info failure: ", i, name, ex);
                // do not stop if accessing one member fails
                continue;
            }
            // create a new group
            if (obj_info.type == HDF5Constants.H5O_TYPE_GROUP) {
                H5Group g = new H5Group(this, link_name, thisFullName, group);
                group.addToMemberList(g);
            }
            else if (obj_info.type == HDF5Constants.H5O_TYPE_DATASET) {
                long did  = -1;
                Dataset d = null;

                if ((thisFullName == null) || thisFullName.equals("/"))
                    memberFullName = "/" + link_name;
                else
                    memberFullName = thisFullName + "/" + link_name;

                try {
                    did = H5.H5Dopen(fid, memberFullName, HDF5Constants.H5P_DEFAULT);
                    d   = getDataset(did, link_name, thisFullName);
                }
                finally {
                    try {
                        H5.H5Dclose(did);
                    }
                    catch (Exception ex) {
                        log.debug("getGroup()[{}]: {} H5Dclose(did {}) failure: ", i, name, did, ex);
                    }
                }
                group.addToMemberList(d);
            }
            else if (obj_info.type == HDF5Constants.H5O_TYPE_NAMED_DATATYPE) {
                Datatype t = new H5Datatype(group.getFileFormat(), link_name, thisFullName);
                group.addToMemberList(t);
            }
        } // End of for loop.
        try {
            if (objid >= 0)
                H5.H5Oclose(objid);
        }
        catch (Exception ex) {
            log.debug("getGroup(): {} H5Oclose(oid {}) failure: ", name, objid, ex);
        }

        return group;
    }

    /**
     * Retrieves the name of the target object that is being linked to.
     *
     * @param obj
     *            The current link object.
     *
     * @return The name of the target object.
     *
     * @throws Exception
     *             If there is an error at the HDF5 library level.
     */
    public static String getLinkTargetName(HObject obj) throws Exception
    {
        String[] link_value  = {null, null};
        String targetObjName = null;

        if (obj == null) {
            log.debug("getLinkTargetName(): object is null");
            return null;
        }

        if (obj.getFullName().equals("/")) {
            log.debug("getLinkTargetName(): object is root group, links not allowed");
            return null;
        }

        H5L_info_t link_info = null;
        if (obj.getFID() < 0)
            log.trace("getLinkTargetName(): file id for:{} is invalid", obj.getFullName());
        else {
            try {
                link_info = H5.H5Lget_info(obj.getFID(), obj.getFullName(), HDF5Constants.H5P_DEFAULT);
            }
            catch (Exception err) {
                log.debug("getLinkTargetName(): H5Lget_info {} failure: ", obj.getFullName(), err);
            }
        }
        if (link_info != null) {
            if ((link_info.type == HDF5Constants.H5L_TYPE_SOFT) ||
                (link_info.type == HDF5Constants.H5L_TYPE_EXTERNAL)) {
                try {
                    H5.H5Lget_value(obj.getFID(), obj.getFullName(), link_value, HDF5Constants.H5P_DEFAULT);
                }
                catch (Exception ex) {
                    log.debug("getLinkTargetName(): H5Lget_value {} failure: ", obj.getFullName(), ex);
                }
                if (link_info.type == HDF5Constants.H5L_TYPE_SOFT)
                    targetObjName = link_value[0];
                else if (link_info.type == HDF5Constants.H5L_TYPE_EXTERNAL)
                    targetObjName = link_value[1] + FileFormat.FILE_OBJ_SEP + link_value[0];
            }
        }

        return targetObjName;
    }

    /**
     * Export dataset.
     *
     * @param file_export_name
     *            The file name to export data into.
     * @param object
     *            The id of the HDF5 dataset.
     * @param binary_order
     *            The data byte order
     *
     * @throws Exception
     *            If there is a failure.
     */
    @Override
    public void exportDataset(String file_export_name, Dataset object, int binary_order) throws Exception
    {
        long did = object.open();
        H5.H5export_dataset(file_export_name, did, object.getFullName(), binary_order);
        object.close(did);
    }

    /**
     * Renames an attribute.
     *
     * @param obj
     *            The object whose attribute is to be renamed.
     * @param oldAttrName
     *            The current name of the attribute.
     * @param newAttrName
     *            The new name of the attribute.
     *
     * @throws Exception
     *             If there is an error at the HDF5 library level.
     */
    @Override
    public void renameAttribute(HObject obj, String oldAttrName, String newAttrName) throws Exception
    {
        log.trace("renameAttribute(): rename {} to {}", oldAttrName, newAttrName);
        H5.H5Arename_by_name(obj.getFID(), obj.getFullName(), oldAttrName, newAttrName,
                             HDF5Constants.H5P_DEFAULT);
    }

    /**
     * Rename the given object
     *
     * @param obj
     *            the object to be renamed.
     * @param newName
     *            the new name of the object.
     *
     * @throws Exception
     *            If there is a failure.
     */
    public static void renameObject(HObject obj, String newName) throws Exception
    {
        renameObject(obj, obj.getPath(), newName);
    }

    /**
     * Rename the given object
     *
     * @param obj
     *            the object to be renamed.
     * @param newPath
     *            the new path of the object.
     * @param newName
     *            the new name of the object.
     *
     * @throws Exception
     *            If there is a failure.
     */
    public static void renameObject(HObject obj, String newPath, String newName) throws Exception
    {
        String currentFullPath = obj.getFullName();
        String newFullPath     = obj.createFullname(newPath, newName);

        log.trace("renameObject(): currentFullPath={} newFullPath={}", currentFullPath, newFullPath);
        if ((currentFullPath != null) && (newFullPath != null)) {
            currentFullPath = currentFullPath.replaceAll("//", "/");
            newFullPath     = newFullPath.replaceAll("//", "/");

            if (currentFullPath.equals("/") && obj instanceof Group)
                throw new HDF5Exception("Can't rename the root group.");

            if (currentFullPath.equals(newFullPath))
                throw new HDF5Exception("The new name is the same as the current name.");

            // Call the library to move things in the file if object exists
            if (obj.getName() != null)
                H5.H5Lmove(obj.getFID(), currentFullPath, obj.getFID(), newFullPath,
                           HDF5Constants.H5P_DEFAULT, HDF5Constants.H5P_DEFAULT);
        }
    }

    /**
     * Get the value of the index type value.
     *
     * @return the int value of the index type value.
     *
     * @param strtype The name of the index type.
     */
    public static int getIndexTypeValue(String strtype)
    {
        if (strtype.compareTo("H5_INDEX_NAME") == 0)
            return HDF5Constants.H5_INDEX_NAME;
        if (strtype.compareTo("H5_INDEX_CRT_ORDER") == 0)
            return HDF5Constants.H5_INDEX_CRT_ORDER;
        if (strtype.compareTo("H5_INDEX_N") == 0)
            return HDF5Constants.H5_INDEX_N;
        return HDF5Constants.H5_INDEX_UNKNOWN;
    }

    /**
     * Get the value of the index order.
     *
     * @return the int value of the index order.
     *
     * @param strorder The name of the index order.
     */
    public static int getIndexOrderValue(String strorder)
    {
        if (strorder.compareTo("H5_ITER_INC") == 0)
            return HDF5Constants.H5_ITER_INC;
        if (strorder.compareTo("H5_ITER_DEC") == 0)
            return HDF5Constants.H5_ITER_DEC;
        if (strorder.compareTo("H5_ITER_NATIVE") == 0)
            return HDF5Constants.H5_ITER_NATIVE;
        if (strorder.compareTo("H5_ITER_N") == 0)
            return HDF5Constants.H5_ITER_N;
        return HDF5Constants.H5_ITER_UNKNOWN;
    }

    @Override
    /**
     * Get the value of the index type.
     *
     * @return the int value of the index type.
     *
     * @param strtype The name of the index type.
     */
    public int getIndexType(String strtype)
    {
        if (strtype != null) {
            if (strtype.compareTo("H5_INDEX_NAME") == 0)
                return HDF5Constants.H5_INDEX_NAME;
            if (strtype.compareTo("H5_INDEX_CRT_ORDER") == 0)
                return HDF5Constants.H5_INDEX_CRT_ORDER;
            return HDF5Constants.H5_INDEX_UNKNOWN;
        }
        return getIndexType();
    }

    /**
     * Get the current value of the index type.
     *
     * @return the current value of the index type.
     */
    public int getIndexType() { return indexType; }

    @Override
    /**
     * set the int value of the index type.
     *
     * @param indexType
     *            The value of the index type.
     */
    public void setIndexType(int indexType)
    {
        this.indexType = indexType;
    }

    @Override
    /**
     * Get the value of the index order value.
     *
     * @return the int value of the index order value.
     *
     * @param strorder The name of the index order.
     */
    public int getIndexOrder(String strorder)
    {
        if (strorder != null) {
            if (strorder.compareTo("H5_ITER_INC") == 0)
                return HDF5Constants.H5_ITER_INC;
            if (strorder.compareTo("H5_ITER_DEC") == 0)
                return HDF5Constants.H5_ITER_DEC;
            if (strorder.compareTo("H5_ITER_NATIVE") == 0)
                return HDF5Constants.H5_ITER_NATIVE;
            if (strorder.compareTo("H5_ITER_N") == 0)
                return HDF5Constants.H5_ITER_N;
            return HDF5Constants.H5_ITER_UNKNOWN;
        }
        return getIndexOrder();
    }

    /**
     * Get the current value of the index order.
     *
     * @return the current value of the index order.
     */
    public int getIndexOrder() { return indexOrder; }

    @Override
    /**
     * set the current value of the index order.
     *
     * @param indexOrder
     *            The index order.
     */
    public void setIndexOrder(int indexOrder)
    {
        this.indexOrder = indexOrder;
    }
}<|MERGE_RESOLUTION|>--- conflicted
+++ resolved
@@ -139,14 +139,7 @@
     public static final int LIBVER_V112 = HDF5Constants.H5F_LIBVER_V112;
     /** The library v1.14 version value */
     public static final int LIBVER_V114 = HDF5Constants.H5F_LIBVER_V114;
-<<<<<<< Upstream, based on branch 'master-complex' of https://github.com/byrnHDF/hdfview.git
     /** The library v2.0 version value */
-=======
-    /** The library v1.16 version value */
-<<<<<<< HEAD
->>>>>>> d5ac702 Update to latest develop vesrsion (#346)
-=======
->>>>>>> d5ac7027
     public static final int LIBVER_V200 = HDF5Constants.H5F_LIBVER_V200;
 
     /**
