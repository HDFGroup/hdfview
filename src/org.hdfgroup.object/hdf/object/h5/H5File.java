--- conflicted
+++ resolved
@@ -3044,11 +3044,7 @@
      * @param file_export_name
      *            The file name to export data into.
      * @param object
-<<<<<<< HEAD
      *            The HDF5 dataset object.
-=======
-     *            The id of the HDF5 dataset.
->>>>>>> b0585fbb
      * @param binary_order
      *            The data byte order
      *
@@ -3057,13 +3053,7 @@
      */
     public void exportDataset(String file_export_name, Dataset object, int binary_order)
             throws Exception {
-<<<<<<< HEAD
         H5.H5export_dataset(file_export_name, object.getFile(), object.getFullName(), binary_order);
-=======
-        long did = object.open();
-        H5.H5export_dataset(file_export_name, did, object.getFullName(), binary_order);
-        object.close(did);
->>>>>>> b0585fbb
     }
 
     /**
