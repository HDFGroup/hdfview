--- conflicted
+++ resolved
@@ -157,17 +157,6 @@
               tar -zcvf ${{ steps.set-file-base.outputs.FILE_BASE }}.tar.gz ./hdfsrc
         shell: bash
 
-<<<<<<< HEAD
-=======
-      - name: Copy release file base name
-        id: ren-basename
-        if: ${{ (inputs.use_tag  == 'snapshot') }}
-        run: |
-          cp ${{ inputs.use_tag }}.tar.gz HDFView-${{ steps.version.outputs.TAG_VERSION }}.tar.gz
-          cp ${{ inputs.use_tag }}.zip HDFView-${{ steps.version.outputs.TAG_VERSION }}.zip
-        shell: bash
-
->>>>>>> 3345a5d6
       - name: List files in the repository
         run: |
               ls -l ${{ github.workspace }}
@@ -188,24 +177,4 @@
         with:
               name: zip-tarball
               path: ${{ steps.set-file-base.outputs.FILE_BASE }}.zip
-<<<<<<< HEAD
-=======
-              if-no-files-found: error # 'warn' or 'ignore' are also available, defaults to `warn`
-
-      # Save files created by snapshot script
-      - name: Save tgz-tarball
-        if: ${{ (inputs.use_tag  == 'snapshot') }}
-        uses: actions/upload-artifact@v4
-        with:
-              name: tgz-tarball
-              path: HDFView-${{ steps.version.outputs.TAG_VERSION }}.tar.gz
-              if-no-files-found: error # 'warn' or 'ignore' are also available, defaults to `warn`
-
-      - name: Save zip-tarball
-        if: ${{ (inputs.use_tag  == 'snapshot') }}
-        uses: actions/upload-artifact@v4
-        with:
-              name: zip-tarball
-              path: HDFView-${{ steps.version.outputs.TAG_VERSION }}.zip
->>>>>>> 3345a5d6
               if-no-files-found: error # 'warn' or 'ignore' are also available, defaults to `warn`