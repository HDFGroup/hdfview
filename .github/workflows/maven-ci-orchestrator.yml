name: Maven CI Pipeline

on:
  workflow_dispatch:
  push:
<<<<<<< HEAD
    branches: [ master ]
  pull_request:
    branches: [ master ]
  workflow_dispatch:
=======
  pull_request:
    branches: [ master ]
>>>>>>> ee1de6ea

permissions:
  contents: read
  checks: write
  pull-requests: write

jobs:
  ci-linux:
    name: CI - Linux
    uses: ./.github/workflows/ci-linux.yml
    permissions:
      contents: read
      checks: write
      pull-requests: write

  ci-windows:
    name: CI - Windows
    uses: ./.github/workflows/ci-windows.yml
    permissions:
      contents: read
      checks: write
      pull-requests: write

  ci-macos:
    name: CI - macOS
    uses: ./.github/workflows/ci-macos.yml
    permissions:
      contents: read
      checks: write
      pull-requests: write

  ci-summary:
    name: CI Summary
    runs-on: ubuntu-latest
    needs: [ci-linux, ci-windows, ci-macos]
    if: always()

    steps:
    - name: Check Results
      run: |
        echo "## CI Pipeline Results" >> $GITHUB_STEP_SUMMARY
        echo "" >> $GITHUB_STEP_SUMMARY
        echo "| Platform | Status |" >> $GITHUB_STEP_SUMMARY
        echo "|----------|--------|" >> $GITHUB_STEP_SUMMARY
        echo "| Linux    | ${{ needs.ci-linux.result }} |" >> $GITHUB_STEP_SUMMARY
        echo "| Windows  | ${{ needs.ci-windows.result }} |" >> $GITHUB_STEP_SUMMARY
        echo "| macOS    | ${{ needs.ci-macos.result }} |" >> $GITHUB_STEP_SUMMARY

        # Fail if any platform failed
        if [ "${{ needs.ci-linux.result }}" != "success" ] || \
           [ "${{ needs.ci-windows.result }}" != "success" ] || \
           [ "${{ needs.ci-macos.result }}" != "success" ]; then
          echo "" >> $GITHUB_STEP_SUMMARY
          echo "❌ One or more platforms failed" >> $GITHUB_STEP_SUMMARY
          exit 1
        else
          echo "" >> $GITHUB_STEP_SUMMARY
          echo "✅ All platforms passed" >> $GITHUB_STEP_SUMMARY
        fi<|MERGE_RESOLUTION|>--- conflicted
+++ resolved
@@ -3,15 +3,8 @@
 on:
   workflow_dispatch:
   push:
-<<<<<<< HEAD
-    branches: [ master ]
   pull_request:
     branches: [ master ]
-  workflow_dispatch:
-=======
-  pull_request:
-    branches: [ master ]
->>>>>>> ee1de6ea
 
 permissions:
   contents: read
