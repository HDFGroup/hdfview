name: Maven Quality Gates

on:
  workflow_call:
  workflow_dispatch:
  push:
<<<<<<< HEAD
    branches: [ master ]
=======
>>>>>>> ee1de6ea
  pull_request:
    branches: [ master ]
  schedule:
    # Run quality analysis daily at 2 AM UTC
    - cron: '0 2 * * *'

permissions:
  contents: read
  checks: write
  pull-requests: write
  security-events: write

env:
  # Note: java.awt.headless NOT set to true - SWT GUI tests need display (Xvfb)
  MAVEN_OPTS: >-
    -Xmx3g
    -Xms1g
    -XX:+UseParallelGC

jobs:
  quality-analysis:
    name: Quality Analysis
    runs-on: ubuntu-latest
    timeout-minutes: 25

    steps:
    - name: Checkout Code
      uses: actions/checkout@v4
      with:
        fetch-depth: 0  # Full history for better analysis

    - name: Set up JDK 21
      uses: actions/setup-java@v4
      with:
        java-version: '21'
        distribution: 'temurin'

    - name: Cache Maven Dependencies
      uses: actions/cache@v4
      with:
        path: |
          ~/.m2/repository
          !~/.m2/repository/org/hdfgroup
        key: ${{ runner.os }}-maven-quality-${{ hashFiles('**/pom.xml') }}
        restore-keys: |
          ${{ runner.os }}-maven-quality-
          ${{ runner.os }}-maven-

    - name: Cache Analysis Data
      uses: actions/cache@v4
      with:
        path: |
          ~/.sonar/cache
          **/target/pmd-cache
          **/target/checkstyle-cache
        key: ${{ runner.os }}-analysis-${{ github.sha }}
        restore-keys: |
          ${{ runner.os }}-analysis-

    - name: Cache HDF Libraries
      id: cache-hdf
      uses: actions/cache@v4
      with:
        path: |
          ${{ github.workspace }}/hdf4
          ${{ github.workspace }}/hdf5
        key: ${{ runner.os }}-hdf-github-${{ github.run_id }}
        restore-keys: |
          ${{ runner.os }}-hdf-github-

    - name: Download and Install HDF4 from GitHub
      if: steps.cache-hdf.outputs.cache-hit != 'true'
      run: |
        echo "Downloading HDF4 from GitHub releases..."
        gh release download snapshot \
          --repo HDFGroup/hdf4 \
          --pattern "hdf4-master-*-ubuntu-2404_gcc.tar.gz"

        echo "Extracting HDF4..."
        tar -zxf hdf4-master-*-ubuntu-2404_gcc.tar.gz
        cd hdf4
        tar -zxf HDF-*-Linux.tar.gz --strip-components 1

        HDF4DIR=${{ github.workspace }}/hdf4/HDF_Group/HDF/
        FILE_NAME_HDF=$(ls $HDF4DIR | head -1)
        echo "HDF4LIB_PATH=$HDF4DIR$FILE_NAME_HDF" >> $GITHUB_ENV
        echo "HDF4 installed to: $HDF4DIR$FILE_NAME_HDF"
      env:
        GH_TOKEN: ${{ github.token }}

    - name: Download and Install HDF5 from GitHub
      if: steps.cache-hdf.outputs.cache-hit != 'true'
      run: |
        echo "Downloading HDF5 from GitHub releases..."
        # Retry logic for transient failures
        for i in 1 2 3; do
          echo "Download attempt $i of 3..."
          if gh release download snapshot \
            --repo HDFGroup/hdf5 \
            --pattern "hdf5-develop-*-ubuntu-2404_gcc.tar.gz"; then
            break
          fi
          if [ $i -lt 3 ]; then
            echo "Download failed, retrying in 5 seconds..."
            sleep 5
          else
            echo "All download attempts failed"
            exit 1
          fi
        done

        echo "Extracting HDF5..."
        tar -zxf hdf5-develop-*-ubuntu-2404_gcc.tar.gz
        cd hdf5

        # Select first tarball if multiple exist (snapshot releases can have multiple versions)
        HDF5_TARBALL=$(ls HDF5-*-Linux.tar.gz | head -1)
        echo "Using tarball: $HDF5_TARBALL"
        tar -zxf "$HDF5_TARBALL" --strip-components 1

        HDF5DIR=${{ github.workspace }}/hdf5/HDF_Group/HDF5/
        FILE_NAME_HDF5=$(ls $HDF5DIR | head -1)
        echo "HDF5LIB_PATH=$HDF5DIR$FILE_NAME_HDF5" >> $GITHUB_ENV
        echo "HDF5 installed to: $HDF5DIR$FILE_NAME_HDF5"
      env:
        GH_TOKEN: ${{ github.token }}

    - name: Set Environment Variables from Cache
      if: steps.cache-hdf.outputs.cache-hit == 'true'
      run: |
        HDF4DIR=${{ github.workspace }}/hdf4/HDF_Group/HDF/
        FILE_NAME_HDF=$(ls $HDF4DIR | head -1)
        echo "HDF4LIB_PATH=$HDF4DIR$FILE_NAME_HDF" >> $GITHUB_ENV

        HDF5DIR=${{ github.workspace }}/hdf5/HDF_Group/HDF5/
        FILE_NAME_HDF5=$(ls $HDF5DIR | head -1)
        echo "HDF5LIB_PATH=$HDF5DIR$FILE_NAME_HDF5" >> $GITHUB_ENV

        echo "Using cached HDF libraries:"
        echo "HDF4: $HDF4DIR$FILE_NAME_HDF"
        echo "HDF5: $HDF5DIR$FILE_NAME_HDF5"

    - name: Install HDF JARs to Local Maven Repository
      run: |
        echo "Installing HDF JARs to local Maven repository..."

        # Copy HDF JARs from downloaded distributions
        mkdir -p repository/lib
        cp ${{ env.HDF4LIB_PATH }}/lib/*.jar repository/lib/ 2>/dev/null || echo "No HDF4 JARs found"
        cp ${{ env.HDF5LIB_PATH }}/lib/*.jar repository/lib/ 2>/dev/null || echo "No HDF5 JARs found"

        # List what we have
        echo "JARs in repository/lib:"
        ls -la repository/lib/*.jar 2>/dev/null || echo "No JARs found"

        # Install jarhdf5
        if [ -f repository/lib/jarhdf5-*.jar ]; then
          JAR_FILE=$(ls repository/lib/jarhdf5-*.jar | head -1)
          mvn install:install-file -Dfile="$JAR_FILE" \
            -DgroupId=jarhdf5 -DartifactId=jarhdf5 -Dversion=2.0.0 \
            -Dpackaging=jar -DgeneratePom=true
          echo "Installed: $JAR_FILE"
        fi

        # Install jarhdf (version 4.3.1 for HDF4)
        if [ -f repository/lib/jarhdf-*.jar ]; then
          JAR_FILE=$(ls repository/lib/jarhdf-*.jar | head -1)
          mvn install:install-file -Dfile="$JAR_FILE" \
            -DgroupId=jarhdf -DartifactId=jarhdf -Dversion=4.3.1 \
            -Dpackaging=jar -DgeneratePom=true
          echo "Installed: $JAR_FILE"
        fi

        # Install fits.jar
        if [ -f repository/lib/fits.jar ]; then
          mvn install:install-file -Dfile=repository/lib/fits.jar \
            -DgroupId=fits -DartifactId=fits -Dversion=1.0.0 \
            -Dpackaging=jar -DgeneratePom=true
          echo "Installed: fits.jar"
        fi

        # Install netcdf.jar
        if [ -f repository/lib/netcdf.jar ]; then
          mvn install:install-file -Dfile=repository/lib/netcdf.jar \
            -DgroupId=netcdf -DartifactId=netcdf -Dversion=1.0.0 \
            -Dpackaging=jar -DgeneratePom=true
          echo "Installed: netcdf.jar"
        fi

        # Install slf4j-api if present
        if [ -f repository/lib/slf4j-api-*.jar ]; then
          JAR_FILE=$(ls repository/lib/slf4j-api-*.jar | head -1)
          VERSION=$(echo "$JAR_FILE" | grep -oP 'slf4j-api-\K[0-9.]+')
          mvn install:install-file -Dfile="$JAR_FILE" \
            -DgroupId=org.slf4j -DartifactId=slf4j-api -Dversion="$VERSION" \
            -Dpackaging=jar -DgeneratePom=true
          echo "Installed: $JAR_FILE"
        fi

        # Install SWTBot JARs for UI testing
        if [ -f repository/lib/org.eclipse.swtbot.swt.finder.jar ]; then
          mvn install:install-file -Dfile=repository/lib/org.eclipse.swtbot.swt.finder.jar \
            -DgroupId=org.eclipse.local -DartifactId=org.eclipse.swtbot.swt.finder -Dversion=4.2.1 \
            -Dpackaging=jar -DgeneratePom=true
          echo "Installed: org.eclipse.swtbot.swt.finder.jar"
        fi

        if [ -f repository/lib/org.eclipse.swtbot.nebula.nattable.finder.jar ]; then
          mvn install:install-file -Dfile=repository/lib/org.eclipse.swtbot.nebula.nattable.finder.jar \
            -DgroupId=org.eclipse.local -DartifactId=org.eclipse.swtbot.nebula.nattable.finder -Dversion=4.2.1 \
            -Dpackaging=jar -DgeneratePom=true
          echo "Installed: org.eclipse.swtbot.nebula.nattable.finder.jar"
        fi

    - name: Set up Xvfb for Headless GUI Testing
      run: |
        echo "Installing Xvfb and GTK dependencies for headless SWT testing..."
        sudo apt-get update
        sudo apt-get install -y xvfb libgtk-3-0 libgtk-3-dev x11-xserver-utils
        echo "Xvfb and GTK installed successfully"

    - name: Set up build.properties
      run: |
        cat > build.properties << EOF
        # CI Build Properties for HDFView Quality Analysis
        # Generated automatically for GitHub Actions
        # Using HDF libraries from GitHub releases

        # HDF5 Configuration
        hdf5.lib.dir=${{ env.HDF5LIB_PATH }}/lib
        hdf5.plugin.dir=${{ env.HDF5LIB_PATH }}/lib/plugin

        # HDF4 Configuration
        hdf.lib.dir=${{ env.HDF4LIB_PATH }}/lib

        # Platform Configuration
        platform.hdf.lib=${{ env.HDF5LIB_PATH }}/lib

        # CI-specific settings
        ci.build=true
        quality.analysis=true
        EOF

        echo "Generated build.properties for Quality Analysis:"
        cat build.properties

        # Set LD_LIBRARY_PATH for test execution
        echo "LD_LIBRARY_PATH=${{ env.HDF5LIB_PATH }}/lib:${{ env.HDF4LIB_PATH }}/lib" >> $GITHUB_ENV

    - name: Build All Modules
      run: |
        echo "::group::Build and Install Dependencies"
        # Install parent POM first (required for properties plugin and child module resolution)
        mvn install -B -N -Ddependency-check.skip=true

        # Build repository module (needed by object) but don't install it
        mvn compile -pl repository -B -Ddependency-check.skip=true

        # Install only object and hdfview modules
        # This avoids repository module's install-file executions
        # HDF JARs are already installed in the previous step from downloaded distributions
        # Skip OWASP security check (runs in separate maven-security.yml workflow)
        mvn install -pl object,hdfview -DskipTests -Ddependency-check.skip=true -B
        echo "::endgroup::"

    - name: Run Tests with Coverage
      run: |
        echo "::group::Test Execution with Coverage"
        # Skip hdfview UI tests until verified locally - only run object tests
        # Run object tests with coverage, no need for Xvfb since object tests are non-GUI
        # Don't use 'clean' here - we need the installed object module
        mvn test jacoco:report -B -pl object \
          -Dmaven.test.failure.ignore=false \
          -Djacoco.excludes="**/Test*,**/Mock*,**/Stub*"
        echo "::endgroup::"

    - name: Code Coverage Analysis
      run: |
        echo "::group::Coverage Analysis"

        # Generate coverage report for object module only
        mvn jacoco:report -pl object

        # Extract coverage percentage from object module
        if [ -f object/target/site/jacoco/index.html ]; then
          COVERAGE=$(grep -o 'Total[^%]*%' object/target/site/jacoco/index.html | grep -o '[0-9]*%' | head -1)
          echo "Current code coverage (object module): ${COVERAGE:-Unknown}"
          echo "COVERAGE_PERCENT=${COVERAGE:-0%}" >> $GITHUB_ENV
        fi

        # Check coverage threshold for object module
        mvn jacoco:check -pl object -Djacoco.haltOnFailure=false || echo "Coverage below threshold - check required"
        echo "::endgroup::"

    - name: Upload Coverage to Codecov
      uses: codecov/codecov-action@v3
      with:
        files: ./object/target/site/jacoco/jacoco.xml
        flags: unittests
        name: codecov-hdfview-object
        fail_ci_if_error: false
        verbose: true

    - name: Generate Coverage Badge
      if: github.event_name == 'push' && github.ref == 'refs/heads/master-maven'
      run: |
        # Create a simple coverage badge
        COVERAGE_NUM=$(echo $COVERAGE_PERCENT | sed 's/%//')
        if [ -n "$COVERAGE_NUM" ] && [ "$COVERAGE_NUM" -ge 80 ]; then
          COLOR="brightgreen"
        elif [ -n "$COVERAGE_NUM" ] && [ "$COVERAGE_NUM" -ge 60 ]; then
          COLOR="yellow"
        else
          COLOR="red"
        fi

        echo "Coverage: $COVERAGE_PERCENT (Color: $COLOR)"

    - name: Static Analysis - PMD
      run: |
        echo "::group::PMD Analysis"
        # Run PMD on object module only (matching test scope)
        mvn pmd:pmd pmd:cpd -B -pl object \
          -Dpmd.failOnViolation=false \
          -Dpmd.analysisCache=true
        echo "::endgroup::"

    - name: Static Analysis - Checkstyle
      run: |
        echo "::group::Checkstyle Analysis"
        # Run Checkstyle on object module only (matching test scope)
        mvn checkstyle:checkstyle -B -pl object \
          -Dcheckstyle.failOnViolation=false \
          -Dcheckstyle.cache.file=target/checkstyle-cache
        echo "::endgroup::"

    - name: Quality Gate Evaluation
      id: quality-gate
      run: |
        echo "::group::Quality Gate Evaluation"

        # Initialize counters
        QUALITY_ISSUES=0
        QUALITY_WARNINGS=0

        # Check coverage threshold (object module only)
        COVERAGE_NUM=$(echo "${COVERAGE_PERCENT:-0%}" | sed 's/%//' | tr -d '\n')
        # Validate COVERAGE_NUM is a number
        if [ -z "$COVERAGE_NUM" ] || ! [[ "$COVERAGE_NUM" =~ ^[0-9]+$ ]]; then
          COVERAGE_NUM=0
        fi

        if [ "$COVERAGE_NUM" -lt 60 ]; then
          echo "❌ Coverage below 60%: ${COVERAGE_PERCENT:-0%}"
          QUALITY_ISSUES=$((QUALITY_ISSUES + 1))
        else
          echo "✅ Coverage acceptable: ${COVERAGE_PERCENT:-Unknown}"
        fi

        # Check PMD results (object module)
        if [ -f object/target/pmd.xml ]; then
          PMD_VIOLATIONS=$(grep -c '<violation' object/target/pmd.xml || echo "0")
          if [ "$PMD_VIOLATIONS" -gt 50 ]; then
            echo "❌ PMD violations too high: $PMD_VIOLATIONS (max 50)"
            QUALITY_ISSUES=$((QUALITY_ISSUES + 1))
          elif [ "$PMD_VIOLATIONS" -gt 20 ]; then
            echo "⚠️  PMD violations elevated: $PMD_VIOLATIONS"
            QUALITY_WARNINGS=$((QUALITY_WARNINGS + 1))
          else
            echo "✅ PMD violations acceptable: $PMD_VIOLATIONS"
          fi
        else
          echo "⚠️  PMD results not found"
          QUALITY_WARNINGS=$((QUALITY_WARNINGS + 1))
        fi

        # Check Checkstyle results (object module)
        if [ -f object/target/checkstyle-result.xml ]; then
          CHECKSTYLE_ERRORS=$(grep -c 'severity="error"' object/target/checkstyle-result.xml || echo "0")
          if [ "$CHECKSTYLE_ERRORS" -gt 0 ]; then
            echo "❌ Checkstyle errors found: $CHECKSTYLE_ERRORS"
            QUALITY_ISSUES=$((QUALITY_ISSUES + 1))
          else
            echo "✅ No Checkstyle errors"
          fi
        else
          echo "⚠️  Checkstyle results not found"
          QUALITY_WARNINGS=$((QUALITY_WARNINGS + 1))
        fi

        # Set outputs
        echo "quality_issues=$QUALITY_ISSUES" >> $GITHUB_OUTPUT
        echo "quality_warnings=$QUALITY_WARNINGS" >> $GITHUB_OUTPUT
        echo "coverage_percent=${COVERAGE_PERCENT:-0%}" >> $GITHUB_OUTPUT

        # Summary
        echo "Quality Gate Summary:"
        echo "- Issues (blocking): $QUALITY_ISSUES"
        echo "- Warnings: $QUALITY_WARNINGS"
        echo "- Coverage: ${COVERAGE_PERCENT:-Unknown}"

        if [ "$QUALITY_ISSUES" -gt 0 ]; then
          echo "QUALITY_GATE_STATUS=failed" >> $GITHUB_ENV
          echo "::error::Quality gate failed with $QUALITY_ISSUES issues"
        else
          echo "QUALITY_GATE_STATUS=passed" >> $GITHUB_ENV
          echo "Quality gate passed"
        fi

        echo "::endgroup::"

    - name: Comment PR with Quality Report
      uses: actions/github-script@v7
      if: github.event_name == 'pull_request'
      continue-on-error: true  # May fail on forks due to permissions
      with:
        script: |
          const fs = require('fs');
          const path = require('path');

          let qualityReport = `## 🔍 Quality Analysis Report

          | Metric | Status | Value |
          |--------|--------|-------|
          | **Code Coverage** | ${process.env.COVERAGE_PERCENT && parseInt(process.env.COVERAGE_PERCENT) >= 60 ? '✅' : '❌'} | ${process.env.COVERAGE_PERCENT || 'Unknown'} |
          | **Quality Gate** | ${process.env.QUALITY_GATE_STATUS === 'passed' ? '✅ Passed' : '❌ Failed'} | ${{ steps.quality-gate.outputs.quality_issues }} issues |
          `;

          // Add PMD information if available
          try {
            const pmdFile = 'target/pmd.xml';
            if (fs.existsSync(pmdFile)) {
              const pmdContent = fs.readFileSync(pmdFile, 'utf8');
              const violations = (pmdContent.match(/<violation/g) || []).length;
              qualityReport += `| **PMD Analysis** | ${violations <= 20 ? '✅' : violations <= 50 ? '⚠️' : '❌'} | ${violations} violations |\n`;
            }
          } catch (e) {
            console.log('PMD report not available');
          }

          qualityReport += `

          ### Details
          - **Coverage Threshold**: 60% minimum required
          - **PMD Violations**: Maximum 50 allowed
          - **Checkstyle**: No errors allowed

          `;

          if (process.env.QUALITY_GATE_STATUS === 'failed') {
            qualityReport += `
          ⚠️ **Quality gate failed!** Please address the issues above before merging.

          For help with quality issues, see [Quality Guidelines](docs/quality-guidelines.md)
          `;
          }

          github.rest.issues.createComment({
            issue_number: context.issue.number,
            owner: context.repo.owner,
            repo: context.repo.repo,
            body: qualityReport
          });

    - name: Archive Quality Reports
      uses: actions/upload-artifact@v4
      if: always()
      with:
        name: quality-reports-${{ github.run_number }}
        path: |
          **/target/site/jacoco/
          **/target/pmd.xml
          **/target/checkstyle-result.xml
          **/target/site/pmd.html
          **/target/site/checkstyle.html
        retention-days: 30

    - name: Quality Summary
      if: always()
      run: |
        echo "## 🔍 Quality Analysis Summary" >> $GITHUB_STEP_SUMMARY
        echo "- **Status**: $QUALITY_GATE_STATUS" >> $GITHUB_STEP_SUMMARY
        echo "- **Coverage**: ${COVERAGE_PERCENT:-Unknown}" >> $GITHUB_STEP_SUMMARY
        echo "- **Issues**: ${{ steps.quality-gate.outputs.quality_issues }}" >> $GITHUB_STEP_SUMMARY
        echo "- **Warnings**: ${{ steps.quality-gate.outputs.quality_warnings }}" >> $GITHUB_STEP_SUMMARY
        echo "" >> $GITHUB_STEP_SUMMARY
        echo "### Reports Available" >> $GITHUB_STEP_SUMMARY
        echo "- Code Coverage: target/site/jacoco/index.html" >> $GITHUB_STEP_SUMMARY
        echo "- PMD Analysis: target/site/pmd.html" >> $GITHUB_STEP_SUMMARY
        echo "- Checkstyle: target/site/checkstyle.html" >> $GITHUB_STEP_SUMMARY

    # Fail the workflow if quality gate failed
    - name: Quality Gate Check
      if: env.QUALITY_GATE_STATUS == 'failed'
      run: |
        echo "Quality gate failed with ${{ steps.quality-gate.outputs.quality_issues }} issues"
        exit 1<|MERGE_RESOLUTION|>--- conflicted
+++ resolved
@@ -4,10 +4,6 @@
   workflow_call:
   workflow_dispatch:
   push:
-<<<<<<< HEAD
-    branches: [ master ]
-=======
->>>>>>> ee1de6ea
   pull_request:
     branches: [ master ]
   schedule:
