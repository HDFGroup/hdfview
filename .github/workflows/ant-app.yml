name: hdfview ci runs

# Controls when the action will run. Triggers the workflow on a schedule
on:
  workflow_call:
    inputs:
      use_hdf:
        description: "The hdf4 tag and base name of the binaries"
        required: true
        type: string
      use_hdf5:
        description: "The hdf5 tag name of the binaries"
        required: true
        type: string
      name_hdf5:
        description: "The hdf5 base name of the binaries"
        required: true
        type: string
      snap_name:
        description: 'The version name of the binaries'
        type: string
        required: false
        default: HDFView-99.99.99
      file_base:
        description: "The common base name of the source tarballs"
        required: true
        type: string
      use_environ:
        description: 'Environment to locate files'
        type: string
        required: true
        default: snapshots
    secrets:
        APPLE_CERTS_BASE64:
            required: true
        APPLE_CERTS_BASE64_PASSWD:
            required: true
        KEYCHAIN_PASSWD:
            required: true

permissions:
  contents: read

jobs:
  build_and_test_win:
  # Windows w/ MSVC + CMake
  #
    name: "Windows MSVC CTest"
    runs-on: windows-latest
    steps:
    - uses: actions/checkout@v4

    - name: Set up JDK 21
      uses: actions/setup-java@v4
      with:
        java-version: '21'
        distribution: 'temurin'

    - name: Enable Developer Command Prompt
      uses: ilammy/msvc-dev-cmd@v1.13.0

    - name: Get hdf4 snapshot
      if: ${{ (inputs.use_environ == 'release') }}
      uses: dsaltares/fetch-gh-release-asset@master
      with:
        repo: 'HDFGroup/hdf4'
        version: 'tags/${{ inputs.use_hdf }}'
        file: '${{ inputs.use_hdf }}-win-vs2022_cl.zip'

    - name: Get hdf4 snapshot
      if: ${{ (inputs.use_environ == 'snapshots') }}
      uses: dsaltares/fetch-gh-release-asset@master
      with:
        repo: 'HDFGroup/hdf4'
        version: 'tags/${{ inputs.use_hdf }}'
        file: '${{ inputs.use_hdf }}-win-vs2022_cl.zip'

    - name: Uncompress gh binary (Win)
      run: 7z x ${{ github.workspace }}/${{ inputs.use_hdf }}-win-vs2022_cl.zip

    - name: Uncompress hdf4 binary (Win)
      working-directory: ${{ github.workspace }}/hdf4
      run: 7z x HDF-*-win64.zip
      shell: bash

    - name: List files for the space (Win)
      run: |
            ls -l ${{ github.workspace }}/hdf4
            #ls ${{ runner.workspace }}/hdfview

    - name: create hdf4 location (Win)
      working-directory: ${{ github.workspace }}/hdf4
      run: |
        New-Item -Path "${{ github.workspace }}/HDF_Group/HDF" -ItemType Directory
        Copy-Item -Path "${{ github.workspace }}/hdf4/HDF*/*" -Destination "${{ github.workspace }}/HDF_Group/HDF" -Recurse
      shell: pwsh

    - name: List files for the space (Win)
      run: ls -l ${{ github.workspace }}/HDF_Group/HDF

    - name: set hdflib name
      id: set-hdflib-name
      run: |
        HDFDIR="${{ github.workspace }}/HDF_Group/HDF"
        echo "HDFLIB_ENV=$HDFDIR" >> $GITHUB_OUTPUT
      shell: bash

    - name: Get hdf5 snapshot
      if: ${{ (inputs.use_environ == 'release') }}
      uses: dsaltares/fetch-gh-release-asset@master
      with:
        repo: 'HDFGroup/hdf5'
        version: 'tags/${{ inputs.use_hdf5 }}'
        file: '${{ inputs.name_hdf5 }}-win-vs2022_cl.zip'

    - name: Get hdf5 snapshot
      if: ${{ (inputs.use_environ == 'snapshots') }}
      uses: dsaltares/fetch-gh-release-asset@master
      with:
        repo: 'HDFGroup/hdf5'
<<<<<<< HEAD
        version: 'tags/snapshot'
=======
        version: 'tags/${{ inputs.use_hdf5 }}'
>>>>>>> 1f73b458
        file: '${{ inputs.name_hdf5 }}-win-vs2022_cl.zip'

    - name: Uncompress gh binary (Win)
      run: 7z x ${{ github.workspace }}/${{ inputs.name_hdf5 }}-win-vs2022_cl.zip

    - name: Uncompress hdf5 binary (Win)
      working-directory: ${{ github.workspace }}/hdf5
      run: 7z x HDF5-*-win64.zip
      shell: bash

    - name: List files for the space (Win)
      run: |
            ls -l ${{ github.workspace }}/hdf5
            #ls ${{ runner.workspace }}/hdfview

    - name: create hdf5 location (Win)
      working-directory: ${{ github.workspace }}/hdf5
      run: |
        New-Item -Path "${{ github.workspace }}/HDF_Group/HDF5" -ItemType Directory
        Copy-Item -Path "${{ github.workspace }}/hdf5/HDF*/*" -Destination "${{ github.workspace }}/HDF_Group/HDF5" -Recurse
      shell: pwsh

    - name: List files for the space (Win)
      run: ls -l ${{ github.workspace }}/HDF_Group/HDF5

    - name: set hdf5lib name
      id: set-hdf5lib-name
      run: |
        HDF5DIR="${{ github.workspace }}/HDF_Group/HDF5"
        echo "HDF5LIB_ENV=$HDF5DIR" >> $GITHUB_OUTPUT
      shell: bash

    - name: List files for the binaries (Win)
      run: |
            ls -l ${{ github.workspace }}/HDF_Group/HDF
            ls -l ${{ github.workspace }}/HDF_Group/HDF5

    - name: Set file base name (Windows)
      id: set-file-base
      run: |
          FILE_NAME_BASE=$(echo "${{ inputs.file_base }}")
          echo "FILE_BASE=$FILE_NAME_BASE" >> $GITHUB_OUTPUT
          if [[ '${{ inputs.use_environ }}' == 'release' ]]
          then
            SOURCE_NAME_BASE=$(echo "${{ inputs.snap_name }}")
          else
            SOURCE_NAME_BASE=$(echo "hdfsrc")
          fi
          echo "SOURCE_BASE=$SOURCE_NAME_BASE" >> $GITHUB_OUTPUT
      shell: bash

      # Get files created by release script
    - name: Get zip-tarball (Windows)
      uses: actions/download-artifact@c850b930e6ba138125429b7e5c93fc707a7f8427 # v4.1.4
      with:
              name: zip-tarball
              path: ${{ github.workspace }}

    - name: using powershell
      shell: pwsh
      run: Get-Location

    - name: List files for the space (Windows)
      run: |
              Get-ChildItem -Path ${{ github.workspace }}
              Get-ChildItem -Path ${{ runner.workspace }}
      shell: pwsh

    - name: Uncompress source (Windows)
      working-directory: ${{ github.workspace }}
      run: 7z x ${{ steps.set-file-base.outputs.FILE_BASE }}.zip
      shell: bash

    - name: Build with Ant
      env:
        HDFLIBS: ${{ steps.set-hdflib-name.outputs.HDFLIB_ENV }}
        HDF5LIBS: ${{ steps.set-hdf5lib-name.outputs.HDF5LIB_ENV }}
      run: |
        ant -noinput -buildfile build.xml binaryAppPackage
      shell: bash

    - name: Rename snapshot binary base name
      id: ren-basename
      if: ${{ (inputs.use_environ == 'snapshots') }}
      run: |
        cd build/dist
        mv ${{ inputs.snap_name }}-win64.zip ${{ steps.set-file-base.outputs.FILE_BASE }}App-win64.zip
      shell: bash

    - name: List files for the space (Windows)
      run: |
            Get-ChildItem -Path ${{ github.workspace }}/build/dist
            Get-ChildItem -Path ${{ github.workspace }}
      shell: pwsh

    # Save files created by ctest script
    - name: Save published binary (Win)
      uses: actions/upload-artifact@v4
      with:
            name: zip-win-vs2022-app-binary
            path: ${{ github.workspace }}/build/dist/${{ steps.set-file-base.outputs.FILE_BASE }}App-win64.zip
            if-no-files-found: error # 'warn' or 'ignore' are also available, defaults to `warn`

    - name: Test with Ant
      env:
        HDFLIBS: ${{ steps.set-hdflib-name.outputs.HDFLIB_ENV }}
        HDF5LIBS: ${{ steps.set-hdf5lib-name.outputs.HDF5LIB_ENV }}
      run: ant -noinput -buildfile build.xml junit

  build_and_test_linux:
  # Linux (Ubuntu) w/ gcc + CMake
  #
    name: "Ubuntu gcc CMake"
    runs-on: ubuntu-latest
    steps:
    - uses: actions/checkout@v4

    - name: Set up JDK 21
      uses: actions/setup-java@v4
      with:
        java-version: '21'
        distribution: 'temurin'

    - name: Get hdf4 snapshot
      if: ${{ (inputs.use_environ == 'release') }}
      uses: dsaltares/fetch-gh-release-asset@master
      with:
        repo: 'HDFGroup/hdf4'
        version: 'tags/${{ inputs.use_hdf }}'
        file: '${{ inputs.use_hdf }}-ubuntu-2204_gcc.tar.gz'

    - name: Get hdf4 snapshot
      if: ${{ (inputs.use_environ == 'snapshots') }}
      uses: dsaltares/fetch-gh-release-asset@master
      with:
        repo: 'HDFGroup/hdf4'
        version: 'tags/${{ inputs.use_hdf }}'
        file: '${{ inputs.use_hdf }}-ubuntu-2204_gcc.tar.gz'

    - name: List files for the space (Linux)
      run: |
            ls -l ${{ github.workspace }}
            ls ${{ runner.workspace }}

    - name: Uncompress gh binary (Linux)
      run: tar -zxvf ${{ github.workspace }}/${{ inputs.use_hdf }}-ubuntu-2204_gcc.tar.gz

    - name: Uncompress hdf4 binary (Linux)
      run: |
          cd "${{ github.workspace }}/hdf4"
          tar -zxvf ${{ github.workspace }}/hdf4/HDF-*-Linux.tar.gz --strip-components 1

    - name: set hdflib name
      id: set-hdflib-name
      run: |
        HDFDIR=${{ github.workspace }}/hdf4/HDF_Group/HDF/
        FILE_NAME_HDF=$(ls ${{ github.workspace }}/hdf4/HDF_Group/HDF)
        echo "HDFLIB_ENV=$HDFDIR$FILE_NAME_HDF" >> $GITHUB_OUTPUT

    - name: Get hdf5 release
      if: ${{ (inputs.use_environ == 'release') }}
      uses: dsaltares/fetch-gh-release-asset@master
      with:
        repo: 'HDFGroup/hdf5'
        version: 'tags/${{ inputs.use_hdf5 }}'
        file: '${{ inputs.name_hdf5 }}-ubuntu-2204_gcc.tar.gz'

    - name: Get hdf5 release
      if: ${{ (inputs.use_environ == 'snapshots') }}
      uses: dsaltares/fetch-gh-release-asset@master
      with:
        repo: 'HDFGroup/hdf5'
<<<<<<< HEAD
        version: 'tags/snapshot'
=======
        version: 'tags/${{ inputs.use_hdf5 }}'
>>>>>>> 1f73b458
        file: '${{ inputs.name_hdf5 }}-ubuntu-2204_gcc.tar.gz'

    - name: List files for the space (Linux)
      run: |
            ls -l ${{ github.workspace }}
            ls ${{ runner.workspace }}

    - name: Uncompress gh binary (Linux)
      run: tar -zxvf ${{ github.workspace }}/${{ inputs.name_hdf5 }}-ubuntu-2204_gcc.tar.gz

    - name: Uncompress hdf5 binary (Linux)
      run:  |
          cd "${{ github.workspace }}/hdf5"
          tar -zxvf ${{ github.workspace }}/hdf5/HDF5-*-Linux.tar.gz --strip-components 1

    - name: set hdf5lib name
      id: set-hdf5lib-name
      run: |
        HDF5DIR=${{ github.workspace }}/hdf5/HDF_Group/HDF5/
        FILE_NAME_HDF5=$(ls ${{ github.workspace }}/hdf5/HDF_Group/HDF5)
        echo "HDF5LIB_ENV=$HDF5DIR$FILE_NAME_HDF5" >> $GITHUB_OUTPUT

    - name: List files for the binaries (Linux)
      run: |
            ls -l ${{ github.workspace }}/hdf4/HDF_Group/HDF
            ls -l ${{ github.workspace }}/hdf5/HDF_Group/HDF5

    - name: Set file base name (Linux)
      id: set-file-base
      run: |
          FILE_NAME_BASE=$(echo "${{ inputs.file_base }}")
          echo "FILE_BASE=$FILE_NAME_BASE" >> $GITHUB_OUTPUT
          if [[ '${{ inputs.use_environ }}' == 'release' ]]
          then
            SOURCE_NAME_BASE=$(echo "${{ inputs.snap_name }}")
          else
            SOURCE_NAME_BASE=$(echo "hdfsrc")
          fi
          echo "SOURCE_BASE=$SOURCE_NAME_BASE" >> $GITHUB_OUTPUT

      # Get files created by release script
    - name: Get tgz-tarball (Linux)
      uses: actions/download-artifact@c850b930e6ba138125429b7e5c93fc707a7f8427 # v4.1.4
      with:
            name: tgz-tarball
            path: ${{ github.workspace }}

    - name: List files for the space (Linux)
      run: |
            ls -l ${{ github.workspace }}
            ls ${{ runner.workspace }}

    - name: Uncompress source (Linux)
      run: tar -zxvf ${{ github.workspace }}/${{ steps.set-file-base.outputs.FILE_BASE }}.tar.gz

    - name: Build with Ant
      env:
        HDFLIBS: ${{ steps.set-hdflib-name.outputs.HDFLIB_ENV }}
        HDF5LIBS: ${{ steps.set-hdf5lib-name.outputs.HDF5LIB_ENV }}
      run: ant -noinput -buildfile build.xml binaryAppPackage

    - name: Rename snapshot binary base name
      id: ren-basename
      if: ${{ (inputs.use_environ == 'snapshots') }}
      run: |
        cd build/dist
        mv ${{ inputs.snap_name }}-Linux-x86_64.tar.gz ${{ steps.set-file-base.outputs.FILE_BASE }}App-Linux-x86_64.tar.gz
      shell: bash

    - name: List files in the space (Linux)
      run: |
            ls ${{ github.workspace }}/build/dist
            ls -l ${{ runner.workspace }}

    # Save files created by ctest script
    - name: Save published binary (Linux)
      uses: actions/upload-artifact@v4
      with:
            name: tgz-ubuntu-2204-app-binary
            path: ${{ github.workspace }}/build/dist/${{ steps.set-file-base.outputs.FILE_BASE }}App-Linux-x86_64.tar.gz
            if-no-files-found: error # 'warn' or 'ignore' are also available, defaults to `warn`

    - name: Test with Ant
      env:
        HDFLIBS: ${{ steps.set-hdflib-name.outputs.HDFLIB_ENV }}
        HDF5LIBS: ${{ steps.set-hdf5lib-name.outputs.HDF5LIB_ENV }}
      run: ant -noinput -buildfile build.xml junit 

  build_and_test_mac:
  # mac (osx) w/ clang + ant
  #
    name: "mac clang CMake"
    runs-on: macos-13
    steps:
    - uses: actions/checkout@v4

    - name: Install the Apple certificate and provisioning profile
      shell: bash
      env:
        BUILD_CERTIFICATE_BASE64: ${{ secrets.APPLE_CERTS_BASE64 }}
        P12_PASSWORD: ${{ secrets.APPLE_CERTS_BASE64_PASSWD }}
        KEYCHAIN_PASSWD: ${{ secrets.KEYCHAIN_PASSWD }}
      run: |
          # create variables
          CERTIFICATE_PATH=$RUNNER_TEMP/build_certificate.p12
          KEYCHAIN_FILE=${{ vars.KEYCHAIN_NAME }}.keychain
          # import certificate from secrets
          echo $BUILD_CERTIFICATE_BASE64 | base64 --decode > $CERTIFICATE_PATH
          security -v create-keychain -p $KEYCHAIN_PASSWD $KEYCHAIN_FILE
          security -v list-keychain -d user -s $KEYCHAIN_FILE
          security -v list-keychains
          security -v set-keychain-settings -lut 21600 $KEYCHAIN_FILE
          security -v unlock-keychain -p $KEYCHAIN_PASSWD $KEYCHAIN_FILE
          # import certificate to keychain
          security -v import $CERTIFICATE_PATH -P $P12_PASSWORD -A -t cert -f pkcs12 -k $KEYCHAIN_FILE
          security -v set-key-partition-list -S apple-tool:,codesign:,apple: -k $KEYCHAIN_PASSWD $KEYCHAIN_FILE

    - name: Set up JDK 21
      uses: actions/setup-java@v4
      with:
        java-version: '21'
        distribution: 'temurin'

    - name: Get hdf4 release
      continue-on-error: true
      if: ${{ (inputs.use_environ == 'release') }}
      uses: dsaltares/fetch-gh-release-asset@master
      with:
        repo: 'HDFGroup/hdf4'
        version: 'tags/${{ inputs.use_hdf }}'
        file: '${{ inputs.use_hdf }}-osx.tar.gz'

    - name: Get hdf4 release osx12
      continue-on-error: true
      if: ${{ (inputs.use_environ == 'release') }}
      uses: dsaltares/fetch-gh-release-asset@master
      with:
        repo: 'HDFGroup/hdf4'
        version: 'tags/${{ inputs.use_hdf }}'
        file: '${{ inputs.use_hdf }}-osx12.tar.gz'

    - name: Get hdf4 release
      continue-on-error: true
      if: ${{ (inputs.use_environ == 'snapshots') }}
      uses: dsaltares/fetch-gh-release-asset@master
      with:
        repo: 'HDFGroup/hdf4'
        version: 'tags/${{ inputs.use_hdf }}'
        file: '${{ inputs.use_hdf }}-osx.tar.gz'

    - name: Get hdf4 release osx12
      continue-on-error: true
      if: ${{ (inputs.use_environ == 'snapshots') }}
      uses: dsaltares/fetch-gh-release-asset@master
      with:
        repo: 'HDFGroup/hdf4'
        version: 'tags/${{ inputs.use_hdf }}'
        file: '${{ inputs.use_hdf }}-osx12.tar.gz'

    - name: List files for the space (mac)
      run: |
            ls -l ${{ github.workspace }}
            ls ${{ runner.workspace }}

    - name: Uncompress gh binary (mac)
      run: tar -zxvf ${{ github.workspace }}/${{ inputs.use_hdf }}-osx*.tar.gz

    - name: Uncompress hdf4 binary (mac)
      run: |
          cd "${{ github.workspace }}/hdf4"
          tar -zxvf ${{ github.workspace }}/hdf4/HDF-*-Darwin.tar.gz --strip-components 1

    - name: set hdflib name
      id: set-hdflib-name
      run: |
        HDFDIR=${{ github.workspace }}/hdf4/HDF_Group/HDF/
        FILE_NAME_HDF=$(ls ${{ github.workspace }}/hdf4/HDF_Group/HDF)
        echo "HDFLIB_ENV=$HDFDIR$FILE_NAME_HDF" >> $GITHUB_OUTPUT

    - name: Get hdf5 release
      continue-on-error: true
      if: ${{ (inputs.use_environ == 'release') }}
      uses: dsaltares/fetch-gh-release-asset@master
      with:
        repo: 'HDFGroup/hdf5'
        version: 'tags/${{ inputs.use_hdf5 }}'
        file: '${{ inputs.name_hdf5 }}-osx.tar.gz'

    - name: Get hdf5 release osx12
      continue-on-error: true
      if: ${{ (inputs.use_environ == 'release') }}
      uses: dsaltares/fetch-gh-release-asset@master
      with:
        repo: 'HDFGroup/hdf5'
        version: 'tags/${{ inputs.use_hdf5 }}'
        file: '${{ inputs.name_hdf5 }}-osx12.tar.gz'

    - name: Get hdf5 release
      continue-on-error: true
      if: ${{ (inputs.use_environ == 'snapshots') }}
      uses: dsaltares/fetch-gh-release-asset@master
      with:
        repo: 'HDFGroup/hdf5'
<<<<<<< HEAD
        version: 'tags/snapshot'
=======
        version: 'tags/${{ inputs.use_hdf5 }}'
>>>>>>> 1f73b458
        file: '${{ inputs.name_hdf5 }}-osx.tar.gz'

    - name: Get hdf5 release osx12
      continue-on-error: true
      if: ${{ (inputs.use_environ == 'snapshots') }}
      uses: dsaltares/fetch-gh-release-asset@master
      with:
        repo: 'HDFGroup/hdf5'
<<<<<<< HEAD
        version: 'tags/snapshot'
=======
        version: 'tags/${{ inputs.use_hdf5 }}'
>>>>>>> 1f73b458
        file: '${{ inputs.name_hdf5 }}-osx12.tar.gz'

    - name: List files for the space (mac)
      run: |
            ls -l ${{ github.workspace }}
            ls ${{ runner.workspace }}

    - name: Uncompress gh binary (mac)
      run: tar -zxvf ${{ github.workspace }}/${{ inputs.name_hdf5 }}-osx*.tar.gz

    - name: Uncompress hdf5 binary (mac)
      run:  |
          cd "${{ github.workspace }}/hdf5"
          tar -zxvf ${{ github.workspace }}/hdf5/HDF5-*-Darwin.tar.gz --strip-components 1

    - name: set hdf5lib name
      id: set-hdf5lib-name
      run: |
        HDF5DIR=${{ github.workspace }}/hdf5/HDF_Group/HDF5/
        FILE_NAME_HDF5=$(ls ${{ github.workspace }}/hdf5/HDF_Group/HDF5)
        echo "HDF5LIB_ENV=$HDF5DIR$FILE_NAME_HDF5" >> $GITHUB_OUTPUT

    - name: List files for the binaries (mac)
      run: |
            ls -l ${{ github.workspace }}/hdf4/HDF_Group/HDF
            ls -l ${{ github.workspace }}/hdf5/HDF_Group/HDF5

    - name: Set file base name (mac)
      id: set-file-base
      run: |
          FILE_NAME_BASE=$(echo "${{ inputs.file_base }}")
          echo "FILE_BASE=$FILE_NAME_BASE" >> $GITHUB_OUTPUT
          if [[ '${{ inputs.use_environ }}' == 'release' ]]
          then
            SOURCE_NAME_BASE=$(echo "${{ inputs.snap_name }}")
          else
            SOURCE_NAME_BASE=$(echo "hdfsrc")
          fi
          echo "SOURCE_BASE=$SOURCE_NAME_BASE" >> $GITHUB_OUTPUT

      # Get files created by release script
    - name: Get tgz-tarball (mac)
      uses: actions/download-artifact@c850b930e6ba138125429b7e5c93fc707a7f8427 # v4.1.4
      with:
            name: tgz-tarball
            path: ${{ github.workspace }}

    - name: List files for the space (mac)
      run: |
            ls -l ${{ github.workspace }}
            ls ${{ runner.workspace }}

    - name: Uncompress source (mac)
      run: tar -zxvf ${{ github.workspace }}/${{ steps.set-file-base.outputs.FILE_BASE }}.tar.gz

    - name: Build with Ant
      env:
        HDFLIBS: ${{ steps.set-hdflib-name.outputs.HDFLIB_ENV }}
        HDF5LIBS: ${{ steps.set-hdf5lib-name.outputs.HDF5LIB_ENV }}
        KEYCHAIN_PASSWD: ${{ secrets.KEYCHAIN_PASSWD }}
        KEYCHAIN_NAME: ${{ vars.KEYCHAIN_NAME }}
        SIGNER: ${{ vars.SIGNER }}
        NOTARY_USER: ${{ vars.NOTARY_USER }}
        NOTARY_KEY: ${{ vars.NOTARY_KEY }}
      run: ant -noinput -buildfile build.xml binaryAppPackage

    - name: Rename snapshot binary base name
      id: ren-basename
      if: ${{ (inputs.use_environ == 'snapshots') }}
      run: |
        cd build/dist
        mv ${{ inputs.snap_name }}-Darwin.tar.gz ${{ steps.set-file-base.outputs.FILE_BASE }}App-Darwin.tar.gz
      shell: bash

    - name: List files in the space (mac)
      run: |
            ls ${{ github.workspace }}/build/dist
            ls -l ${{ runner.workspace }}

    # Save files created by ctest script
    - name: Save published App-binary (mac)
      uses: actions/upload-artifact@v4
      with:
            name: tgz-osx-app-binary
            path: ${{ github.workspace }}/build/dist/${{ steps.set-file-base.outputs.FILE_BASE }}App-Darwin.tar.gz
            if-no-files-found: error # 'warn' or 'ignore' are also available, defaults to `warn`

    - name: Test with Ant
      env:
        HDFLIBS: ${{ steps.set-hdflib-name.outputs.HDFLIB_ENV }}
        HDF5LIBS: ${{ steps.set-hdf5lib-name.outputs.HDF5LIB_ENV }}
      run: ant -noinput -buildfile build.xml junit 

<|MERGE_RESOLUTION|>--- conflicted
+++ resolved
@@ -118,11 +118,7 @@
       uses: dsaltares/fetch-gh-release-asset@master
       with:
         repo: 'HDFGroup/hdf5'
-<<<<<<< HEAD
         version: 'tags/snapshot'
-=======
-        version: 'tags/${{ inputs.use_hdf5 }}'
->>>>>>> 1f73b458
         file: '${{ inputs.name_hdf5 }}-win-vs2022_cl.zip'
 
     - name: Uncompress gh binary (Win)
@@ -295,11 +291,7 @@
       uses: dsaltares/fetch-gh-release-asset@master
       with:
         repo: 'HDFGroup/hdf5'
-<<<<<<< HEAD
         version: 'tags/snapshot'
-=======
-        version: 'tags/${{ inputs.use_hdf5 }}'
->>>>>>> 1f73b458
         file: '${{ inputs.name_hdf5 }}-ubuntu-2204_gcc.tar.gz'
 
     - name: List files for the space (Linux)
@@ -503,11 +495,7 @@
       uses: dsaltares/fetch-gh-release-asset@master
       with:
         repo: 'HDFGroup/hdf5'
-<<<<<<< HEAD
         version: 'tags/snapshot'
-=======
-        version: 'tags/${{ inputs.use_hdf5 }}'
->>>>>>> 1f73b458
         file: '${{ inputs.name_hdf5 }}-osx.tar.gz'
 
     - name: Get hdf5 release osx12
@@ -516,11 +504,7 @@
       uses: dsaltares/fetch-gh-release-asset@master
       with:
         repo: 'HDFGroup/hdf5'
-<<<<<<< HEAD
         version: 'tags/snapshot'
-=======
-        version: 'tags/${{ inputs.use_hdf5 }}'
->>>>>>> 1f73b458
         file: '${{ inputs.name_hdf5 }}-osx12.tar.gz'
 
     - name: List files for the space (mac)
